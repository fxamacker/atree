/*
 * Atree - Scalable Arrays and Ordered Maps
 *
 * Copyright 2021 Dapper Labs, Inc.
 *
 * Licensed under the Apache License, Version 2.0 (the "License");
 * you may not use this file except in compliance with the License.
 * You may obtain a copy of the License at
 *
 *   http://www.apache.org/licenses/LICENSE-2.0
 *
 * Unless required by applicable law or agreed to in writing, software
 * distributed under the License is distributed on an "AS IS" BASIS,
 * WITHOUT WARRANTIES OR CONDITIONS OF ANY KIND, either express or implied.
 * See the License for the specific language governing permissions and
 * limitations under the License.
 */

package atree

import (
	"errors"
	"fmt"
	"math"
	"math/rand"
	"reflect"
	"sort"
	"strings"
	"testing"

	"github.com/stretchr/testify/mock"
	"github.com/stretchr/testify/require"
)

type mockDigesterBuilder struct {
	mock.Mock
}

var _ DigesterBuilder = &mockDigesterBuilder{}

type mockDigester struct {
	d []Digest
}

var _ Digester = &mockDigester{}

func (h *mockDigesterBuilder) SetSeed(_ uint64, _ uint64) {
}

func (h *mockDigesterBuilder) Digest(_ HashInputProvider, value Value) (Digester, error) {
	args := h.Called(value)
	return args.Get(0).(mockDigester), nil
}

func (d mockDigester) DigestPrefix(level uint) ([]Digest, error) {
	if level > uint(len(d.d)) {
		return nil, fmt.Errorf("digest level %d out of bounds", level)
	}
	return d.d[:level], nil
}

func (d mockDigester) Digest(level uint) (Digest, error) {
	if level >= uint(len(d.d)) {
		return 0, fmt.Errorf("digest level %d out of bounds", level)
	}
	return d.d[level], nil
}

func (d mockDigester) Levels() uint {
	return uint(len(d.d))
}

func (d mockDigester) Reset() {}

type errorDigesterBuilder struct {
	err error
}

var _ DigesterBuilder = &errorDigesterBuilder{}

func newErrorDigesterBuilder(err error) *errorDigesterBuilder {
	return &errorDigesterBuilder{err: err}
}

func (h *errorDigesterBuilder) SetSeed(_ uint64, _ uint64) {
}

func (h *errorDigesterBuilder) Digest(_ HashInputProvider, _ Value) (Digester, error) {
	return nil, h.err
}

func testEmptyMapV0(
	t *testing.T,
	storage *PersistentSlabStorage,
	typeInfo TypeInfo,
	address Address,
	m *OrderedMap,
) {
	testMapV0(t, storage, typeInfo, address, m, nil, nil, false)
}

func testEmptyMap(
	t *testing.T,
	storage *PersistentSlabStorage,
	typeInfo TypeInfo,
	address Address,
	m *OrderedMap,
) {
	testMap(t, storage, typeInfo, address, m, nil, nil, false)
}

func testMapV0(
	t *testing.T,
	storage *PersistentSlabStorage,
	typeInfo TypeInfo,
	address Address,
	m *OrderedMap,
	keyValues map[Value]Value,
	sortedKeys []Value,
	hasNestedArrayMapElement bool,
) {
	_testMap(t, storage, typeInfo, address, m, keyValues, sortedKeys, hasNestedArrayMapElement, false)
}

func testMap(
	t *testing.T,
	storage *PersistentSlabStorage,
	typeInfo TypeInfo,
	address Address,
	m *OrderedMap,
	keyValues mapValue,
	sortedKeys []Value,
	hasNestedArrayMapElement bool,
) {
	_testMap(t, storage, typeInfo, address, m, keyValues, sortedKeys, hasNestedArrayMapElement, true)
}

// _testMap verifies map elements and validates serialization and in-memory slab tree.
// It also verifies elements ordering if sortedKeys is not nil.
func _testMap(
	t *testing.T,
	storage *PersistentSlabStorage,
	typeInfo TypeInfo,
	address Address,
	m *OrderedMap,
	expectedKeyValues map[Value]Value,
	sortedKeys []Value,
	hasNestedArrayMapElement bool,
	inlineEnabled bool,
) {
	require.True(t, typeInfoComparator(typeInfo, m.Type()))
	require.Equal(t, address, m.Address())
	require.Equal(t, uint64(len(expectedKeyValues)), m.Count())

	var err error

	// Verify map elements
	for k, expected := range expectedKeyValues {
		actual, err := m.Get(compare, hashInputProvider, k)
		require.NoError(t, err)

		valueEqual(t, expected, actual)
	}

	// Verify map elements ordering
	if len(sortedKeys) > 0 {
		require.Equal(t, len(expectedKeyValues), len(sortedKeys))

		i := 0
		err = m.IterateReadOnly(func(k, v Value) (bool, error) {
			expectedKey := sortedKeys[i]
			expectedValue := expectedKeyValues[expectedKey]

			valueEqual(t, expectedKey, k)
			valueEqual(t, expectedValue, v)

			i++
			return true, nil
		})
		require.NoError(t, err)
		require.Equal(t, len(expectedKeyValues), i)
	}

	// Verify in-memory slabs
	err = VerifyMap(m, address, typeInfo, typeInfoComparator, hashInputProvider, inlineEnabled)
	if err != nil {
		PrintMap(m)
	}
	require.NoError(t, err)

	// Verify slab serializations
	err = VerifyMapSerialization(
		m,
		storage.cborDecMode,
		storage.cborEncMode,
		storage.DecodeStorable,
		storage.DecodeTypeInfo,
		func(a, b Storable) bool {
			return reflect.DeepEqual(a, b)
		},
	)
	if err != nil {
		PrintMap(m)
	}
	require.NoError(t, err)

	// Check storage slab tree
	rootIDSet, err := CheckStorageHealth(storage, 1)
	require.NoError(t, err)

	rootIDs := make([]SlabID, 0, len(rootIDSet))
	for id := range rootIDSet {
		rootIDs = append(rootIDs, id)
	}
	require.Equal(t, 1, len(rootIDs))
	require.Equal(t, m.SlabID(), rootIDs[0])

	if !hasNestedArrayMapElement {
		// Need to call Commit before calling storage.Count() for PersistentSlabStorage.
		err = storage.Commit()
		require.NoError(t, err)

		stats, err := GetMapStats(m)
		require.NoError(t, err)
		require.Equal(t, stats.SlabCount(), uint64(storage.Count()))

		if len(expectedKeyValues) == 0 {
			// Verify slab count for empty map
			require.Equal(t, uint64(1), stats.DataSlabCount)
			require.Equal(t, uint64(0), stats.MetaDataSlabCount)
			require.Equal(t, uint64(0), stats.StorableSlabCount)
			require.Equal(t, uint64(0), stats.CollisionDataSlabCount)
		}
	}
}

type keysByDigest struct {
	keys            []Value
	digesterBuilder DigesterBuilder
}

func (d keysByDigest) Len() int { return len(d.keys) }

func (d keysByDigest) Swap(i, j int) { d.keys[i], d.keys[j] = d.keys[j], d.keys[i] }

func (d keysByDigest) Less(i, j int) bool {
	d1, err := d.digesterBuilder.Digest(hashInputProvider, d.keys[i])
	if err != nil {
		panic(err)
	}

	digest1, err := d1.DigestPrefix(d1.Levels())
	if err != nil {
		panic(err)
	}

	d2, err := d.digesterBuilder.Digest(hashInputProvider, d.keys[j])
	if err != nil {
		panic(err)
	}

	digest2, err := d2.DigestPrefix(d2.Levels())
	if err != nil {
		panic(err)
	}

	for z := 0; z < len(digest1); z++ {
		if digest1[z] != digest2[z] {
			return digest1[z] < digest2[z] // sort by hkey
		}
	}
	return i < j // sort by insertion order with hash collision
}

func TestMapSetAndGet(t *testing.T) {

	t.Run("unique keys", func(t *testing.T) {
		// Map tree will be 4 levels, with ~35 metadata slabs, and ~270 data slabs when
		// slab size is 256 bytes, number of map elements is 2048,
		// keys are strings of 16 bytes of random content, values are 0-2048,

		SetThreshold(256)
		defer SetThreshold(1024)

		const (
			mapSize       = 2048
			keyStringSize = 16
		)

		r := newRand(t)

		keyValues := make(map[Value]Value, mapSize)
		i := uint64(0)
		for len(keyValues) < mapSize {
			k := NewStringValue(randStr(r, keyStringSize))
			v := Uint64Value(i)
			keyValues[k] = v
			i++
		}

		typeInfo := testTypeInfo{42}
		address := Address{1, 2, 3, 4, 5, 6, 7, 8}
		storage := newTestPersistentStorage(t)

		m, err := NewMap(storage, address, newBasicDigesterBuilder(), typeInfo)
		require.NoError(t, err)

		for k, v := range keyValues {
			existingStorable, err := m.Set(compare, hashInputProvider, k, v)
			require.NoError(t, err)
			require.Nil(t, existingStorable)
		}

		testMap(t, storage, typeInfo, address, m, keyValues, nil, false)
	})

	t.Run("replicate keys", func(t *testing.T) {
		SetThreshold(256)
		defer SetThreshold(1024)

		const (
			mapSize       = 2048
			keyStringSize = 16
		)

		r := newRand(t)

		keyValues := make(map[Value]Value, mapSize)
		i := uint64(0)
		for len(keyValues) < mapSize {
			k := NewStringValue(randStr(r, keyStringSize))
			v := Uint64Value(i)
			keyValues[k] = v
			i++
		}

		typeInfo := testTypeInfo{42}
		address := Address{1, 2, 3, 4, 5, 6, 7, 8}
		storage := newTestPersistentStorage(t)

		m, err := NewMap(storage, address, newBasicDigesterBuilder(), typeInfo)
		require.NoError(t, err)

		for k, v := range keyValues {
			existingStorable, err := m.Set(compare, hashInputProvider, k, v)
			require.NoError(t, err)
			require.Nil(t, existingStorable)
		}

		// Overwrite values
		for k, v := range keyValues {
			oldValue := v.(Uint64Value)
			newValue := Uint64Value(uint64(oldValue) + mapSize)

			existingStorable, err := m.Set(compare, hashInputProvider, k, newValue)
			require.NoError(t, err)
			require.NotNil(t, existingStorable)

			existingValue, err := existingStorable.StoredValue(storage)
			require.NoError(t, err)
			valueEqual(t, oldValue, existingValue)

			keyValues[k] = newValue
		}

		testMap(t, storage, typeInfo, address, m, keyValues, nil, false)
	})

	t.Run("random key and value", func(t *testing.T) {
		SetThreshold(256)
		defer SetThreshold(1024)

		const (
			mapSize          = 2048
			keyStringMaxSize = 1024
		)

		r := newRand(t)

		keyValues := make(map[Value]Value, mapSize)
		for len(keyValues) < mapSize {
			slen := r.Intn(keyStringMaxSize)
			k := NewStringValue(randStr(r, slen))
			v := randomValue(r, int(maxInlineMapElementSize))
			keyValues[k] = v
		}

		typeInfo := testTypeInfo{42}
		address := Address{1, 2, 3, 4, 5, 6, 7, 8}
		storage := newTestPersistentStorage(t)

		m, err := NewMap(storage, address, newBasicDigesterBuilder(), typeInfo)
		require.NoError(t, err)

		for k, v := range keyValues {
			existingStorable, err := m.Set(compare, hashInputProvider, k, v)
			require.NoError(t, err)
			require.Nil(t, existingStorable)
		}

		testMap(t, storage, typeInfo, address, m, keyValues, nil, false)
	})

	t.Run("unique keys with hash collision", func(t *testing.T) {

		const (
			mapSize       = 1024
			keyStringSize = 16
		)

		SetThreshold(256)
		defer SetThreshold(1024)

		savedMaxCollisionLimitPerDigest := MaxCollisionLimitPerDigest
		MaxCollisionLimitPerDigest = uint32(math.Ceil(float64(mapSize) / 10))
		defer func() {
			MaxCollisionLimitPerDigest = savedMaxCollisionLimitPerDigest
		}()

		r := newRand(t)

		digesterBuilder := &mockDigesterBuilder{}
		keyValues := make(map[Value]Value, mapSize)
		i := uint64(0)
		for len(keyValues) < mapSize {
			k := NewStringValue(randStr(r, keyStringSize))
			v := Uint64Value(i)
			keyValues[k] = v
			i++

			digests := []Digest{
				Digest(i % 10),
			}
			digesterBuilder.On("Digest", k).Return(mockDigester{digests})
		}

		typeInfo := testTypeInfo{42}
		address := Address{1, 2, 3, 4, 5, 6, 7, 8}
		storage := newTestPersistentStorage(t)

		m, err := NewMap(storage, address, digesterBuilder, typeInfo)
		require.NoError(t, err)

		for k, v := range keyValues {
			existingStorable, err := m.Set(compare, hashInputProvider, k, v)
			require.NoError(t, err)
			require.Nil(t, existingStorable)
		}

		testMap(t, storage, typeInfo, address, m, keyValues, nil, false)
	})

	t.Run("replicate keys with hash collision", func(t *testing.T) {
		const (
			mapSize       = 1024
			keyStringSize = 16
		)

		SetThreshold(256)
		defer SetThreshold(1024)

		savedMaxCollisionLimitPerDigest := MaxCollisionLimitPerDigest
		MaxCollisionLimitPerDigest = uint32(math.Ceil(float64(mapSize) / 10))
		defer func() {
			MaxCollisionLimitPerDigest = savedMaxCollisionLimitPerDigest
		}()

		r := newRand(t)

		digesterBuilder := &mockDigesterBuilder{}
		keyValues := make(map[Value]Value, mapSize)
		i := uint64(0)
		for len(keyValues) < mapSize {
			k := NewStringValue(randStr(r, keyStringSize))
			v := Uint64Value(i)
			keyValues[k] = v
			i++

			digests := []Digest{
				Digest(i % 10),
			}
			digesterBuilder.On("Digest", k).Return(mockDigester{digests})
		}

		typeInfo := testTypeInfo{42}
		address := Address{1, 2, 3, 4, 5, 6, 7, 8}
		storage := newTestPersistentStorage(t)

		m, err := NewMap(storage, address, digesterBuilder, typeInfo)
		require.NoError(t, err)

		for k, v := range keyValues {
			existingStorable, err := m.Set(compare, hashInputProvider, k, v)
			require.NoError(t, err)
			require.Nil(t, existingStorable)
		}

		// Overwrite values
		for k, v := range keyValues {
			oldValue := v.(Uint64Value)
			newValue := Uint64Value(uint64(oldValue) + mapSize)

			existingStorable, err := m.Set(compare, hashInputProvider, k, newValue)
			require.NoError(t, err)
			require.NotNil(t, existingStorable)

			existingValue, err := existingStorable.StoredValue(storage)
			require.NoError(t, err)
			valueEqual(t, oldValue, existingValue)

			keyValues[k] = newValue
		}

		testMap(t, storage, typeInfo, address, m, keyValues, nil, false)
	})
}

func TestMapGetKeyNotFound(t *testing.T) {
	t.Run("no collision", func(t *testing.T) {
		const mapSize = 1024

		typeInfo := testTypeInfo{42}
		address := Address{1, 2, 3, 4, 5, 6, 7, 8}
		storage := newTestPersistentStorage(t)

		m, err := NewMap(storage, address, newBasicDigesterBuilder(), typeInfo)
		require.NoError(t, err)

		keyValues := make(map[Value]Value, mapSize)
		for i := 0; i < mapSize; i++ {
			k := Uint64Value(i)
			v := Uint64Value(i)
			keyValues[k] = v
			storable, err := m.Set(compare, hashInputProvider, k, v)
			require.NoError(t, err)
			require.Nil(t, storable)
		}

		r := newRand(t)

		k := NewStringValue(randStr(r, 1024))
		storable, err := m.Get(compare, hashInputProvider, k)
		require.Nil(t, storable)
		require.Equal(t, 1, errorCategorizationCount(err))
		var userError *UserError
		var keyNotFoundError *KeyNotFoundError
		require.ErrorAs(t, err, &userError)
		require.ErrorAs(t, err, &keyNotFoundError)
		require.ErrorAs(t, userError, &keyNotFoundError)

		testMap(t, storage, typeInfo, address, m, keyValues, nil, false)
	})

	t.Run("collision", func(t *testing.T) {
		const mapSize = 256

		typeInfo := testTypeInfo{42}
		address := Address{1, 2, 3, 4, 5, 6, 7, 8}
		storage := newTestPersistentStorage(t)
		digesterBuilder := &mockDigesterBuilder{}

		m, err := NewMap(storage, address, digesterBuilder, typeInfo)
		require.NoError(t, err)

		keyValues := make(map[Value]Value, mapSize)
		for i := 0; i < mapSize; i++ {
			k := Uint64Value(i)
			v := Uint64Value(i)
			keyValues[k] = v

			digests := []Digest{Digest(i)}
			digesterBuilder.On("Digest", k).Return(mockDigester{digests})

			storable, err := m.Set(compare, hashInputProvider, k, v)
			require.NoError(t, err)
			require.Nil(t, storable)
		}

		r := newRand(t)
		k := NewStringValue(randStr(r, 1024))

		digests := []Digest{Digest(0)}
		digesterBuilder.On("Digest", k).Return(mockDigester{digests})

		storable, err := m.Get(compare, hashInputProvider, k)
		require.Nil(t, storable)
		require.Equal(t, 1, errorCategorizationCount(err))
		var userError *UserError
		var keyNotFoundError *KeyNotFoundError
		require.ErrorAs(t, err, &userError)
		require.ErrorAs(t, err, &keyNotFoundError)
		require.ErrorAs(t, userError, &keyNotFoundError)

		testMap(t, storage, typeInfo, address, m, keyValues, nil, false)
	})

	t.Run("collision group", func(t *testing.T) {
		const mapSize = 256

		typeInfo := testTypeInfo{42}
		address := Address{1, 2, 3, 4, 5, 6, 7, 8}
		storage := newTestPersistentStorage(t)
		digesterBuilder := &mockDigesterBuilder{}

		m, err := NewMap(storage, address, digesterBuilder, typeInfo)
		require.NoError(t, err)

		keyValues := make(map[Value]Value, mapSize)
		for i := 0; i < mapSize; i++ {
			k := Uint64Value(i)
			v := Uint64Value(i)
			keyValues[k] = v

			digests := []Digest{Digest(i % 10)}
			digesterBuilder.On("Digest", k).Return(mockDigester{digests})

			storable, err := m.Set(compare, hashInputProvider, k, v)
			require.NoError(t, err)
			require.Nil(t, storable)
		}

		r := newRand(t)
		k := NewStringValue(randStr(r, 1024))

		digests := []Digest{Digest(0)}
		digesterBuilder.On("Digest", k).Return(mockDigester{digests})

		storable, err := m.Get(compare, hashInputProvider, k)
		require.Nil(t, storable)
		require.Equal(t, 1, errorCategorizationCount(err))
		var userError *UserError
		var keyNotFoundError *KeyNotFoundError
		require.ErrorAs(t, err, &userError)
		require.ErrorAs(t, err, &keyNotFoundError)
		require.ErrorAs(t, userError, &keyNotFoundError)

		testMap(t, storage, typeInfo, address, m, keyValues, nil, false)
	})
}

func TestMapHas(t *testing.T) {

	t.Run("no error", func(t *testing.T) {
		const (
			mapSize       = 2048
			keyStringSize = 16
		)

		r := newRand(t)

		keys := make(map[Value]bool, mapSize*2)
		keysToInsert := make([]Value, 0, mapSize)
		keysToNotInsert := make([]Value, 0, mapSize)
		for len(keysToInsert) < mapSize || len(keysToNotInsert) < mapSize {
			k := NewStringValue(randStr(r, keyStringSize))
			if !keys[k] {
				keys[k] = true

				if len(keysToInsert) < mapSize {
					keysToInsert = append(keysToInsert, k)
				} else {
					keysToNotInsert = append(keysToNotInsert, k)
				}
			}
		}

		typeInfo := testTypeInfo{42}
		address := Address{1, 2, 3, 4, 5, 6, 7, 8}
		storage := newTestPersistentStorage(t)

		m, err := NewMap(storage, address, newBasicDigesterBuilder(), typeInfo)
		require.NoError(t, err)

		for i, k := range keysToInsert {
			existingStorable, err := m.Set(compare, hashInputProvider, k, Uint64Value(i))
			require.NoError(t, err)
			require.Nil(t, existingStorable)
		}

		for _, k := range keysToInsert {
			exist, err := m.Has(compare, hashInputProvider, k)
			require.NoError(t, err)
			require.True(t, exist)
		}

		for _, k := range keysToNotInsert {
			exist, err := m.Has(compare, hashInputProvider, k)
			require.NoError(t, err)
			require.False(t, exist)
		}
	})

	t.Run("error", func(t *testing.T) {

		typeInfo := testTypeInfo{42}
		address := Address{1, 2, 3, 4, 5, 6, 7, 8}
		storage := newTestPersistentStorage(t)

		testErr := errors.New("test")
		digesterBuilder := newErrorDigesterBuilder(testErr)

		m, err := NewMap(storage, address, digesterBuilder, typeInfo)
		require.NoError(t, err)

		exist, err := m.Has(compare, hashInputProvider, Uint64Value(0))
		// err is testErr wrapped in ExternalError.
		require.Equal(t, 1, errorCategorizationCount(err))
		var externalError *ExternalError
		require.ErrorAs(t, err, &externalError)
		require.Equal(t, testErr, externalError.Unwrap())
		require.False(t, exist)
	})
}

func testMapRemoveElement(t *testing.T, m *OrderedMap, k Value, expectedV Value) {

	removedKeyStorable, removedValueStorable, err := m.Remove(compare, hashInputProvider, k)
	require.NoError(t, err)

	removedKey, err := removedKeyStorable.StoredValue(m.Storage)
	require.NoError(t, err)
	valueEqual(t, k, removedKey)

	removedValue, err := removedValueStorable.StoredValue(m.Storage)
	require.NoError(t, err)
	valueEqual(t, expectedV, removedValue)

	if id, ok := removedKeyStorable.(SlabIDStorable); ok {
		err = m.Storage.Remove(SlabID(id))
		require.NoError(t, err)
	}

	if id, ok := removedValueStorable.(SlabIDStorable); ok {
		err = m.Storage.Remove(SlabID(id))
		require.NoError(t, err)
	}

	// Remove the same key for the second time.
	removedKeyStorable, removedValueStorable, err = m.Remove(compare, hashInputProvider, k)
	require.Equal(t, 1, errorCategorizationCount(err))
	var userError *UserError
	var keyNotFoundError *KeyNotFoundError
	require.ErrorAs(t, err, &userError)
	require.ErrorAs(t, err, &keyNotFoundError)
	require.ErrorAs(t, userError, &keyNotFoundError)
	require.Nil(t, removedKeyStorable)
	require.Nil(t, removedValueStorable)
}

func TestMapRemove(t *testing.T) {

	SetThreshold(512)
	defer SetThreshold(1024)

	const (
		mapSize              = 2048
		smallKeyStringSize   = 16
		smallValueStringSize = 16
		largeKeyStringSize   = 512
		largeValueStringSize = 512
	)

	r := newRand(t)

	smallKeyValues := make(map[Value]Value, mapSize)
	for len(smallKeyValues) < mapSize {
		k := NewStringValue(randStr(r, smallKeyStringSize))
		v := NewStringValue(randStr(r, smallValueStringSize))
		smallKeyValues[k] = v
	}

	largeKeyValues := make(map[Value]Value, mapSize)
	for len(largeKeyValues) < mapSize {
		k := NewStringValue(randStr(r, largeKeyStringSize))
		v := NewStringValue(randStr(r, largeValueStringSize))
		largeKeyValues[k] = v
	}

	testCases := []struct {
		name      string
		keyValues map[Value]Value
	}{
		{name: "small key and value", keyValues: smallKeyValues},
		{name: "large key and value", keyValues: largeKeyValues},
	}

	for _, tc := range testCases {
		t.Run(tc.name, func(t *testing.T) {
			typeInfo := testTypeInfo{42}
			address := Address{1, 2, 3, 4, 5, 6, 7, 8}
			storage := newTestPersistentStorage(t)

			m, err := NewMap(storage, address, newBasicDigesterBuilder(), typeInfo)
			require.NoError(t, err)

			// Insert elements
			for k, v := range tc.keyValues {
				existingStorable, err := m.Set(compare, hashInputProvider, k, v)
				require.NoError(t, err)
				require.Nil(t, existingStorable)
			}

			testMap(t, storage, typeInfo, address, m, tc.keyValues, nil, false)

			count := len(tc.keyValues)

			// Remove all elements
			for k, v := range tc.keyValues {

				testMapRemoveElement(t, m, k, v)

				count--

				require.True(t, typeInfoComparator(typeInfo, m.Type()))
				require.Equal(t, address, m.Address())
				require.Equal(t, uint64(count), m.Count())
			}

			testEmptyMap(t, storage, typeInfo, address, m)
		})
	}

	t.Run("collision", func(t *testing.T) {
		// Test:
		// - data slab refers to an external slab containing elements with hash collision
		// - last collision element is inlined after all other collision elements are removed
		// - data slab overflows with inlined colllision element
		// - data slab splits

		SetThreshold(512)
		defer SetThreshold(1024)

		const (
			numOfElementsBeforeCollision = 54
			numOfElementsWithCollision   = 10
			numOfElementsAfterCollision  = 1
		)

		digesterBuilder := &mockDigesterBuilder{}
		typeInfo := testTypeInfo{42}
		storage := newTestPersistentStorage(t)
		address := Address{1, 2, 3, 4, 5, 6, 7, 8}
		r := newRand(t)

		m, err := NewMap(storage, address, digesterBuilder, typeInfo)
		require.NoError(t, err)

		nextDigest := Digest(0)

		nonCollisionKeyValues := make(map[Value]Value)
		for i := 0; i < numOfElementsBeforeCollision; i++ {
			k := Uint64Value(i)
			v := Uint64Value(i)
			nonCollisionKeyValues[k] = v

			digesterBuilder.On("Digest", k).Return(mockDigester{d: []Digest{nextDigest}})
			nextDigest++

			existingStorable, err := m.Set(compare, hashInputProvider, k, v)
			require.NoError(t, err)
			require.Nil(t, existingStorable)
		}

		collisionKeyValues := make(map[Value]Value)
		for len(collisionKeyValues) < numOfElementsWithCollision {
			k := NewStringValue(randStr(r, int(maxInlineMapKeySize)-2))
			v := NewStringValue(randStr(r, int(maxInlineMapKeySize)-2))
			collisionKeyValues[k] = v

			digesterBuilder.On("Digest", k).Return(mockDigester{d: []Digest{nextDigest}})
		}

		for k, v := range collisionKeyValues {
			existingStorable, err := m.Set(compare, hashInputProvider, k, v)
			require.NoError(t, err)
			require.Nil(t, existingStorable)
		}

		nextDigest++
		k := Uint64Value(nextDigest)
		v := Uint64Value(nextDigest)
		nonCollisionKeyValues[k] = v

		digesterBuilder.On("Digest", k).Return(mockDigester{d: []Digest{nextDigest}})

		existingStorable, err := m.Set(compare, hashInputProvider, k, v)
		require.NoError(t, err)
		require.Nil(t, existingStorable)

		count := len(nonCollisionKeyValues) + len(collisionKeyValues)

		// Remove all collision elements
		for k, v := range collisionKeyValues {

			testMapRemoveElement(t, m, k, v)

			count--

			require.True(t, typeInfoComparator(typeInfo, m.Type()))
			require.Equal(t, address, m.Address())
			require.Equal(t, uint64(count), m.Count())
		}

		testMap(t, storage, typeInfo, address, m, nonCollisionKeyValues, nil, false)

		// Remove remaining elements
		for k, v := range nonCollisionKeyValues {

			testMapRemoveElement(t, m, k, v)

			count--

			require.True(t, typeInfoComparator(typeInfo, m.Type()))
			require.Equal(t, address, m.Address())
			require.Equal(t, uint64(count), m.Count())
		}

		testEmptyMap(t, storage, typeInfo, address, m)
	})

	t.Run("collision with data root", func(t *testing.T) {
		// Test:
		// - data slab refers to an external slab containing elements with hash collision
		// - last collision element is inlined after all other collision elements are removed
		// - data slab overflows with inlined colllision element
		// - data slab splits

		SetThreshold(512)
		defer SetThreshold(1024)

		const (
			numOfElementsWithCollision    = 10
			numOfElementsWithoutCollision = 35
		)

		digesterBuilder := &mockDigesterBuilder{}
		typeInfo := testTypeInfo{42}
		storage := newTestPersistentStorage(t)
		address := Address{1, 2, 3, 4, 5, 6, 7, 8}
		r := newRand(t)

		m, err := NewMap(storage, address, digesterBuilder, typeInfo)
		require.NoError(t, err)

		collisionKeyValues := make(map[Value]Value)
		for len(collisionKeyValues) < numOfElementsWithCollision {
			k := NewStringValue(randStr(r, int(maxInlineMapKeySize)-2))
			v := NewStringValue(randStr(r, int(maxInlineMapKeySize)-2))
			collisionKeyValues[k] = v

			digesterBuilder.On("Digest", k).Return(mockDigester{d: []Digest{0}})
		}

		for k, v := range collisionKeyValues {
			existingStorable, err := m.Set(compare, hashInputProvider, k, v)
			require.NoError(t, err)
			require.Nil(t, existingStorable)
		}

		nonCollisionKeyValues := make(map[Value]Value)
		for i := 0; i < numOfElementsWithoutCollision; i++ {
			k := Uint64Value(i)
			v := Uint64Value(i)
			nonCollisionKeyValues[k] = v

			digesterBuilder.On("Digest", k).Return(mockDigester{d: []Digest{Digest(i) + 1}})

			existingStorable, err := m.Set(compare, hashInputProvider, k, v)
			require.NoError(t, err)
			require.Nil(t, existingStorable)
		}

		count := len(nonCollisionKeyValues) + len(collisionKeyValues)

		// Remove all collision elements
		for k, v := range collisionKeyValues {

			testMapRemoveElement(t, m, k, v)

			count--

			require.True(t, typeInfoComparator(typeInfo, m.Type()))
			require.Equal(t, address, m.Address())
			require.Equal(t, uint64(count), m.Count())
		}

		testMap(t, storage, typeInfo, address, m, nonCollisionKeyValues, nil, false)

		// Remove remaining elements
		for k, v := range nonCollisionKeyValues {

			testMapRemoveElement(t, m, k, v)

			count--

			require.True(t, typeInfoComparator(typeInfo, m.Type()))
			require.Equal(t, address, m.Address())
			require.Equal(t, uint64(count), m.Count())
		}

		testEmptyMap(t, storage, typeInfo, address, m)
	})

	t.Run("no collision key not found", func(t *testing.T) {
		const mapSize = 1024

		typeInfo := testTypeInfo{42}
		address := Address{1, 2, 3, 4, 5, 6, 7, 8}
		storage := newTestPersistentStorage(t)

		m, err := NewMap(storage, address, newBasicDigesterBuilder(), typeInfo)
		require.NoError(t, err)

		keyValues := make(map[Value]Value, mapSize)
		for i := 0; i < mapSize; i++ {
			k := Uint64Value(i)
			v := Uint64Value(i)
			keyValues[k] = v
			storable, err := m.Set(compare, hashInputProvider, k, v)
			require.NoError(t, err)
			require.Nil(t, storable)
		}

		r := newRand(t)

		k := NewStringValue(randStr(r, 1024))
		existingKeyStorable, existingValueStorable, err := m.Remove(compare, hashInputProvider, k)
		require.Nil(t, existingKeyStorable)
		require.Nil(t, existingValueStorable)
		require.Equal(t, 1, errorCategorizationCount(err))
		var userError *UserError
		var keyNotFoundError *KeyNotFoundError
		require.ErrorAs(t, err, &userError)
		require.ErrorAs(t, err, &keyNotFoundError)
		require.ErrorAs(t, userError, &keyNotFoundError)

		testMap(t, storage, typeInfo, address, m, keyValues, nil, false)
	})

	t.Run("collision key not found", func(t *testing.T) {
		const mapSize = 256

		typeInfo := testTypeInfo{42}
		address := Address{1, 2, 3, 4, 5, 6, 7, 8}
		storage := newTestPersistentStorage(t)
		digesterBuilder := &mockDigesterBuilder{}

		m, err := NewMap(storage, address, digesterBuilder, typeInfo)
		require.NoError(t, err)

		keyValues := make(map[Value]Value, mapSize)
		for i := 0; i < mapSize; i++ {
			k := Uint64Value(i)
			v := Uint64Value(i)
			keyValues[k] = v

			digests := []Digest{Digest(i % 10)}
			digesterBuilder.On("Digest", k).Return(mockDigester{digests})

			storable, err := m.Set(compare, hashInputProvider, k, v)
			require.NoError(t, err)
			require.Nil(t, storable)
		}

		r := newRand(t)
		k := NewStringValue(randStr(r, 1024))

		digests := []Digest{Digest(0)}
		digesterBuilder.On("Digest", k).Return(mockDigester{digests})

		existingKeyStorable, existingValueStorable, err := m.Remove(compare, hashInputProvider, k)
		require.Nil(t, existingKeyStorable)
		require.Nil(t, existingValueStorable)
		require.Equal(t, 1, errorCategorizationCount(err))
		var userError *UserError
		var keyNotFoundError *KeyNotFoundError
		require.ErrorAs(t, err, &userError)
		require.ErrorAs(t, err, &keyNotFoundError)
		require.ErrorAs(t, userError, &keyNotFoundError)

		testMap(t, storage, typeInfo, address, m, keyValues, nil, false)
	})
}

func TestMapIterate(t *testing.T) {

	t.Run("empty", func(t *testing.T) {

		typeInfo := testTypeInfo{42}
		address := Address{1, 2, 3, 4, 5, 6, 7, 8}
		storage := newTestPersistentStorage(t)

		m, err := NewMap(storage, address, newBasicDigesterBuilder(), typeInfo)
		require.NoError(t, err)

		// Iterate key value pairs
		i := 0
		err = m.IterateReadOnly(func(k Value, v Value) (resume bool, err error) {
			i++
			return true, nil
		})

		require.NoError(t, err)
		require.Equal(t, 0, i)

		// Iterate keys
		i = 0
		err = m.IterateReadOnlyKeys(func(k Value) (resume bool, err error) {
			i++
			return true, nil
		})

		require.NoError(t, err)
		require.Equal(t, 0, i)

		// Iterate values
		i = 0
		err = m.IterateReadOnlyValues(func(v Value) (resume bool, err error) {
			i++
			return true, nil
		})

		require.NoError(t, err)
		require.Equal(t, 0, i)

		verifyMap(t, storage, typeInfo, address, m, mapValue{}, nil, false)
	})

	t.Run("no collision", func(t *testing.T) {
		const (
			mapSize       = 2048
			keyStringSize = 16
		)

		r := newRand(t)

		keyValues := make(map[Value]Value, mapSize)
		sortedKeys := make([]Value, mapSize)
		i := uint64(0)
		for len(keyValues) < mapSize {
			k := NewStringValue(randStr(r, keyStringSize))
			if _, found := keyValues[k]; !found {
				keyValues[k] = Uint64Value(i)
				sortedKeys[i] = k
				i++
			}
		}

		typeInfo := testTypeInfo{42}
		address := Address{1, 2, 3, 4, 5, 6, 7, 8}
		storage := newTestPersistentStorage(t)
		digesterBuilder := newBasicDigesterBuilder()

		m, err := NewMap(storage, address, digesterBuilder, typeInfo)
		require.NoError(t, err)

		for k, v := range keyValues {
			existingStorable, err := m.Set(compare, hashInputProvider, k, v)
			require.NoError(t, err)
			require.Nil(t, existingStorable)
		}

		// Sort keys by digest
		sort.Stable(keysByDigest{sortedKeys, digesterBuilder})

		// Iterate key value pairs
		i = uint64(0)
		err = m.IterateReadOnly(func(k Value, v Value) (resume bool, err error) {
			valueEqual(t, sortedKeys[i], k)
			valueEqual(t, keyValues[k], v)
			i++
			return true, nil
		})

		require.NoError(t, err)
		require.Equal(t, uint64(mapSize), i)

		// Iterate keys
		i = uint64(0)
		err = m.IterateReadOnlyKeys(func(k Value) (resume bool, err error) {
			valueEqual(t, sortedKeys[i], k)
			i++
			return true, nil
		})

		require.NoError(t, err)
		require.Equal(t, uint64(mapSize), i)

		// Iterate values
		i = uint64(0)
		err = m.IterateReadOnlyValues(func(v Value) (resume bool, err error) {
			k := sortedKeys[i]
			valueEqual(t, keyValues[k], v)
			i++
			return true, nil
		})

		require.NoError(t, err)
		require.Equal(t, uint64(mapSize), i)

		testMap(t, storage, typeInfo, address, m, keyValues, sortedKeys, false)
	})

	t.Run("collision", func(t *testing.T) {
		const (
			mapSize         = 1024
			keyStringSize   = 16
			valueStringSize = 16
		)

		r := newRand(t)

		digesterBuilder := &mockDigesterBuilder{}
		typeInfo := testTypeInfo{42}
		address := Address{1, 2, 3, 4, 5, 6, 7, 8}
		storage := newTestPersistentStorage(t)

		m, err := NewMap(storage, address, digesterBuilder, typeInfo)
		require.NoError(t, err)

		keyValues := make(map[Value]Value, mapSize)
		sortedKeys := make([]Value, 0, mapSize)
		for len(keyValues) < mapSize {
			k := NewStringValue(randStr(r, keyStringSize))

			if _, found := keyValues[k]; !found {
				v := NewStringValue(randStr(r, valueStringSize))
				sortedKeys = append(sortedKeys, k)
				keyValues[k] = v

				digests := []Digest{
					Digest(r.Intn(256)),
					Digest(r.Intn(256)),
					Digest(r.Intn(256)),
					Digest(r.Intn(256)),
				}
				digesterBuilder.On("Digest", k).Return(mockDigester{digests})

				existingStorable, err := m.Set(compare, hashInputProvider, k, v)
				require.NoError(t, err)
				require.Nil(t, existingStorable)
			}
		}

		// Sort keys by digest
		sort.Stable(keysByDigest{sortedKeys, digesterBuilder})

		// Iterate key value pairs
		i := uint64(0)
		err = m.IterateReadOnly(func(k Value, v Value) (resume bool, err error) {
			valueEqual(t, sortedKeys[i], k)
			valueEqual(t, keyValues[k], v)
			i++
			return true, nil
		})
		require.NoError(t, err)
		require.Equal(t, i, uint64(mapSize))

		// Iterate keys
		i = uint64(0)
		err = m.IterateReadOnlyKeys(func(k Value) (resume bool, err error) {
			valueEqual(t, sortedKeys[i], k)
			i++
			return true, nil
		})
		require.NoError(t, err)
		require.Equal(t, i, uint64(mapSize))

		// Iterate values
		i = uint64(0)
		err = m.IterateReadOnlyValues(func(v Value) (resume bool, err error) {
			valueEqual(t, keyValues[sortedKeys[i]], v)
			i++
			return true, nil
		})
		require.NoError(t, err)
		require.Equal(t, i, uint64(mapSize))

<<<<<<< HEAD
		verifyMap(t, storage, typeInfo, address, m, keyValues, sortedKeys, false)
=======
		t.Log("iterated values")

		testMap(t, storage, typeInfo, address, m, keyValues, sortedKeys, false)
>>>>>>> 8d02bbcd
	})

	t.Run("mutation", func(t *testing.T) {
		const (
			mapSize         = 15
			valueStringSize = 16
		)

		r := newRand(t)

		elementSize := digestSize + singleElementPrefixSize + Uint64Value(0).ByteSize() + NewStringValue(randStr(r, valueStringSize)).ByteSize()

		typeInfo := testTypeInfo{42}
		address := Address{1, 2, 3, 4, 5, 6, 7, 8}
		storage := newTestPersistentStorage(t)
		digesterBuilder := newBasicDigesterBuilder()

		m, err := NewMap(storage, address, digesterBuilder, typeInfo)
		require.NoError(t, err)

		keyValues := make(map[Value]Value, mapSize)
		sortedKeys := make([]Value, 0, mapSize)
		i := uint64(0)
		for i := 0; i < mapSize; i++ {
			ck := Uint64Value(0)
			cv := NewStringValue(randStr(r, valueStringSize))

			childMap, err := NewMap(storage, address, newBasicDigesterBuilder(), typeInfo)
			require.NoError(t, err)

			existingStorable, err := childMap.Set(compare, hashInputProvider, ck, cv)
			require.NoError(t, err)
			require.Nil(t, existingStorable)

			k := Uint64Value(i)
			sortedKeys = append(sortedKeys, k)

			existingStorable, err = m.Set(compare, hashInputProvider, k, childMap)
			require.NoError(t, err)
			require.Nil(t, existingStorable)

			require.Equal(t, uint64(1), childMap.Count())
			require.True(t, childMap.Inlined())

			keyValues[k] = mapValue{ck: cv}
		}
		require.Equal(t, uint64(mapSize), m.Count())
		require.True(t, m.root.IsData())

		verifyMap(t, storage, typeInfo, address, m, keyValues, nil, false)

		// Sort keys by digest
		sort.Stable(keysByDigest{sortedKeys, digesterBuilder})

		sizeBeforeMutation := m.root.Header().size

		// Iterate and mutate child map (inserting elements)
		i = uint64(0)
		err = m.Iterate(compare, hashInputProvider, func(k Value, v Value) (resume bool, err error) {

			childMap, ok := v.(*OrderedMap)
			require.True(t, ok)
			require.Equal(t, uint64(1), childMap.Count())
			require.True(t, childMap.Inlined())

			newChildMapKey := Uint64Value(1) // Previous key is 0
			newChildMapValue := NewStringValue(randStr(r, valueStringSize))

			existingStorable, err := childMap.Set(compare, hashInputProvider, newChildMapKey, newChildMapValue)
			require.NoError(t, err)
			require.Nil(t, existingStorable)

			expectedChildMapValues, ok := keyValues[k].(mapValue)
			require.True(t, ok)

			expectedChildMapValues[newChildMapKey] = newChildMapValue

			valueEqual(t, sortedKeys[i], k)
			valueEqual(t, keyValues[k], v)
			i++

			require.Equal(t, m.root.Header().size, sizeBeforeMutation+uint32(i)*elementSize)

			return true, nil
		})

		require.NoError(t, err)
		require.Equal(t, uint64(mapSize), i)

		verifyMap(t, storage, typeInfo, address, m, keyValues, nil, false)

		sizeAfterInsertionMutation := m.root.Header().size

		// Iterate and mutate child map (removing elements)
		i = uint64(0)
		err = m.IterateValues(compare, hashInputProvider, func(v Value) (resume bool, err error) {
			childMap, ok := v.(*OrderedMap)
			require.True(t, ok)
			require.Equal(t, uint64(2), childMap.Count())
			require.True(t, childMap.Inlined())

			// Remove key 0
			ck := Uint64Value(0)

			existingKeyStorable, existingValueStorable, err := childMap.Remove(compare, hashInputProvider, ck)
			require.NoError(t, err)
			require.NotNil(t, existingKeyStorable)
			require.NotNil(t, existingValueStorable)

			i++

			require.Equal(t, m.root.Header().size, sizeAfterInsertionMutation-uint32(i)*elementSize)
			return true, nil
		})

		require.NoError(t, err)
		require.Equal(t, uint64(mapSize), i)

		for k := range keyValues {
			expectedChildMapValues, ok := keyValues[k].(mapValue)
			require.True(t, ok)

			delete(expectedChildMapValues, Uint64Value(0))
		}

		verifyMap(t, storage, typeInfo, address, m, keyValues, nil, false)
	})
}

func testMapDeterministicHashCollision(t *testing.T, r *rand.Rand, maxDigestLevel int) {

	const (
		mapSize            = 1024
		keyStringMaxSize   = 1024
		valueStringMaxSize = 1024

		// mockDigestCount is the number of unique set of digests.
		// Each set has maxDigestLevel of digest.
		mockDigestCount = 8
	)

	uniqueFirstLevelDigests := make(map[Digest]bool, mockDigestCount)
	firstLevelDigests := make([]Digest, 0, mockDigestCount)
	for len(firstLevelDigests) < mockDigestCount {
		d := Digest(uint64(r.Intn(256)))
		if !uniqueFirstLevelDigests[d] {
			uniqueFirstLevelDigests[d] = true
			firstLevelDigests = append(firstLevelDigests, d)
		}
	}

	digestsGroup := make([][]Digest, mockDigestCount)
	for i := 0; i < mockDigestCount; i++ {
		digests := make([]Digest, maxDigestLevel)
		digests[0] = firstLevelDigests[i]
		for j := 1; j < maxDigestLevel; j++ {
			digests[j] = Digest(uint64(r.Intn(256)))
		}
		digestsGroup[i] = digests
	}

	digesterBuilder := &mockDigesterBuilder{}

	keyValues := make(map[Value]Value, mapSize)
	i := 0
	for len(keyValues) < mapSize {
		k := NewStringValue(randStr(r, r.Intn(keyStringMaxSize)))
		if _, found := keyValues[k]; !found {
			keyValues[k] = NewStringValue(randStr(r, r.Intn(valueStringMaxSize)))

			index := i % len(digestsGroup)
			digests := digestsGroup[index]
			digesterBuilder.On("Digest", k).Return(mockDigester{digests})

			i++
		}
	}

	typeInfo := testTypeInfo{42}
	address := Address{1, 2, 3, 4, 5, 6, 7, 8}
	storage := newTestPersistentStorage(t)

	m, err := NewMap(storage, address, digesterBuilder, typeInfo)
	require.NoError(t, err)

	for k, v := range keyValues {
		existingStorable, err := m.Set(compare, hashInputProvider, k, v)
		require.NoError(t, err)
		require.Nil(t, existingStorable)
	}

	testMap(t, storage, typeInfo, address, m, keyValues, nil, false)

	stats, err := GetMapStats(m)
	require.NoError(t, err)
	require.Equal(t, uint64(mockDigestCount), stats.CollisionDataSlabCount)

	// Remove all elements
	for k, v := range keyValues {
		removedKeyStorable, removedValueStorable, err := m.Remove(compare, hashInputProvider, k)
		require.NoError(t, err)

		removedKey, err := removedKeyStorable.StoredValue(storage)
		require.NoError(t, err)
		valueEqual(t, k, removedKey)

		removedValue, err := removedValueStorable.StoredValue(storage)
		require.NoError(t, err)
		valueEqual(t, v, removedValue)

		if id, ok := removedKeyStorable.(SlabIDStorable); ok {
			err = storage.Remove(SlabID(id))
			require.NoError(t, err)
		}

		if id, ok := removedValueStorable.(SlabIDStorable); ok {
			err = storage.Remove(SlabID(id))
			require.NoError(t, err)
		}
	}

	testEmptyMap(t, storage, typeInfo, address, m)
}

func testMapRandomHashCollision(t *testing.T, r *rand.Rand, maxDigestLevel int) {

	const (
		mapSize            = 1024
		keyStringMaxSize   = 1024
		valueStringMaxSize = 1024
	)

	digesterBuilder := &mockDigesterBuilder{}

	keyValues := make(map[Value]Value, mapSize)
	for len(keyValues) < mapSize {
		k := NewStringValue(randStr(r, r.Intn(keyStringMaxSize)))

		if _, found := keyValues[k]; !found {
			keyValues[k] = NewStringValue(randStr(r, valueStringMaxSize))

			var digests []Digest
			for i := 0; i < maxDigestLevel; i++ {
				digests = append(digests, Digest(r.Intn(256)))
			}

			digesterBuilder.On("Digest", k).Return(mockDigester{digests})
		}
	}

	typeInfo := testTypeInfo{42}
	address := Address{1, 2, 3, 4, 5, 6, 7, 8}
	storage := newTestPersistentStorage(t)

	m, err := NewMap(storage, address, digesterBuilder, typeInfo)
	require.NoError(t, err)

	for k, v := range keyValues {
		existingStorable, err := m.Set(compare, hashInputProvider, k, v)
		require.NoError(t, err)
		require.Nil(t, existingStorable)
	}

	testMap(t, storage, typeInfo, address, m, keyValues, nil, false)

	// Remove all elements
	for k, v := range keyValues {
		removedKeyStorable, removedValueStorable, err := m.Remove(compare, hashInputProvider, k)
		require.NoError(t, err)

		removedKey, err := removedKeyStorable.StoredValue(storage)
		require.NoError(t, err)
		valueEqual(t, k, removedKey)

		removedValue, err := removedValueStorable.StoredValue(storage)
		require.NoError(t, err)
		valueEqual(t, v, removedValue)

		if id, ok := removedKeyStorable.(SlabIDStorable); ok {
			err = storage.Remove(SlabID(id))
			require.NoError(t, err)
		}

		if id, ok := removedValueStorable.(SlabIDStorable); ok {
			err = storage.Remove(SlabID(id))
			require.NoError(t, err)
		}
	}

	testEmptyMap(t, storage, typeInfo, address, m)
}

func TestMapHashCollision(t *testing.T) {

	SetThreshold(512)
	defer SetThreshold(1024)

	const maxDigestLevel = 4

	r := newRand(t)

	for hashLevel := 1; hashLevel <= maxDigestLevel; hashLevel++ {
		name := fmt.Sprintf("deterministic max hash level %d", hashLevel)
		t.Run(name, func(t *testing.T) {
			testMapDeterministicHashCollision(t, r, hashLevel)
		})
	}

	for hashLevel := 1; hashLevel <= maxDigestLevel; hashLevel++ {
		name := fmt.Sprintf("random max hash level %d", hashLevel)
		t.Run(name, func(t *testing.T) {
			testMapRandomHashCollision(t, r, hashLevel)
		})
	}
}

func testMapSetRemoveRandomValues(
	t *testing.T,
	r *rand.Rand,
	storage *PersistentSlabStorage,
	typeInfo TypeInfo,
	address Address,
) (*OrderedMap, map[Value]Value) {

	const (
		MapSetOp = iota
		MapRemoveOp
		MapMaxOp
	)

	const (
		opCount         = 4096
		digestMaxValue  = 256
		digestMaxLevels = 4
	)

	digesterBuilder := &mockDigesterBuilder{}

	m, err := NewMap(storage, address, digesterBuilder, typeInfo)
	require.NoError(t, err)

	keyValues := make(map[Value]Value)
	var keys []Value
	for i := uint64(0); i < opCount; i++ {

		nextOp := r.Intn(MapMaxOp)

		if m.Count() == 0 {
			nextOp = MapSetOp
		}

		switch nextOp {

		case MapSetOp:

			k := randomValue(r, int(maxInlineMapElementSize))
			v := randomValue(r, int(maxInlineMapElementSize))

			var digests []Digest
			for i := 0; i < digestMaxLevels; i++ {
				digests = append(digests, Digest(r.Intn(digestMaxValue)))
			}

			digesterBuilder.On("Digest", k).Return(mockDigester{digests})

			existingStorable, err := m.Set(compare, hashInputProvider, k, v)
			require.NoError(t, err)

			if oldv, ok := keyValues[k]; ok {
				require.NotNil(t, existingStorable)

				existingValue, err := existingStorable.StoredValue(storage)
				require.NoError(t, err)
				valueEqual(t, oldv, existingValue)

				if id, ok := existingStorable.(SlabIDStorable); ok {
					err = storage.Remove(SlabID(id))
					require.NoError(t, err)
				}
			} else {
				require.Nil(t, existingStorable)

				keys = append(keys, k)
			}

			keyValues[k] = v

		case MapRemoveOp:
			index := r.Intn(len(keys))
			k := keys[index]

			removedKeyStorable, removedValueStorable, err := m.Remove(compare, hashInputProvider, k)
			require.NoError(t, err)

			removedKey, err := removedKeyStorable.StoredValue(storage)
			require.NoError(t, err)
			valueEqual(t, k, removedKey)

			removedValue, err := removedValueStorable.StoredValue(storage)
			require.NoError(t, err)
			valueEqual(t, keyValues[k], removedValue)

			if id, ok := removedKeyStorable.(SlabIDStorable); ok {
				err := storage.Remove(SlabID(id))
				require.NoError(t, err)
			}

			if id, ok := removedValueStorable.(SlabIDStorable); ok {
				err := storage.Remove(SlabID(id))
				require.NoError(t, err)
			}

			delete(keyValues, k)
			copy(keys[index:], keys[index+1:])
			keys = keys[:len(keys)-1]
		}

		require.True(t, typeInfoComparator(typeInfo, m.Type()))
		require.Equal(t, address, m.Address())
		require.Equal(t, uint64(len(keys)), m.Count())
	}

	return m, keyValues
}

func TestMapSetRemoveRandomValues(t *testing.T) {

	SetThreshold(256)
	defer SetThreshold(1024)

	r := newRand(t)

	storage := newTestPersistentStorage(t)
	typeInfo := testTypeInfo{42}
	address := Address{1, 2, 3, 4, 5, 6, 7, 8}

	m, keyValues := testMapSetRemoveRandomValues(t, r, storage, typeInfo, address)

	testMap(t, storage, typeInfo, address, m, keyValues, nil, false)
}

func TestMapDecodeV0(t *testing.T) {

	typeInfo := testTypeInfo{42}
	address := Address{1, 2, 3, 4, 5, 6, 7, 8}

	t.Run("empty", func(t *testing.T) {

		mapSlabID := SlabID{address: address, index: SlabIndex{0, 0, 0, 0, 0, 0, 0, 1}}

		slabData := map[SlabID][]byte{
			mapSlabID: {
				// extra data
				// version
				0x00,
				// flag: root + map data
				0x88,
				// extra data (CBOR encoded array of 3 elements)
				0x83,
				// type info
				0x18, 0x2a,
				// count: 0
				0x00,
				// seed
				0x1b, 0x52, 0xa8, 0x78, 0x3, 0x85, 0x2c, 0xaa, 0x49,

				// version
				0x00,
				// flag: root + map data
				0x88,

				// the following encoded data is valid CBOR

				// elements (array of 3 elements)
				0x83,

				// level: 0
				0x00,

				// hkeys (byte string of length 8 * 1)
				0x5b, 0x00, 0x00, 0x00, 0x00, 0x00, 0x00, 0x00, 0x00,

				// elements (array of 0 elements)
				// each element is encoded as CBOR array of 2 elements (key, value)
				0x9b, 0x00, 0x00, 0x00, 0x00, 0x00, 0x00, 0x00, 0x00,
			},
		}

		// Decode data to new storage
		storage := newTestPersistentStorageWithData(t, slabData)

		// Test new map from storage
		decodedMap, err := NewMapWithRootID(storage, mapSlabID, NewDefaultDigesterBuilder())
		require.NoError(t, err)

		testEmptyMapV0(t, storage, typeInfo, address, decodedMap)
	})

	t.Run("dataslab as root", func(t *testing.T) {
		SetThreshold(256)
		defer SetThreshold(1024)

		digesterBuilder := &mockDigesterBuilder{}

		const mapSize = 1
		keyValues := make(map[Value]Value, mapSize)
		for i := uint64(0); i < mapSize; i++ {
			k := Uint64Value(i)
			v := Uint64Value(i * 2)
			keyValues[k] = v

			digests := []Digest{Digest(i), Digest(i * 2)}
			digesterBuilder.On("Digest", k).Return(mockDigester{d: digests})
		}

		mapSlabID := SlabID{address: address, index: SlabIndex{0, 0, 0, 0, 0, 0, 0, 1}}

		// Expected serialized slab data with slab id
		slabData := map[SlabID][]byte{

			mapSlabID: {
				// extra data
				// version
				0x00,
				// flag: root + map data
				0x88,
				// extra data (CBOR encoded array of 3 elements)
				0x83,
				// type info
				0x18, 0x2a,
				// count: 1
				0x01,
				// seed
				0x1b, 0x52, 0xa8, 0x78, 0x3, 0x85, 0x2c, 0xaa, 0x49,

				// version
				0x00,
				// flag: root + map data
				0x88,

				// the following encoded data is valid CBOR

				// elements (array of 3 elements)
				0x83,

				// level: 0
				0x00,

				// hkeys (byte string of length 8 * 1)
				0x5b, 0x00, 0x00, 0x00, 0x00, 0x00, 0x00, 0x00, 0x08,
				// hkey: 0
				0x00, 0x00, 0x00, 0x00, 0x00, 0x00, 0x00, 0x00,

				// elements (array of 1 elements)
				// each element is encoded as CBOR array of 2 elements (key, value)
				0x9b, 0x00, 0x00, 0x00, 0x00, 0x00, 0x00, 0x00, 0x01,
				// element: [uint64(0):uint64(0)]
				0x82, 0xd8, 0xa4, 0x00, 0xd8, 0xa4, 0x00,
			},
		}

		// Decode data to new storage
		storage := newTestPersistentStorageWithData(t, slabData)

		// Test new map from storage
		decodedMap, err := NewMapWithRootID(storage, mapSlabID, digesterBuilder)
		require.NoError(t, err)

		testMapV0(t, storage, typeInfo, address, decodedMap, keyValues, nil, false)
	})

	t.Run("has pointer no collision", func(t *testing.T) {

		SetThreshold(256)
		defer SetThreshold(1024)

		storage := newTestBasicStorage(t)

		digesterBuilder := &mockDigesterBuilder{}

		const mapSize = 8
		keyValues := make(map[Value]Value, mapSize)
		r := 'a'
		for i := uint64(0); i < mapSize-1; i++ {
			k := NewStringValue(strings.Repeat(string(r), 22))
			v := NewStringValue(strings.Repeat(string(r), 22))
			keyValues[k] = v

			digests := []Digest{Digest(i), Digest(i * 2)}
			digesterBuilder.On("Digest", k).Return(mockDigester{d: digests})

			r++
		}

		// Create nested array
		typeInfo2 := testTypeInfo{43}

		mapSlabID := SlabID{address: address, index: SlabIndex{0, 0, 0, 0, 0, 0, 0, 1}}
		id2 := SlabID{address: address, index: SlabIndex{0, 0, 0, 0, 0, 0, 0, 2}}
		id3 := SlabID{address: address, index: SlabIndex{0, 0, 0, 0, 0, 0, 0, 3}}
		nestedSlabID := SlabID{address: address, index: SlabIndex{0, 0, 0, 0, 0, 0, 0, 4}}

		childArray, err := NewArray(storage, address, typeInfo2)
		childArray.root.SetSlabID(nestedSlabID)
		require.NoError(t, err)

		err = childArray.Append(Uint64Value(0))
		require.NoError(t, err)

		k := NewStringValue(strings.Repeat(string(r), 22))

		keyValues[k] = arrayValue{Uint64Value(0)}

		digests := []Digest{Digest(mapSize - 1), Digest((mapSize - 1) * 2)}
		digesterBuilder.On("Digest", k).Return(mockDigester{d: digests})

		slabData := map[SlabID][]byte{

			// metadata slab
			mapSlabID: {
				// extra data
				// version
				0x00,
				// flag: root + map meta
				0x89,
				// extra data (CBOR encoded array of 3 elements)
				0x83,
				// type info: "map"
				0x18, 0x2A,
				// count: 8
				0x08,
				// seed
				0x1b, 0x52, 0xa8, 0x78, 0x3, 0x85, 0x2c, 0xaa, 0x49,

				// version
				0x00,
				// flag: root + meta
				0x89,
				// child header count
				0x00, 0x02,
				// child header 1 (slab id, first key, size)
				0x01, 0x02, 0x03, 0x04, 0x05, 0x06, 0x07, 0x08, 0x00, 0x00, 0x00, 0x00, 0x00, 0x00, 0x00, 0x02,
				0x00, 0x00, 0x00, 0x00, 0x00, 0x00, 0x00, 0x00,
				// NOTE: size is modified to pass validation test.
				// This shouldn't affect migration because metadata slab is recreated when elements are migrated.
				0x00, 0x00, 0x00, 0xf6,
				// child header 2
				0x01, 0x02, 0x03, 0x04, 0x05, 0x06, 0x07, 0x08, 0x00, 0x00, 0x00, 0x00, 0x00, 0x00, 0x00, 0x03,
				0x00, 0x00, 0x00, 0x00, 0x00, 0x00, 0x00, 0x04,
				// NOTE: size is modified to pass validation test.
				// This shouldn't affect migration because metadata slab is recreated when elements are migrated.
				0x00, 0x00, 0x00, 0xf2,
			},

			// data slab
			id2: {
				// version
				0x00,
				// flag: map data
				0x08,
				// next slab id
				0x01, 0x02, 0x03, 0x04, 0x05, 0x06, 0x07, 0x08, 0x00, 0x00, 0x00, 0x00, 0x00, 0x00, 0x00, 0x03,

				// the following encoded data is valid CBOR

				// elements (array of 3 elements)
				0x83,

				// level: 0
				0x00,

				// hkeys (byte string of length 8 * 4)
				0x5b, 0x00, 0x00, 0x00, 0x00, 0x00, 0x00, 0x00, 0x20,
				// hkey: 0
				0x00, 0x00, 0x00, 0x00, 0x00, 0x00, 0x00, 0x00,
				// hkey: 1
				0x00, 0x00, 0x00, 0x00, 0x00, 0x00, 0x00, 0x01,
				// hkey: 2
				0x00, 0x00, 0x00, 0x00, 0x00, 0x00, 0x00, 0x02,
				// hkey: 3
				0x00, 0x00, 0x00, 0x00, 0x00, 0x00, 0x00, 0x03,

				// elements (array of 4 elements)
				// each element is encoded as CBOR array of 2 elements (key, value)
				0x9b, 0x00, 0x00, 0x00, 0x00, 0x00, 0x00, 0x00, 0x04,
				// element: [aaaaaaaaaaaaaaaaaaaaaa:aaaaaaaaaaaaaaaaaaaaaa]
				0x82,
				0x76, 0x61, 0x61, 0x61, 0x61, 0x61, 0x61, 0x61, 0x61, 0x61, 0x61, 0x61, 0x61, 0x61, 0x61, 0x61, 0x61, 0x61, 0x61, 0x61, 0x61, 0x61, 0x61,
				0x76, 0x61, 0x61, 0x61, 0x61, 0x61, 0x61, 0x61, 0x61, 0x61, 0x61, 0x61, 0x61, 0x61, 0x61, 0x61, 0x61, 0x61, 0x61, 0x61, 0x61, 0x61, 0x61,
				// element: [bbbbbbbbbbbbbbbbbbbbbb:bbbbbbbbbbbbbbbbbbbbbb]
				0x82,
				0x76, 0x62, 0x62, 0x62, 0x62, 0x62, 0x62, 0x62, 0x62, 0x62, 0x62, 0x62, 0x62, 0x62, 0x62, 0x62, 0x62, 0x62, 0x62, 0x62, 0x62, 0x62, 0x62,
				0x76, 0x62, 0x62, 0x62, 0x62, 0x62, 0x62, 0x62, 0x62, 0x62, 0x62, 0x62, 0x62, 0x62, 0x62, 0x62, 0x62, 0x62, 0x62, 0x62, 0x62, 0x62, 0x62,
				// element: [cccccccccccccccccccccc:cccccccccccccccccccccc]
				0x82,
				0x76, 0x63, 0x63, 0x63, 0x63, 0x63, 0x63, 0x63, 0x63, 0x63, 0x63, 0x63, 0x63, 0x63, 0x63, 0x63, 0x63, 0x63, 0x63, 0x63, 0x63, 0x63, 0x63,
				0x76, 0x63, 0x63, 0x63, 0x63, 0x63, 0x63, 0x63, 0x63, 0x63, 0x63, 0x63, 0x63, 0x63, 0x63, 0x63, 0x63, 0x63, 0x63, 0x63, 0x63, 0x63, 0x63,
				// element: [dddddddddddddddddddddd:dddddddddddddddddddddd]
				0x82,
				0x76, 0x64, 0x64, 0x64, 0x64, 0x64, 0x64, 0x64, 0x64, 0x64, 0x64, 0x64, 0x64, 0x64, 0x64, 0x64, 0x64, 0x64, 0x64, 0x64, 0x64, 0x64, 0x64,
				0x76, 0x64, 0x64, 0x64, 0x64, 0x64, 0x64, 0x64, 0x64, 0x64, 0x64, 0x64, 0x64, 0x64, 0x64, 0x64, 0x64, 0x64, 0x64, 0x64, 0x64, 0x64, 0x64,
			},

			// data slab
			id3: {
				// version
				0x00,
				// flag: has pointer + map data
				0x48,
				// next slab id
				0x00, 0x00, 0x00, 0x00, 0x00, 0x00, 0x00, 0x00, 0x00, 0x00, 0x00, 0x00, 0x00, 0x00, 0x00, 0x00,

				// the following encoded data is valid CBOR

				// elements (array of 3 elements)
				0x83,

				// level: 0
				0x00,

				// hkeys (byte string of length 8 * 4)
				0x5b, 0x00, 0x00, 0x00, 0x00, 0x00, 0x00, 0x00, 0x20,
				// hkey: 4
				0x00, 0x00, 0x00, 0x00, 0x00, 0x00, 0x00, 0x04,
				// hkey: 5
				0x00, 0x00, 0x00, 0x00, 0x00, 0x00, 0x00, 0x05,
				// hkey: 6
				0x00, 0x00, 0x00, 0x00, 0x00, 0x00, 0x00, 0x06,
				// hkey: 7
				0x00, 0x00, 0x00, 0x00, 0x00, 0x00, 0x00, 0x07,

				// elements (array of 4 elements)
				// each element is encoded as CBOR array of 2 elements (key, value)
				0x9b, 0x00, 0x00, 0x00, 0x00, 0x00, 0x00, 0x00, 0x04,
				// element: [eeeeeeeeeeeeeeeeeeeeee:eeeeeeeeeeeeeeeeeeeeee]
				0x82,
				0x76, 0x65, 0x65, 0x65, 0x65, 0x65, 0x65, 0x65, 0x65, 0x65, 0x65, 0x65, 0x65, 0x65, 0x65, 0x65, 0x65, 0x65, 0x65, 0x65, 0x65, 0x65, 0x65,
				0x76, 0x65, 0x65, 0x65, 0x65, 0x65, 0x65, 0x65, 0x65, 0x65, 0x65, 0x65, 0x65, 0x65, 0x65, 0x65, 0x65, 0x65, 0x65, 0x65, 0x65, 0x65, 0x65,
				// element: [ffffffffffffffffffffff:ffffffffffffffffffffff]
				0x82,
				0x76, 0x66, 0x66, 0x66, 0x66, 0x66, 0x66, 0x66, 0x66, 0x66, 0x66, 0x66, 0x66, 0x66, 0x66, 0x66, 0x66, 0x66, 0x66, 0x66, 0x66, 0x66, 0x66,
				0x76, 0x66, 0x66, 0x66, 0x66, 0x66, 0x66, 0x66, 0x66, 0x66, 0x66, 0x66, 0x66, 0x66, 0x66, 0x66, 0x66, 0x66, 0x66, 0x66, 0x66, 0x66, 0x66,
				// element: [gggggggggggggggggggggg:gggggggggggggggggggggg]
				0x82,
				0x76, 0x67, 0x67, 0x67, 0x67, 0x67, 0x67, 0x67, 0x67, 0x67, 0x67, 0x67, 0x67, 0x67, 0x67, 0x67, 0x67, 0x67, 0x67, 0x67, 0x67, 0x67, 0x67,
				0x76, 0x67, 0x67, 0x67, 0x67, 0x67, 0x67, 0x67, 0x67, 0x67, 0x67, 0x67, 0x67, 0x67, 0x67, 0x67, 0x67, 0x67, 0x67, 0x67, 0x67, 0x67, 0x67,
				// element: [hhhhhhhhhhhhhhhhhhhhhh:SlabID(1,2,3,4,5,6,7,8,0,0,0,0,0,0,0,4)]
				0x82,
				0x76, 0x68, 0x68, 0x68, 0x68, 0x68, 0x68, 0x68, 0x68, 0x68, 0x68, 0x68, 0x68, 0x68, 0x68, 0x68, 0x68, 0x68, 0x68, 0x68, 0x68, 0x68, 0x68,
				0xd8, 0xff, 0x50, 0x01, 0x02, 0x03, 0x04, 0x05, 0x06, 0x07, 0x08, 0x00, 0x00, 0x00, 0x00, 0x00, 0x00, 0x00, 0x04,
			},

			// array data slab
			nestedSlabID: {
				// version
				0x00,
				// flag: root + array data
				0x80,
				// extra data (CBOR encoded array of 1 elements)
				0x81,
				// type info
				0x18, 0x2b,

				// version
				0x00,
				// flag: root + array data
				0x80,
				// CBOR encoded array head (fixed size 3 byte)
				0x99, 0x00, 0x01,
				// CBOR encoded array elements
				0xd8, 0xa4, 0x00,
			},
		}

		// Decode data to new storage
		storage2 := newTestPersistentStorageWithData(t, slabData)

		// Test new map from storage2
		decodedMap, err := NewMapWithRootID(storage2, mapSlabID, digesterBuilder)
		require.NoError(t, err)

		testMapV0(t, storage2, typeInfo, address, decodedMap, keyValues, nil, false)
	})

	t.Run("inline collision 1 level", func(t *testing.T) {

		SetThreshold(256)
		defer SetThreshold(1024)

		digesterBuilder := &mockDigesterBuilder{}

		const mapSize = 8
		keyValues := make(map[Value]Value, mapSize)
		for i := uint64(0); i < mapSize; i++ {
			k := Uint64Value(i)
			v := Uint64Value(i * 2)

			digests := []Digest{Digest(i % 4), Digest(i)}
			digesterBuilder.On("Digest", k).Return(mockDigester{d: digests})

			keyValues[k] = v
		}

		mapSlabID := SlabID{address: address, index: SlabIndex{0, 0, 0, 0, 0, 0, 0, 1}}

		slabData := map[SlabID][]byte{

			// map metadata slab
			mapSlabID: {
				// extra data
				// version
				0x00,
				// flag: root + map data
				0x88,
				// extra data (CBOR encoded array of 3 elements)
				0x83,
				// type info: "map"
				0x18, 0x2A,
				// count: 8
				0x08,
				// seed
				0x1b, 0x52, 0xa8, 0x78, 0x3, 0x85, 0x2c, 0xaa, 0x49,

				// version
				0x00,
				// flag: root + map data
				0x88,

				// the following encoded data is valid CBOR

				// elements (array of 3 elements)
				0x83,

				// level: 0
				0x00,

				// hkeys (byte string of length 8 * 4)
				0x5b, 0x00, 0x00, 0x00, 0x00, 0x00, 0x00, 0x00, 0x20,
				// hkey: 0
				0x00, 0x00, 0x00, 0x00, 0x00, 0x00, 0x00, 0x00,
				// hkey: 1
				0x00, 0x00, 0x00, 0x00, 0x00, 0x00, 0x00, 0x01,
				// hkey: 2
				0x00, 0x00, 0x00, 0x00, 0x00, 0x00, 0x00, 0x02,
				// hkey: 3
				0x00, 0x00, 0x00, 0x00, 0x00, 0x00, 0x00, 0x03,

				// elements (array of 2 elements)
				0x9b, 0x00, 0x00, 0x00, 0x00, 0x00, 0x00, 0x00, 0x04,

				// inline collision group corresponding to hkey 0
				// (tag number CBORTagInlineCollisionGroup)
				0xd8, 0xfd,
				// (tag content: array of 3 elements)
				0x83,

				// level: 1
				0x01,

				// hkeys (byte string of length 8 * 2)
				0x5b, 0x00, 0x00, 0x00, 0x00, 0x00, 0x00, 0x00, 0x10,
				// hkey: 0
				0x00, 0x00, 0x00, 0x00, 0x00, 0x00, 0x00, 0x00,
				// hkey: 4
				0x00, 0x00, 0x00, 0x00, 0x00, 0x00, 0x00, 0x04,

				// elements (array of 2 elements)
				// each element is encoded as CBOR array of 2 elements (key, value)
				0x9b, 0x00, 0x00, 0x00, 0x00, 0x00, 0x00, 0x00, 0x02,
				// element: [uint64(0), uint64(0)]
				0x82, 0xd8, 0xa4, 0x00, 0xd8, 0xa4, 0x00,
				// element: [uint64(4), uint64(8)]
				0x82, 0xd8, 0xa4, 0x04, 0xd8, 0xa4, 0x08,

				// inline collision group corresponding to hkey 1
				// (tag number CBORTagInlineCollisionGroup)
				0xd8, 0xfd,
				// (tag content: array of 3 elements)
				0x83,

				// level: 1
				0x01,

				// hkeys (byte string of length 8 * 2)
				0x5b, 0x00, 0x00, 0x00, 0x00, 0x00, 0x00, 0x00, 0x10,
				// hkey: 1
				0x00, 0x00, 0x00, 0x00, 0x00, 0x00, 0x00, 0x01,
				// hkey: 5
				0x00, 0x00, 0x00, 0x00, 0x00, 0x00, 0x00, 0x05,

				// elements (array of 2 elements)
				// each element is encoded as CBOR array of 2 elements (key, value)
				0x9b, 0x00, 0x00, 0x00, 0x00, 0x00, 0x00, 0x00, 0x02,
				// element: [uint64(1), uint64(2)]
				0x82, 0xd8, 0xa4, 0x01, 0xd8, 0xa4, 0x02,
				// element: [uint64(5), uint64(10)]
				0x82, 0xd8, 0xa4, 0x05, 0xd8, 0xa4, 0x0a,

				// inline collision group corresponding to hkey 2
				// (tag number CBORTagInlineCollisionGroup)
				0xd8, 0xfd,
				// (tag content: array of 3 elements)
				0x83,

				// level: 1
				0x01,

				// hkeys (byte string of length 8 * 2)
				0x5b, 0x00, 0x00, 0x00, 0x00, 0x00, 0x00, 0x00, 0x10,
				// hkey: 2
				0x00, 0x00, 0x00, 0x00, 0x00, 0x00, 0x00, 0x02,
				// hkey: 6
				0x00, 0x00, 0x00, 0x00, 0x00, 0x00, 0x00, 0x06,

				// elements (array of 2 elements)
				// each element is encoded as CBOR array of 2 elements (key, value)
				0x9b, 0x00, 0x00, 0x00, 0x00, 0x00, 0x00, 0x00, 0x02,
				// element: [uint64(2), uint64(4)]
				0x82, 0xd8, 0xa4, 0x02, 0xd8, 0xa4, 0x04,
				// element: [uint64(6), uint64(12)]
				0x82, 0xd8, 0xa4, 0x06, 0xd8, 0xa4, 0x0c,

				// inline collision group corresponding to hkey 3
				// (tag number CBORTagInlineCollisionGroup)
				0xd8, 0xfd,
				// (tag content: array of 3 elements)
				0x83,

				// level: 1
				0x01,

				// hkeys (byte string of length 8 * 2)
				0x5b, 0x00, 0x00, 0x00, 0x00, 0x00, 0x00, 0x00, 0x10,
				// hkey: 3
				0x00, 0x00, 0x00, 0x00, 0x00, 0x00, 0x00, 0x03,
				// hkey: 7
				0x00, 0x00, 0x00, 0x00, 0x00, 0x00, 0x00, 0x07,

				// elements (array of 2 elements)
				// each element is encoded as CBOR array of 2 elements (key, value)
				0x9b, 0x00, 0x00, 0x00, 0x00, 0x00, 0x00, 0x00, 0x02,
				// element: [uint64(3), uint64(6)]
				0x82, 0xd8, 0xa4, 0x03, 0xd8, 0xa4, 0x06,
				// element: [uint64(7), uint64(14)]
				0x82, 0xd8, 0xa4, 0x07, 0xd8, 0xa4, 0x0e,
			},
		}

		// Decode data to new storage
		storage := newTestPersistentStorageWithData(t, slabData)

		// Test new map from storage2
		decodedMap, err := NewMapWithRootID(storage, mapSlabID, digesterBuilder)
		require.NoError(t, err)

		testMapV0(t, storage, typeInfo, address, decodedMap, keyValues, nil, false)
	})

	t.Run("inline collision 2 levels", func(t *testing.T) {

		SetThreshold(256)
		defer SetThreshold(1024)

		digesterBuilder := &mockDigesterBuilder{}

		const mapSize = 8
		keyValues := make(map[Value]Value)
		for i := uint64(0); i < mapSize; i++ {
			k := Uint64Value(i)
			v := Uint64Value(i * 2)

			digests := []Digest{Digest(i % 4), Digest(i % 2)}
			digesterBuilder.On("Digest", k).Return(mockDigester{d: digests})

			keyValues[k] = v
		}

		mapSlabID := SlabID{address: address, index: SlabIndex{0, 0, 0, 0, 0, 0, 0, 1}}

		slabData := map[SlabID][]byte{

			// map metadata slab
			mapSlabID: {
				// extra data
				// version
				0x00,
				// flag: root + map data
				0x88,
				// extra data (CBOR encoded array of 3 elements)
				0x83,
				// type info: "map"
				0x18, 0x2A,
				// count: 8
				0x08,
				// seed
				0x1b, 0x52, 0xa8, 0x78, 0x3, 0x85, 0x2c, 0xaa, 0x49,

				// version
				0x00,
				// flag: root + map data
				0x88,

				// the following encoded data is valid CBOR

				// elements (array of 3 elements)
				0x83,

				// level: 0
				0x00,

				// hkeys (byte string of length 8 * 4)
				0x5b, 0x00, 0x00, 0x00, 0x00, 0x00, 0x00, 0x00, 0x20,
				// hkey: 0
				0x00, 0x00, 0x00, 0x00, 0x00, 0x00, 0x00, 0x00,
				// hkey: 1
				0x00, 0x00, 0x00, 0x00, 0x00, 0x00, 0x00, 0x01,
				// hkey: 2
				0x00, 0x00, 0x00, 0x00, 0x00, 0x00, 0x00, 0x02,
				// hkey: 3
				0x00, 0x00, 0x00, 0x00, 0x00, 0x00, 0x00, 0x03,

				// elements (array of 4 elements)
				0x9b, 0x00, 0x00, 0x00, 0x00, 0x00, 0x00, 0x00, 0x04,

				// inline collision group corresponding to hkey 0
				// (tag number CBORTagInlineCollisionGroup)
				0xd8, 0xfd,
				// (tag content: array of 3 elements)
				0x83,

				// level 1
				0x01,

				// hkeys (byte string of length 8 * 1)
				0x5b, 0x00, 0x00, 0x00, 0x00, 0x00, 0x00, 0x00, 0x08,
				// hkey: 0
				0x00, 0x00, 0x00, 0x00, 0x00, 0x00, 0x00, 0x00,

				// elements (array of 1 elements)
				0x9b, 0x00, 0x00, 0x00, 0x00, 0x00, 0x00, 0x00, 0x01,

				// inline collision group corresponding to hkey [0, 0]
				// (tag number CBORTagInlineCollisionGroup)
				0xd8, 0xfd,
				// (tag content: array of 3 elements)
				0x83,

				// level: 2
				0x02,

				// hkeys (empty byte string)
				0x40,

				// elements (array of 2 elements)
				// each element is encoded as CBOR array of 2 elements (key, value)
				0x9b, 0x00, 0x00, 0x00, 0x00, 0x00, 0x00, 0x00, 0x02,
				// element: [uint64(0), uint64(0)]
				0x82, 0xd8, 0xa4, 0x00, 0xd8, 0xa4, 0x00,
				// element: [uint64(4), uint64(8)]
				0x82, 0xd8, 0xa4, 0x04, 0xd8, 0xa4, 0x08,

				// inline collision group corresponding to hkey 1
				// (tag number CBORTagInlineCollisionGroup)
				0xd8, 0xfd,
				// (tag content: array of 3 elements)
				0x83,

				// level: 1
				0x01,

				// hkeys (byte string of length 8 * 1)
				0x5b, 0x00, 0x00, 0x00, 0x00, 0x00, 0x00, 0x00, 0x08,
				// hkey: 1
				0x00, 0x00, 0x00, 0x00, 0x00, 0x00, 0x00, 0x01,

				// elements (array of 1 elements)
				0x9b, 0x00, 0x00, 0x00, 0x00, 0x00, 0x00, 0x00, 0x01,

				// inline collision group corresponding to hkey [1, 1]
				// (tag number CBORTagInlineCollisionGroup)
				0xd8, 0xfd,
				// (tag content: array of 3 elements)
				0x83,

				// level: 2
				0x02,

				// hkeys (empty byte string)
				0x40,

				// elements (array of 2 elements)
				// each element is encoded as CBOR array of 2 elements (key, value)
				0x9b, 0x00, 0x00, 0x00, 0x00, 0x00, 0x00, 0x00, 0x02,
				// element: [uint64(1), uint64(2)]
				0x82, 0xd8, 0xa4, 0x01, 0xd8, 0xa4, 0x02,
				// element: [uint64(5), uint64(10)]
				0x82, 0xd8, 0xa4, 0x05, 0xd8, 0xa4, 0x0a,

				// inline collision group corresponding to hkey 2
				// (tag number CBORTagInlineCollisionGroup)
				0xd8, 0xfd,
				// (tag content: array of 3 elements)
				0x83,

				// level: 1
				0x01,

				// hkeys (byte string of length 8 * 1)
				0x5b, 0x00, 0x00, 0x00, 0x00, 0x00, 0x00, 0x00, 0x08,
				// hkey: 0
				0x00, 0x00, 0x00, 0x00, 0x00, 0x00, 0x00, 0x00,

				// elements (array of 1 element)
				0x9b, 0x00, 0x00, 0x00, 0x00, 0x00, 0x00, 0x00, 0x01,

				// inline collision group corresponding to hkey [2, 0]
				// (tag number CBORTagInlineCollisionGroup)
				0xd8, 0xfd,
				// (tag content: array of 3 elements)
				0x83,

				// level: 2
				0x02,

				// hkeys (empty byte string)
				0x40,

				// elements (array of 2 element)
				0x9b, 0x00, 0x00, 0x00, 0x00, 0x00, 0x00, 0x00, 0x02,
				// element: [uint64(2), uint64(4)]
				0x82, 0xd8, 0xa4, 0x02, 0xd8, 0xa4, 0x04,
				// element: [uint64(6), uint64(12)]
				0x82, 0xd8, 0xa4, 0x06, 0xd8, 0xa4, 0x0c,

				// inline collision group corresponding to hkey 3
				// (tag number CBORTagInlineCollisionGroup)
				0xd8, 0xfd,
				// (tag content: array of 3 elements)
				0x83,

				// level: 1
				0x01,

				// hkeys (byte string of length 8 * 1)
				0x5b, 0x00, 0x00, 0x00, 0x00, 0x00, 0x00, 0x00, 0x08,
				// hkey: 1
				0x00, 0x00, 0x00, 0x00, 0x00, 0x00, 0x00, 0x01,

				// elements (array of 1 element)
				0x9b, 0x00, 0x00, 0x00, 0x00, 0x00, 0x00, 0x00, 0x01,

				// inline collision group corresponding to hkey [3, 1]
				// (tag number CBORTagInlineCollisionGroup)
				0xd8, 0xfd,
				// (tag content: array of 3 elements)
				0x83,

				// level: 2
				0x02,

				// hkeys (empty byte string)
				0x40,

				// elements (array of 2 element)
				0x9b, 0x00, 0x00, 0x00, 0x00, 0x00, 0x00, 0x00, 0x02,
				// element: [uint64(3), uint64(6)]
				0x82, 0xd8, 0xa4, 0x03, 0xd8, 0xa4, 0x06,
				// element: [uint64(7), uint64(14)]
				0x82, 0xd8, 0xa4, 0x07, 0xd8, 0xa4, 0x0e,
			},
		}

		// Decode data to new storage
		storage := newTestPersistentStorageWithData(t, slabData)

		// Test new map from storage
		decodedMap, err := NewMapWithRootID(storage, mapSlabID, digesterBuilder)
		require.NoError(t, err)

		testMapV0(t, storage, typeInfo, address, decodedMap, keyValues, nil, false)
	})

	t.Run("external collision", func(t *testing.T) {

		SetThreshold(256)
		defer SetThreshold(1024)

		digesterBuilder := &mockDigesterBuilder{}

		const mapSize = 20
		keyValues := make(map[Value]Value)
		for i := uint64(0); i < mapSize; i++ {
			k := Uint64Value(i)
			v := Uint64Value(i * 2)

			digests := []Digest{Digest(i % 2), Digest(i)}
			digesterBuilder.On("Digest", k).Return(mockDigester{d: digests})

			keyValues[k] = v
		}

		mapSlabID := SlabID{address: address, index: SlabIndex{0, 0, 0, 0, 0, 0, 0, 1}}
		id2 := SlabID{address: address, index: SlabIndex{0, 0, 0, 0, 0, 0, 0, 2}}
		id3 := SlabID{address: address, index: SlabIndex{0, 0, 0, 0, 0, 0, 0, 3}}

		slabData := map[SlabID][]byte{

			// map data slab
			mapSlabID: {
				// extra data
				// version
				0x00,
				// flag: root + has pointer + map data
				0xc8,
				// extra data (CBOR encoded array of 3 elements)
				0x83,
				// type info: "map"
				0x18, 0x2A,
				// count: 10
				0x14,
				// seed
				0x1b, 0x52, 0xa8, 0x78, 0x3, 0x85, 0x2c, 0xaa, 0x49,

				// version
				0x00,
				// flag: root + has pointer + map data
				0xc8,

				// the following encoded data is valid CBOR

				// elements (array of 3 elements)
				0x83,

				// level: 0
				0x00,

				// hkeys (byte string of length 8 * 2)
				0x5b, 0x00, 0x00, 0x00, 0x00, 0x00, 0x00, 0x00, 0x10,
				// hkey: 0
				0x00, 0x00, 0x00, 0x00, 0x00, 0x00, 0x00, 0x00,
				0x00, 0x00, 0x00, 0x00, 0x00, 0x00, 0x00, 0x01,

				// elements (array of 2 elements)
				0x9b, 0x00, 0x00, 0x00, 0x00, 0x00, 0x00, 0x00, 0x02,

				// external collision group corresponding to hkey 0
				// (tag number CBORTagExternalCollisionGroup)
				0xd8, 0xfe,
				// (tag content: slab id)
				0xd8, 0xff, 0x50,
				0x01, 0x02, 0x03, 0x04, 0x05, 0x06, 0x07, 0x08, 0x00, 0x00, 0x00, 0x00, 0x00, 0x00, 0x00, 0x02,

				// external collision group corresponding to hkey 1
				// (tag number CBORTagExternalCollisionGroup)
				0xd8, 0xfe,
				// (tag content: slab id)
				0xd8, 0xff, 0x50,
				0x01, 0x02, 0x03, 0x04, 0x05, 0x06, 0x07, 0x08, 0x00, 0x00, 0x00, 0x00, 0x00, 0x00, 0x00, 0x03,
			},

			// external collision group
			id2: {
				// version
				0x00,
				// flag: any size + collision group
				0x2b,
				// next slab id
				0x00, 0x00, 0x00, 0x00, 0x00, 0x00, 0x00, 0x00, 0x00, 0x00, 0x00, 0x00, 0x00, 0x00, 0x00, 0x00,

				// the following encoded data is valid CBOR

				// elements (array of 3 elements)
				0x83,

				// level: 1
				0x01,

				// hkeys (byte string of length 8 * 10)
				0x5b, 0x00, 0x00, 0x00, 0x00, 0x00, 0x00, 0x00, 0x50,
				// hkey: 0
				0x00, 0x00, 0x00, 0x00, 0x00, 0x00, 0x00, 0x00,
				// hkey: 2
				0x00, 0x00, 0x00, 0x00, 0x00, 0x00, 0x00, 0x02,
				// hkey: 4
				0x00, 0x00, 0x00, 0x00, 0x00, 0x00, 0x00, 0x04,
				// hkey: 6
				0x00, 0x00, 0x00, 0x00, 0x00, 0x00, 0x00, 0x06,
				// hkey: 8
				0x00, 0x00, 0x00, 0x00, 0x00, 0x00, 0x00, 0x08,
				// hkey: 10
				0x00, 0x00, 0x00, 0x00, 0x00, 0x00, 0x00, 0x0a,
				// hkey: 12
				0x00, 0x00, 0x00, 0x00, 0x00, 0x00, 0x00, 0x0c,
				// hkey: 14
				0x00, 0x00, 0x00, 0x00, 0x00, 0x00, 0x00, 0x0e,
				// hkey: 16
				0x00, 0x00, 0x00, 0x00, 0x00, 0x00, 0x00, 0x10,
				// hkey: 18
				0x00, 0x00, 0x00, 0x00, 0x00, 0x00, 0x00, 0x12,

				// elements (array of 10 elements)
				// each element is encoded as CBOR array of 2 elements (key, value)
				0x9b, 0x00, 0x00, 0x00, 0x00, 0x00, 0x00, 0x00, 0x0a,
				// element: [uint64(0), uint64(0)]
				0x82, 0xd8, 0xa4, 0x00, 0xd8, 0xa4, 0x00,
				// element: [uint64(2), uint64(4)]
				0x82, 0xd8, 0xa4, 0x02, 0xd8, 0xa4, 0x04,
				// element: [uint64(4), uint64(8)]
				0x82, 0xd8, 0xa4, 0x04, 0xd8, 0xa4, 0x08,
				// element: [uint64(6), uint64(12)]
				0x82, 0xd8, 0xa4, 0x06, 0xd8, 0xa4, 0x0c,
				// element: [uint64(8), uint64(16)]
				0x82, 0xd8, 0xa4, 0x08, 0xd8, 0xa4, 0x10,
				// element: [uint64(10), uint64(20)]
				0x82, 0xd8, 0xa4, 0x0a, 0xd8, 0xa4, 0x14,
				// element: [uint64(12), uint64(24)]
				0x82, 0xd8, 0xa4, 0x0c, 0xd8, 0xa4, 0x18, 0x18,
				// element: [uint64(14), uint64(28)]
				0x82, 0xd8, 0xa4, 0x0e, 0xd8, 0xa4, 0x18, 0x1c,
				// element: [uint64(16), uint64(32)]
				0x82, 0xd8, 0xa4, 0x10, 0xd8, 0xa4, 0x18, 0x20,
				// element: [uint64(18), uint64(36)]
				0x82, 0xd8, 0xa4, 0x12, 0xd8, 0xa4, 0x18, 0x24,
			},

			// external collision group
			id3: {
				// version
				0x00,
				// flag: any size + collision group
				0x2b,
				// next slab id
				0x00, 0x00, 0x00, 0x00, 0x00, 0x00, 0x00, 0x00, 0x00, 0x00, 0x00, 0x00, 0x00, 0x00, 0x00, 0x00,

				// the following encoded data is valid CBOR

				// elements (array of 3 elements)
				0x83,

				// level: 1
				0x01,

				// hkeys (byte string of length 8 * 10)
				0x5b, 0x00, 0x00, 0x00, 0x00, 0x00, 0x00, 0x00, 0x50,
				// hkey: 1
				0x00, 0x00, 0x00, 0x00, 0x00, 0x00, 0x00, 0x01,
				// hkey: 3
				0x00, 0x00, 0x00, 0x00, 0x00, 0x00, 0x00, 0x03,
				// hkey: 5
				0x00, 0x00, 0x00, 0x00, 0x00, 0x00, 0x00, 0x05,
				// hkey: 7
				0x00, 0x00, 0x00, 0x00, 0x00, 0x00, 0x00, 0x07,
				// hkey: 9
				0x00, 0x00, 0x00, 0x00, 0x00, 0x00, 0x00, 0x09,
				// hkey: 11
				0x00, 0x00, 0x00, 0x00, 0x00, 0x00, 0x00, 0x0b,
				// hkey: 13
				0x00, 0x00, 0x00, 0x00, 0x00, 0x00, 0x00, 0x0d,
				// hkey: 15
				0x00, 0x00, 0x00, 0x00, 0x00, 0x00, 0x00, 0x0f,
				// hkey: 17
				0x00, 0x00, 0x00, 0x00, 0x00, 0x00, 0x00, 0x11,
				// hkey: 19
				0x00, 0x00, 0x00, 0x00, 0x00, 0x00, 0x00, 0x13,

				// elements (array of 10 elements)
				// each element is encoded as CBOR array of 2 elements (key, value)
				0x9b, 0x00, 0x00, 0x00, 0x00, 0x00, 0x00, 0x00, 0x0a,
				// element: [uint64(1), uint64(2)]
				0x82, 0xd8, 0xa4, 0x01, 0xd8, 0xa4, 0x02,
				// element: [uint64(3), uint64(6)]
				0x82, 0xd8, 0xa4, 0x03, 0xd8, 0xa4, 0x06,
				// element: [uint64(5), uint64(10)]
				0x82, 0xd8, 0xa4, 0x05, 0xd8, 0xa4, 0x0a,
				// element: [uint64(7), uint64(14)]
				0x82, 0xd8, 0xa4, 0x07, 0xd8, 0xa4, 0x0e,
				// element: [uint64(9), uint64(18)]
				0x82, 0xd8, 0xa4, 0x09, 0xd8, 0xa4, 0x12,
				// element: [uint64(11), uint64(22))]
				0x82, 0xd8, 0xa4, 0x0b, 0xd8, 0xa4, 0x16,
				// element: [uint64(13), uint64(26)]
				0x82, 0xd8, 0xa4, 0x0d, 0xd8, 0xa4, 0x18, 0x1a,
				// element: [uint64(15), uint64(30)]
				0x82, 0xd8, 0xa4, 0x0f, 0xd8, 0xa4, 0x18, 0x1e,
				// element: [uint64(17), uint64(34)]
				0x82, 0xd8, 0xa4, 0x11, 0xd8, 0xa4, 0x18, 0x22,
				// element: [uint64(19), uint64(38)]
				0x82, 0xd8, 0xa4, 0x13, 0xd8, 0xa4, 0x18, 0x26,
			},
		}

		// Decode data to new storage
		storage := newTestPersistentStorageWithData(t, slabData)

		// Test new map from storage
		decodedMap, err := NewMapWithRootID(storage, mapSlabID, digesterBuilder)
		require.NoError(t, err)

		testMapV0(t, storage, typeInfo, address, decodedMap, keyValues, nil, false)
	})
}

func TestMapEncodeDecode(t *testing.T) {

	typeInfo := testTypeInfo{42}
	address := Address{1, 2, 3, 4, 5, 6, 7, 8}

	t.Run("empty", func(t *testing.T) {

		storage := newTestBasicStorage(t)

		// Create map
		m, err := NewMap(storage, address, NewDefaultDigesterBuilder(), typeInfo)
		require.NoError(t, err)
		require.Equal(t, uint64(0), m.Count())

		id1 := SlabID{address: address, index: SlabIndex{0, 0, 0, 0, 0, 0, 0, 1}}

		expected := map[SlabID][]byte{
			id1: {
				// version
				0x10,
				// flag: root + map data
				0x88,

				// extra data
				// CBOR encoded array of 3 elements
				0x83,
				// type info
				0x18, 0x2a,
				// count: 0
				0x00,
				// seed
				0x1b, 0x52, 0xa8, 0x78, 0x3, 0x85, 0x2c, 0xaa, 0x49,

				// the following encoded data is valid CBOR

				// elements (array of 3 elements)
				0x83,

				// level: 0
				0x00,

				// hkeys (byte string of length 8 * 1)
				0x59, 0x00, 0x00,

				// elements (array of 0 elements)
				// each element is encoded as CBOR array of 2 elements (key, value)
				0x99, 0x00, 0x00,
			},
		}

		// Verify encoded data
		stored, err := storage.Encode()
		require.NoError(t, err)
		require.Equal(t, 1, len(stored))
		require.Equal(t, expected[id1], stored[id1])

		// Decode data to new storage
		storage2 := newTestPersistentStorageWithData(t, stored)

		// Test new map from storage2
		decodedMap, err := NewMapWithRootID(storage2, id1, NewDefaultDigesterBuilder())
		require.NoError(t, err)

		testEmptyMap(t, storage2, typeInfo, address, decodedMap)
	})

	t.Run("dataslab as root", func(t *testing.T) {
		SetThreshold(256)
		defer SetThreshold(1024)

		// Create and populate map in memory
		storage := newTestBasicStorage(t)

		digesterBuilder := &mockDigesterBuilder{}

		// Create map
		m, err := NewMap(storage, address, digesterBuilder, typeInfo)
		require.NoError(t, err)

		const mapSize = 1
		keyValues := make(map[Value]Value, mapSize)
		for i := uint64(0); i < mapSize; i++ {
			k := Uint64Value(i)
			v := Uint64Value(i * 2)
			keyValues[k] = v

			digests := []Digest{Digest(i), Digest(i * 2)}
			digesterBuilder.On("Digest", k).Return(mockDigester{d: digests})

			existingStorable, err := m.Set(compare, hashInputProvider, k, v)
			require.NoError(t, err)
			require.Nil(t, existingStorable)
		}

		require.Equal(t, uint64(mapSize), m.Count())

		id1 := SlabID{address: address, index: SlabIndex{0, 0, 0, 0, 0, 0, 0, 1}}

		// Expected serialized slab data with slab id
		expected := map[SlabID][]byte{

			id1: {
				// version
				0x10,
				// flag: root + map data
				0x88,

				// extra data
				// CBOR encoded array of 3 elements
				0x83,
				// type info
				0x18, 0x2a,
				// count: 1
				0x01,
				// seed
				0x1b, 0x52, 0xa8, 0x78, 0x3, 0x85, 0x2c, 0xaa, 0x49,

				// the following encoded data is valid CBOR

				// elements (array of 3 elements)
				0x83,

				// level: 0
				0x00,

				// hkeys (byte string of length 8 * 1)
				0x59, 0x00, 0x08,
				// hkey: 0
				0x00, 0x00, 0x00, 0x00, 0x00, 0x00, 0x00, 0x00,

				// elements (array of 1 elements)
				// each element is encoded as CBOR array of 2 elements (key, value)
				0x99, 0x00, 0x01,
				// element: [uint64(0):uint64(0)]
				0x82, 0xd8, 0xa4, 0x00, 0xd8, 0xa4, 0x00,
			},
		}

		// Verify encoded data
		stored, err := storage.Encode()
		require.NoError(t, err)

		require.Equal(t, len(expected), len(stored))
		require.Equal(t, expected[id1], stored[id1])

		// Decode data to new storage
		storage2 := newTestPersistentStorageWithData(t, stored)

		// Test new map from storage2
		decodedMap, err := NewMapWithRootID(storage2, id1, digesterBuilder)
		require.NoError(t, err)

		testMap(t, storage2, typeInfo, address, decodedMap, keyValues, nil, false)
	})

	t.Run("has inlined array", func(t *testing.T) {

		SetThreshold(256)
		defer SetThreshold(1024)

		// Create and populate map in memory
		storage := newTestBasicStorage(t)

		digesterBuilder := &mockDigesterBuilder{}

		// Create map
		m, err := NewMap(storage, address, digesterBuilder, typeInfo)
		require.NoError(t, err)

		const mapSize = 8
		keyValues := make(map[Value]Value, mapSize)
		r := 'a'
		for i := uint64(0); i < mapSize-1; i++ {
			k := NewStringValue(strings.Repeat(string(r), 22))
			v := NewStringValue(strings.Repeat(string(r), 22))
			keyValues[k] = v

			digests := []Digest{Digest(i), Digest(i * 2)}
			digesterBuilder.On("Digest", k).Return(mockDigester{d: digests})

			existingStorable, err := m.Set(compare, hashInputProvider, k, v)
			require.NoError(t, err)
			require.Nil(t, existingStorable)

			r++
		}

		// Create child array
		typeInfo2 := testTypeInfo{43}

		childArray, err := NewArray(storage, address, typeInfo2)
		require.NoError(t, err)

		err = childArray.Append(Uint64Value(0))
		require.NoError(t, err)

		k := NewStringValue(strings.Repeat(string(r), 22))
		v := childArray

		keyValues[k] = arrayValue{Uint64Value(0)}

		digests := []Digest{Digest(mapSize - 1), Digest((mapSize - 1) * 2)}
		digesterBuilder.On("Digest", k).Return(mockDigester{d: digests})

		// Insert nested array
		existingStorable, err := m.Set(compare, hashInputProvider, k, v)
		require.NoError(t, err)
		require.Nil(t, existingStorable)

		require.Equal(t, uint64(mapSize), m.Count())

		id1 := SlabID{address: address, index: SlabIndex{0, 0, 0, 0, 0, 0, 0, 1}}
		id2 := SlabID{address: address, index: SlabIndex{0, 0, 0, 0, 0, 0, 0, 2}}
		id3 := SlabID{address: address, index: SlabIndex{0, 0, 0, 0, 0, 0, 0, 3}}

		// Expected serialized slab data with slab id
		expected := map[SlabID][]byte{

			// metadata slab
			id1: {
				// version
				0x10,
				// flag: root + map meta
				0x89,

				// extra data
				// CBOR encoded array of 3 elements
				0x83,
				// type info: "map"
				0x18, 0x2A,
				// count: 8
				0x08,
				// seed
				0x1b, 0x52, 0xa8, 0x78, 0x3, 0x85, 0x2c, 0xaa, 0x49,

				// child shared address
				0x01, 0x02, 0x03, 0x04, 0x05, 0x06, 0x07, 0x08,

				// child header count
				0x00, 0x02,
				// child header 1 (slab id, first key, size)
				0x00, 0x00, 0x00, 0x00, 0x00, 0x00, 0x00, 0x02,
				0x00, 0x00, 0x00, 0x00, 0x00, 0x00, 0x00, 0x00,
				0x00, 0xf6,
				// child header 2
				0x00, 0x00, 0x00, 0x00, 0x00, 0x00, 0x00, 0x03,
				0x00, 0x00, 0x00, 0x00, 0x00, 0x00, 0x00, 0x04,
				0x00, 0xf3,
			},

			// data slab
			id2: {
				// version
				0x12,
				// flag: map data
				0x08,
				// next slab id
				0x01, 0x02, 0x03, 0x04, 0x05, 0x06, 0x07, 0x08, 0x00, 0x00, 0x00, 0x00, 0x00, 0x00, 0x00, 0x03,

				// the following encoded data is valid CBOR

				// elements (array of 3 elements)
				0x83,

				// level: 0
				0x00,

				// hkeys (byte string of length 8 * 4)
				0x59, 0x00, 0x20,
				// hkey: 0
				0x00, 0x00, 0x00, 0x00, 0x00, 0x00, 0x00, 0x00,
				// hkey: 1
				0x00, 0x00, 0x00, 0x00, 0x00, 0x00, 0x00, 0x01,
				// hkey: 2
				0x00, 0x00, 0x00, 0x00, 0x00, 0x00, 0x00, 0x02,
				// hkey: 3
				0x00, 0x00, 0x00, 0x00, 0x00, 0x00, 0x00, 0x03,

				// elements (array of 4 elements)
				// each element is encoded as CBOR array of 2 elements (key, value)
				0x99, 0x00, 0x04,
				// element: [aaaaaaaaaaaaaaaaaaaaaa:aaaaaaaaaaaaaaaaaaaaaa]
				0x82,
				0x76, 0x61, 0x61, 0x61, 0x61, 0x61, 0x61, 0x61, 0x61, 0x61, 0x61, 0x61, 0x61, 0x61, 0x61, 0x61, 0x61, 0x61, 0x61, 0x61, 0x61, 0x61, 0x61,
				0x76, 0x61, 0x61, 0x61, 0x61, 0x61, 0x61, 0x61, 0x61, 0x61, 0x61, 0x61, 0x61, 0x61, 0x61, 0x61, 0x61, 0x61, 0x61, 0x61, 0x61, 0x61, 0x61,
				// element: [bbbbbbbbbbbbbbbbbbbbbb:bbbbbbbbbbbbbbbbbbbbbb]
				0x82,
				0x76, 0x62, 0x62, 0x62, 0x62, 0x62, 0x62, 0x62, 0x62, 0x62, 0x62, 0x62, 0x62, 0x62, 0x62, 0x62, 0x62, 0x62, 0x62, 0x62, 0x62, 0x62, 0x62,
				0x76, 0x62, 0x62, 0x62, 0x62, 0x62, 0x62, 0x62, 0x62, 0x62, 0x62, 0x62, 0x62, 0x62, 0x62, 0x62, 0x62, 0x62, 0x62, 0x62, 0x62, 0x62, 0x62,
				// element: [cccccccccccccccccccccc:cccccccccccccccccccccc]
				0x82,
				0x76, 0x63, 0x63, 0x63, 0x63, 0x63, 0x63, 0x63, 0x63, 0x63, 0x63, 0x63, 0x63, 0x63, 0x63, 0x63, 0x63, 0x63, 0x63, 0x63, 0x63, 0x63, 0x63,
				0x76, 0x63, 0x63, 0x63, 0x63, 0x63, 0x63, 0x63, 0x63, 0x63, 0x63, 0x63, 0x63, 0x63, 0x63, 0x63, 0x63, 0x63, 0x63, 0x63, 0x63, 0x63, 0x63,
				// element: [dddddddddddddddddddddd:dddddddddddddddddddddd]
				0x82,
				0x76, 0x64, 0x64, 0x64, 0x64, 0x64, 0x64, 0x64, 0x64, 0x64, 0x64, 0x64, 0x64, 0x64, 0x64, 0x64, 0x64, 0x64, 0x64, 0x64, 0x64, 0x64, 0x64,
				0x76, 0x64, 0x64, 0x64, 0x64, 0x64, 0x64, 0x64, 0x64, 0x64, 0x64, 0x64, 0x64, 0x64, 0x64, 0x64, 0x64, 0x64, 0x64, 0x64, 0x64, 0x64, 0x64,
			},

			// data slab
			id3: {
				// version
				0x11,
				// flag: has inlined slab + map data
				0x08,

				// inlined slab extra data
				0x81,
				// inlined array extra data
				0xd8, 0xf7,
				0x81,
				0x18, 0x2b,

				// the following encoded data is valid CBOR

				// elements (array of 3 elements)
				0x83,

				// level: 0
				0x00,

				// hkeys (byte string of length 8 * 4)
				0x59, 0x00, 0x20,
				// hkey: 4
				0x00, 0x00, 0x00, 0x00, 0x00, 0x00, 0x00, 0x04,
				// hkey: 5
				0x00, 0x00, 0x00, 0x00, 0x00, 0x00, 0x00, 0x05,
				// hkey: 6
				0x00, 0x00, 0x00, 0x00, 0x00, 0x00, 0x00, 0x06,
				// hkey: 7
				0x00, 0x00, 0x00, 0x00, 0x00, 0x00, 0x00, 0x07,

				// elements (array of 4 elements)
				// each element is encoded as CBOR array of 2 elements (key, value)
				0x99, 0x00, 0x04,
				// element: [eeeeeeeeeeeeeeeeeeeeee:eeeeeeeeeeeeeeeeeeeeee]
				0x82,
				0x76, 0x65, 0x65, 0x65, 0x65, 0x65, 0x65, 0x65, 0x65, 0x65, 0x65, 0x65, 0x65, 0x65, 0x65, 0x65, 0x65, 0x65, 0x65, 0x65, 0x65, 0x65, 0x65,
				0x76, 0x65, 0x65, 0x65, 0x65, 0x65, 0x65, 0x65, 0x65, 0x65, 0x65, 0x65, 0x65, 0x65, 0x65, 0x65, 0x65, 0x65, 0x65, 0x65, 0x65, 0x65, 0x65,
				// element: [ffffffffffffffffffffff:ffffffffffffffffffffff]
				0x82,
				0x76, 0x66, 0x66, 0x66, 0x66, 0x66, 0x66, 0x66, 0x66, 0x66, 0x66, 0x66, 0x66, 0x66, 0x66, 0x66, 0x66, 0x66, 0x66, 0x66, 0x66, 0x66, 0x66,
				0x76, 0x66, 0x66, 0x66, 0x66, 0x66, 0x66, 0x66, 0x66, 0x66, 0x66, 0x66, 0x66, 0x66, 0x66, 0x66, 0x66, 0x66, 0x66, 0x66, 0x66, 0x66, 0x66,
				// element: [gggggggggggggggggggggg:gggggggggggggggggggggg]
				0x82,
				0x76, 0x67, 0x67, 0x67, 0x67, 0x67, 0x67, 0x67, 0x67, 0x67, 0x67, 0x67, 0x67, 0x67, 0x67, 0x67, 0x67, 0x67, 0x67, 0x67, 0x67, 0x67, 0x67,
				0x76, 0x67, 0x67, 0x67, 0x67, 0x67, 0x67, 0x67, 0x67, 0x67, 0x67, 0x67, 0x67, 0x67, 0x67, 0x67, 0x67, 0x67, 0x67, 0x67, 0x67, 0x67, 0x67,
				// element: [hhhhhhhhhhhhhhhhhhhhhh:SlabID(1,2,3,4,5,6,7,8,0,0,0,0,0,0,0,4)]
				0x82,
				0x76, 0x68, 0x68, 0x68, 0x68, 0x68, 0x68, 0x68, 0x68, 0x68, 0x68, 0x68, 0x68, 0x68, 0x68, 0x68, 0x68, 0x68, 0x68, 0x68, 0x68, 0x68, 0x68,
				0xd8, 0xfa, 0x83, 0x18, 0x00, 0x48, 0x00, 0x00, 0x00, 0x00, 0x00, 0x00, 0x00, 0x04, 0x99, 0x00, 0x01, 0xd8, 0xa4, 0x0,
			},
		}

		// Verify encoded data
		stored, err := storage.Encode()
		require.NoError(t, err)

		require.Equal(t, len(expected), len(stored))
		require.Equal(t, expected[id1], stored[id1])
		require.Equal(t, expected[id2], stored[id2])
		require.Equal(t, expected[id3], stored[id3])

		// Verify slab size in header is correct.
		meta, ok := m.root.(*MapMetaDataSlab)
		require.True(t, ok)
		require.Equal(t, 2, len(meta.childrenHeaders))
		require.Equal(t, uint32(len(stored[id2])), meta.childrenHeaders[0].size)

		const inlinedExtraDataSize = 6
		require.Equal(t, uint32(len(stored[id3])-inlinedExtraDataSize+slabIDSize), meta.childrenHeaders[1].size)

		// Decode data to new storage
		storage2 := newTestPersistentStorageWithData(t, stored)

		// Test new map from storage2
		decodedMap, err := NewMapWithRootID(storage2, id1, digesterBuilder)
		require.NoError(t, err)

		testMap(t, storage2, typeInfo, address, decodedMap, keyValues, nil, false)
	})

	t.Run("root data slab, inlined child map of same type", func(t *testing.T) {
		SetThreshold(256)
		defer SetThreshold(1024)

		childMapTypeInfo := testTypeInfo{43}

		// Create and populate map in memory
		storage := newTestBasicStorage(t)

		digesterBuilder := &mockDigesterBuilder{}

		// Create map
		parentMap, err := NewMap(storage, address, digesterBuilder, typeInfo)
		require.NoError(t, err)

		const mapSize = 2
		keyValues := make(map[Value]Value, mapSize)
		r := 'a'
		for i := uint64(0); i < mapSize; i++ {

			// Create child map
			childMap, err := NewMap(storage, address, NewDefaultDigesterBuilder(), childMapTypeInfo)
			require.NoError(t, err)

			ck := Uint64Value(i)
			cv := Uint64Value(i * 2)

			// Insert element to child map
			existingStorable, err := childMap.Set(compare, hashInputProvider, ck, cv)
			require.NoError(t, err)
			require.Nil(t, existingStorable)

			k := NewStringValue(string(r))
			r++

			digesterBuilder.On("Digest", k).Return(mockDigester{d: []Digest{Digest(i)}})

			// Insert child map to parent map
			existingStorable, err = parentMap.Set(compare, hashInputProvider, k, childMap)
			require.NoError(t, err)
			require.Nil(t, existingStorable)

			keyValues[k] = mapValue{ck: cv}
		}

		require.Equal(t, uint64(mapSize), parentMap.Count())

		id1 := SlabID{address: address, index: SlabIndex{0, 0, 0, 0, 0, 0, 0, 1}}

		// Expected serialized slab data with slab id
		expected := map[SlabID][]byte{
			id1: {
				// version, has inlined slab
				0x11,
				// flag: root + map data
				0x88,

				// slab extra data
				// CBOR encoded array of 3 elements
				0x83,
				// type info
				0x18, 0x2a,
				// count: 2
				0x02,
				// seed
				0x1b, 0x52, 0xa8, 0x78, 0x3, 0x85, 0x2c, 0xaa, 0x49,

				// 2 inlined slab extra data
				0x82,
				// element 0
				// inlined map extra data
				0xd8, 0xf8,
				0x83,
				// type info
				0x18, 0x2b,
				// count: 1
				0x01,
				// seed
				0x1b, 0xa9, 0x3a, 0x2d, 0x6f, 0x53, 0x49, 0xaa, 0xdd,
				// element 1
				// inlined map extra data
				0xd8, 0xf8,
				0x83,
				// type info
				0x18, 0x2b,
				// count: 1
				0x01,
				// seed
				0x1b, 0x23, 0xd4, 0xf4, 0x3f, 0x19, 0xf8, 0x95, 0x0a,

				// the following encoded data is valid CBOR

				// elements (array of 3 elements)
				0x83,

				// level: 0
				0x00,

				// hkeys (byte string of length 8 * 2)
				0x59, 0x00, 0x10,
				// hkey: 1
				0x00, 0x00, 0x00, 0x00, 0x00, 0x00, 0x00, 0x00,
				// hkey: 2
				0x00, 0x00, 0x00, 0x00, 0x00, 0x00, 0x00, 0x01,

				// elements (array of 2 elements)
				// each element is encoded as CBOR array of 2 elements (key, value)
				0x99, 0x00, 0x02,
				// element 0:
				0x82,
				// key: "a"
				0x61, 0x61,
				// value: inlined map (tag: CBORTagInlinedMap)
				0xd8, 0xfb,
				// array of 3 elements
				0x83,
				// extra data index 0
				0x18, 0x00,
				// inlined map slab index
				0x48, 0x00, 0x00, 0x00, 0x00, 0x00, 0x00, 0x00, 0x02,
				// inlined map elements (array of 3 elements)
				0x83,
				// level 0
				0x00,
				// hkey bytes
				0x59, 0x00, 0x08,
				0x93, 0x26, 0xc4, 0xd9, 0xc6, 0xea, 0x1c, 0x45,
				// 1 element
				0x99, 0x00, 0x01,
				0x82,
				// key: 0
				0xd8, 0xa4, 0x00,
				// value: 0
				0xd8, 0xa4, 0x00,

				// element 1:
				0x82,
				// key: "b"
				0x61, 0x62,
				// value: inlined map (tag: CBORTagInlinedMap)
				0xd8, 0xfb,
				// array of 3 elements
				0x83,
				// extra data index 0
				0x18, 0x01,
				// inlined map slab index
				0x48, 0x00, 0x00, 0x00, 0x00, 0x00, 0x00, 0x00, 0x03,
				// inlined map elements (array of 3 elements)
				0x83,
				// level 0
				0x00,
				// hkey bytes
				0x59, 0x00, 0x08,
				0xca, 0x96, 0x9f, 0xeb, 0x5f, 0x29, 0x4f, 0xb9,
				// 1 element
				0x99, 0x00, 0x01,
				0x82,
				// key: 1
				0xd8, 0xa4, 0x01,
				// value: 1
				0xd8, 0xa4, 0x02,
			},
		}

		// Verify encoded data
		stored, err := storage.Encode()
		require.NoError(t, err)

		require.Equal(t, len(expected), len(stored))
		require.Equal(t, expected[id1], stored[id1])

		// Decode data to new storage
		storage2 := newTestPersistentStorageWithData(t, stored)

		// Test new map from storage2
		decodedMap, err := NewMapWithRootID(storage2, id1, digesterBuilder)
		require.NoError(t, err)

		testMap(t, storage2, typeInfo, address, decodedMap, keyValues, nil, false)
	})

	t.Run("root data slab, inlined child map of different type", func(t *testing.T) {
		SetThreshold(256)
		defer SetThreshold(1024)

		childMapTypeInfo1 := testTypeInfo{43}
		childMapTypeInfo2 := testTypeInfo{44}

		// Create and populate map in memory
		storage := newTestBasicStorage(t)

		digesterBuilder := &mockDigesterBuilder{}

		// Create map
		parentMap, err := NewMap(storage, address, digesterBuilder, typeInfo)
		require.NoError(t, err)

		const mapSize = 2
		keyValues := make(map[Value]Value, mapSize)
		r := 'a'
		for i := uint64(0); i < mapSize; i++ {

			var ti TypeInfo
			if i%2 == 0 {
				ti = childMapTypeInfo2
			} else {
				ti = childMapTypeInfo1
			}

			// Create child map
			childMap, err := NewMap(storage, address, NewDefaultDigesterBuilder(), ti)
			require.NoError(t, err)

			ck := Uint64Value(i)
			cv := Uint64Value(i * 2)

			// Insert element to child map
			existingStorable, err := childMap.Set(compare, hashInputProvider, ck, cv)
			require.NoError(t, err)
			require.Nil(t, existingStorable)

			k := NewStringValue(string(r))
			r++

			digesterBuilder.On("Digest", k).Return(mockDigester{d: []Digest{Digest(i)}})

			// Insert child map to parent map
			existingStorable, err = parentMap.Set(compare, hashInputProvider, k, childMap)
			require.NoError(t, err)
			require.Nil(t, existingStorable)

			keyValues[k] = mapValue{ck: cv}
		}

		require.Equal(t, uint64(mapSize), parentMap.Count())

		id1 := SlabID{address: address, index: SlabIndex{0, 0, 0, 0, 0, 0, 0, 1}}

		// Expected serialized slab data with slab id
		expected := map[SlabID][]byte{
			id1: {
				// version, has inlined slab
				0x11,
				// flag: root + map data
				0x88,

				// slab extra data
				// CBOR encoded array of 3 elements
				0x83,
				// type info
				0x18, 0x2a,
				// count: 2
				0x02,
				// seed
				0x1b, 0x52, 0xa8, 0x78, 0x3, 0x85, 0x2c, 0xaa, 0x49,

				// 2 inlined slab extra data
				0x82,
				// element 0
				// inlined map extra data
				0xd8, 0xf8,
				0x83,
				// type info
				0x18, 0x2c,
				// count: 1
				0x01,
				// seed
				0x1b, 0xa9, 0x3a, 0x2d, 0x6f, 0x53, 0x49, 0xaa, 0xdd,
				// element 1
				// inlined map extra data
				0xd8, 0xf8,
				0x83,
				// type info
				0x18, 0x2b,
				// count: 1
				0x01,
				// seed
				0x1b, 0x23, 0xd4, 0xf4, 0x3f, 0x19, 0xf8, 0x95, 0x0a,

				// the following encoded data is valid CBOR

				// elements (array of 3 elements)
				0x83,

				// level: 0
				0x00,

				// hkeys (byte string of length 8 * 2)
				0x59, 0x00, 0x10,
				// hkey: 1
				0x00, 0x00, 0x00, 0x00, 0x00, 0x00, 0x00, 0x00,
				// hkey: 2
				0x00, 0x00, 0x00, 0x00, 0x00, 0x00, 0x00, 0x01,

				// elements (array of 2 elements)
				// each element is encoded as CBOR array of 2 elements (key, value)
				0x99, 0x00, 0x02,
				// element 0:
				0x82,
				// key: "a"
				0x61, 0x61,
				// value: inlined map (tag: CBORTagInlinedMap)
				0xd8, 0xfb,
				// array of 3 elements
				0x83,
				// extra data index 0
				0x18, 0x00,
				// inlined map slab index
				0x48, 0x00, 0x00, 0x00, 0x00, 0x00, 0x00, 0x00, 0x02,
				// inlined map elements (array of 3 elements)
				0x83,
				// level 0
				0x00,
				// hkey bytes
				0x59, 0x00, 0x08,
				0x93, 0x26, 0xc4, 0xd9, 0xc6, 0xea, 0x1c, 0x45,
				// 1 element
				0x99, 0x00, 0x01,
				0x82,
				// key: 0
				0xd8, 0xa4, 0x00,
				// value: 0
				0xd8, 0xa4, 0x00,

				// element 1:
				0x82,
				// key: "b"
				0x61, 0x62,
				// value: inlined map (tag: CBORTagInlinedMap)
				0xd8, 0xfb,
				// array of 3 elements
				0x83,
				// extra data index 0
				0x18, 0x01,
				// inlined map slab index
				0x48, 0x00, 0x00, 0x00, 0x00, 0x00, 0x00, 0x00, 0x03,
				// inlined map elements (array of 3 elements)
				0x83,
				// level 0
				0x00,
				// hkey bytes
				0x59, 0x00, 0x08,
				0xca, 0x96, 0x9f, 0xeb, 0x5f, 0x29, 0x4f, 0xb9,
				// 1 element
				0x99, 0x00, 0x01,
				0x82,
				// key: 1
				0xd8, 0xa4, 0x01,
				// value: 1
				0xd8, 0xa4, 0x02,
			},
		}

		// Verify encoded data
		stored, err := storage.Encode()
		require.NoError(t, err)

		require.Equal(t, len(expected), len(stored))
		require.Equal(t, expected[id1], stored[id1])

		// Decode data to new storage
		storage2 := newTestPersistentStorageWithData(t, stored)

		// Test new map from storage2
		decodedMap, err := NewMapWithRootID(storage2, id1, digesterBuilder)
		require.NoError(t, err)

		testMap(t, storage2, typeInfo, address, decodedMap, keyValues, nil, false)
	})

	t.Run("root data slab, multiple levels of inlined child map of same type", func(t *testing.T) {
		SetThreshold(256)
		defer SetThreshold(1024)

		childMapTypeInfo := testTypeInfo{43}

		// Create and populate map in memory
		storage := newTestBasicStorage(t)

		digesterBuilder := &mockDigesterBuilder{}

		// Create map
		parentMap, err := NewMap(storage, address, digesterBuilder, typeInfo)
		require.NoError(t, err)

		const mapSize = 2
		keyValues := make(map[Value]Value, mapSize)
		r := 'a'
		for i := uint64(0); i < mapSize; i++ {
			// Create grand child map
			gchildMap, err := NewMap(storage, address, NewDefaultDigesterBuilder(), childMapTypeInfo)
			require.NoError(t, err)

			gck := Uint64Value(i)
			gcv := Uint64Value(i * 2)

			// Insert element to grand child map
			existingStorable, err := gchildMap.Set(compare, hashInputProvider, gck, gcv)
			require.NoError(t, err)
			require.Nil(t, existingStorable)

			// Create child map
			childMap, err := NewMap(storage, address, NewDefaultDigesterBuilder(), childMapTypeInfo)
			require.NoError(t, err)

			ck := Uint64Value(i)

			// Insert grand child map to child map
			existingStorable, err = childMap.Set(compare, hashInputProvider, ck, gchildMap)
			require.NoError(t, err)
			require.Nil(t, existingStorable)

			k := NewStringValue(string(r))
			r++

			digesterBuilder.On("Digest", k).Return(mockDigester{d: []Digest{Digest(i)}})

			// Insert child map to parent map
			existingStorable, err = parentMap.Set(compare, hashInputProvider, k, childMap)
			require.NoError(t, err)
			require.Nil(t, existingStorable)

			keyValues[k] = mapValue{ck: mapValue{gck: gcv}}
		}

		require.Equal(t, uint64(mapSize), parentMap.Count())

		id1 := SlabID{address: address, index: SlabIndex{0, 0, 0, 0, 0, 0, 0, 1}}

		// Expected serialized slab data with slab id
		expected := map[SlabID][]byte{
			id1: {
				// version, has inlined slab
				0x11,
				// flag: root + map data
				0x88,

				// slab extra data
				// CBOR encoded array of 3 elements
				0x83,
				// type info
				0x18, 0x2a,
				// count: 2
				0x02,
				// seed
				0x1b, 0x52, 0xa8, 0x78, 0x3, 0x85, 0x2c, 0xaa, 0x49,

				// 4 inlined slab extra data
				0x84,
				// element 0
				// inlined map extra data
				0xd8, 0xf8,
				0x83,
				// type info
				0x18, 0x2b,
				// count: 1
				0x01,
				// seed
				0x1b, 0x23, 0xd4, 0xf4, 0x3f, 0x19, 0xf8, 0x95, 0x0a,
				// element 1
				// inlined map extra data
				0xd8, 0xf8,
				0x83,
				// type info
				0x18, 0x2b,
				// count: 1
				0x01,
				// seed
				0x1b, 0xa9, 0x3a, 0x2d, 0x6f, 0x53, 0x49, 0xaa, 0xdd,
				// element 2
				// inlined map extra data
				0xd8, 0xf8,
				0x83,
				// type info
				0x18, 0x2b,
				// count: 1
				0x01,
				// seed
				0x1b, 0xeb, 0x0e, 0x1d, 0xca, 0x7a, 0x7e, 0xe1, 0x19,
				// element 3
				// inlined map extra data
				0xd8, 0xf8,
				0x83,
				// type info
				0x18, 0x2b,
				// count: 1
				0x01,
				// seed
				0x1b, 0x8d, 0x99, 0xcc, 0x54, 0xc8, 0x6b, 0xab, 0x50,

				// the following encoded data is valid CBOR

				// elements (array of 3 elements)
				0x83,

				// level: 0
				0x00,

				// hkeys (byte string of length 8 * 2)
				0x59, 0x00, 0x10,
				// hkey: 1
				0x00, 0x00, 0x00, 0x00, 0x00, 0x00, 0x00, 0x00,
				// hkey: 2
				0x00, 0x00, 0x00, 0x00, 0x00, 0x00, 0x00, 0x01,

				// elements (array of 2 elements)
				// each element is encoded as CBOR array of 2 elements (key, value)
				0x99, 0x00, 0x02,

				// element 0:
				0x82,
				// key: "a"
				0x61, 0x61,
				// value: inlined map (tag: CBORTagInlinedMap)
				0xd8, 0xfb,
				// array of 3 elements
				0x83,
				// extra data index 0
				0x18, 0x00,
				// inlined map slab index
				0x48, 0x00, 0x00, 0x00, 0x00, 0x00, 0x00, 0x00, 0x03,

				// inlined map elements (array of 3 elements)
				0x83,
				// level 0
				0x00,
				// hkey bytes
				0x59, 0x00, 0x08,
				0xc0, 0xba, 0xe2, 0x41, 0xcf, 0xda, 0xb7, 0x84,
				// 1 element
				0x99, 0x00, 0x01,
				0x82,
				// key: 0
				0xd8, 0xa4, 0x00,
				// value: inlined grand child map (tag: CBORTagInlineMap)
				0xd8, 0xfb,
				// array of 3 elements
				0x83,
				// extra data index 1
				0x18, 0x1,
				// inlined map slab index
				0x48, 0x0, 0x0, 0x0, 0x0, 0x0, 0x0, 0x0, 0x2,
				// inlined grand child map elements (array of 3 elements)
				0x83,
				// level 0
				0x00,
				// hkey bytes
				0x59, 0x00, 0x08,
				0x93, 0x26, 0xc4, 0xd9, 0xc6, 0xea, 0x1c, 0x45,
				// 1 element
				0x99, 0x00, 0x01,
				0x82,
				// key: 0
				0xd8, 0xa4, 0x0,
				// value: 0
				0xd8, 0xa4, 0x0,

				// element 1:
				0x82,
				// key: "b"
				0x61, 0x62,
				// value: inlined map (tag: CBORTagInlinedMap)
				0xd8, 0xfb,
				// array of 3 elements
				0x83,
				// extra data index 2
				0x18, 0x02,
				// inlined map slab index
				0x48, 0x00, 0x00, 0x00, 0x00, 0x00, 0x00, 0x00, 0x05,
				// inlined map elements (array of 3 elements)
				0x83,
				// level 0
				0x00,
				// hkey bytes
				0x59, 0x00, 0x08,
				0x3a, 0x2d, 0x24, 0x7c, 0xca, 0xdf, 0xa0, 0x58,
				// 1 element
				0x99, 0x00, 0x01,
				0x82,
				// key: 1
				0xd8, 0xa4, 0x01,
				// value: inlined grand child map (tag: CBORTagInlineMap)
				0xd8, 0xfb,
				// array of 3 elements
				0x83,
				// extra data index 3
				0x18, 0x3,
				// inlined map slab index
				0x48, 0x0, 0x0, 0x0, 0x0, 0x0, 0x0, 0x0, 0x4,
				// inlined grand child map elements (array of 3 elements)
				0x83,
				// level 0
				0x00,
				// hkey bytes
				0x59, 0x00, 0x08,
				0x68, 0x9f, 0x33, 0x33, 0x89, 0x0d, 0x89, 0xd1,
				// 1 element
				0x99, 0x00, 0x01,
				0x82,
				// key: 1
				0xd8, 0xa4, 0x1,
				// value: 2
				0xd8, 0xa4, 0x2,
			},
		}

		// Verify encoded data
		stored, err := storage.Encode()
		require.NoError(t, err)

		require.Equal(t, len(expected), len(stored))
		require.Equal(t, expected[id1], stored[id1])

		// Decode data to new storage
		storage2 := newTestPersistentStorageWithData(t, stored)

		// Test new map from storage2
		decodedMap, err := NewMapWithRootID(storage2, id1, digesterBuilder)
		require.NoError(t, err)

		testMap(t, storage2, typeInfo, address, decodedMap, keyValues, nil, false)
	})

	t.Run("root data slab, multiple levels of inlined child map of different type", func(t *testing.T) {
		SetThreshold(256)
		defer SetThreshold(1024)

		childMapTypeInfo1 := testTypeInfo{43}
		childMapTypeInfo2 := testTypeInfo{44}
		gchildMapTypeInfo1 := testTypeInfo{45}
		gchildMapTypeInfo2 := testTypeInfo{46}

		// Create and populate map in memory
		storage := newTestBasicStorage(t)

		digesterBuilder := &mockDigesterBuilder{}

		// Create map
		parentMap, err := NewMap(storage, address, digesterBuilder, typeInfo)
		require.NoError(t, err)

		const mapSize = 2
		keyValues := make(map[Value]Value, mapSize)
		r := 'a'
		for i := uint64(0); i < mapSize; i++ {
			var gti TypeInfo
			if i%2 == 0 {
				gti = gchildMapTypeInfo2
			} else {
				gti = gchildMapTypeInfo1
			}

			// Create grand child map
			gchildMap, err := NewMap(storage, address, NewDefaultDigesterBuilder(), gti)
			require.NoError(t, err)

			gck := Uint64Value(i)
			gcv := Uint64Value(i * 2)

			// Insert element to grand child map
			existingStorable, err := gchildMap.Set(compare, hashInputProvider, gck, gcv)
			require.NoError(t, err)
			require.Nil(t, existingStorable)

			var cti TypeInfo
			if i%2 == 0 {
				cti = childMapTypeInfo2
			} else {
				cti = childMapTypeInfo1
			}

			// Create child map
			childMap, err := NewMap(storage, address, NewDefaultDigesterBuilder(), cti)
			require.NoError(t, err)

			ck := Uint64Value(i)

			// Insert grand child map to child map
			existingStorable, err = childMap.Set(compare, hashInputProvider, ck, gchildMap)
			require.NoError(t, err)
			require.Nil(t, existingStorable)

			k := NewStringValue(string(r))
			r++

			digesterBuilder.On("Digest", k).Return(mockDigester{d: []Digest{Digest(i)}})

			// Insert child map to parent map
			existingStorable, err = parentMap.Set(compare, hashInputProvider, k, childMap)
			require.NoError(t, err)
			require.Nil(t, existingStorable)

			keyValues[k] = mapValue{ck: mapValue{gck: gcv}}
		}

		require.Equal(t, uint64(mapSize), parentMap.Count())

		id1 := SlabID{address: address, index: SlabIndex{0, 0, 0, 0, 0, 0, 0, 1}}

		// Expected serialized slab data with slab id
		expected := map[SlabID][]byte{
			id1: {
				// version 1, flag: has inlined slab
				0x11,
				// flag: root + map data
				0x88,

				// slab extra data
				// CBOR encoded array of 3 elements
				0x83,
				// type info
				0x18, 0x2a,
				// count: 2
				0x02,
				// seed
				0x1b, 0x52, 0xa8, 0x78, 0x3, 0x85, 0x2c, 0xaa, 0x49,

				// 4 inlined slab extra data
				0x84,
				// element 0
				// inlined map extra data
				0xd8, 0xf8,
				0x83,
				// type info: 44
				0x18, 0x2c,
				// count: 1
				0x01,
				// seed
				0x1b, 0x23, 0xd4, 0xf4, 0x3f, 0x19, 0xf8, 0x95, 0x0a,

				// element 1
				// inlined map extra data
				0xd8, 0xf8,
				0x83,
				// type info: 46
				0x18, 0x2e,
				// count: 1
				0x01,
				// seed
				0x1b, 0xa9, 0x3a, 0x2d, 0x6f, 0x53, 0x49, 0xaa, 0xdd,

				// element 2
				// inlined map extra data
				0xd8, 0xf8,
				0x83,
				// type info: 43
				0x18, 0x2b,
				// count: 1
				0x01,
				// seed
				0x1b, 0xeb, 0x0e, 0x1d, 0xca, 0x7a, 0x7e, 0xe1, 0x19,

				// element 3
				// inlined map extra data
				0xd8, 0xf8,
				0x83,
				// type info: 45
				0x18, 0x2d,
				// count: 1
				0x01,
				// seed
				0x1b, 0x8d, 0x99, 0xcc, 0x54, 0xc8, 0x6b, 0xab, 0x50,

				// the following encoded data is valid CBOR

				// elements (array of 3 elements)
				0x83,

				// level: 0
				0x00,

				// hkeys (byte string of length 8 * 2)
				0x59, 0x00, 0x10,
				// hkey: 1
				0x00, 0x00, 0x00, 0x00, 0x00, 0x00, 0x00, 0x00,
				// hkey: 2
				0x00, 0x00, 0x00, 0x00, 0x00, 0x00, 0x00, 0x01,

				// elements (array of 2 elements)
				// each element is encoded as CBOR array of 2 elements (key, value)
				0x99, 0x00, 0x02,

				// element 0:
				0x82,
				// key: "a"
				0x61, 0x61,
				// value: inlined child map (tag: CBORTagInlinedMap)
				0xd8, 0xfb,
				// array of 3 elements
				0x83,
				// extra data index 0
				0x18, 0x00,
				// inlined map slab index
				0x48, 0x00, 0x00, 0x00, 0x00, 0x00, 0x00, 0x00, 0x03,
				// inlined child map elements (array of 3 elements)
				0x83,
				// level 0
				0x00,
				// hkey bytes
				0x59, 0x00, 0x08,
				0xc0, 0xba, 0xe2, 0x41, 0xcf, 0xda, 0xb7, 0x84,
				// 1 element
				0x99, 0x00, 0x01,
				0x82,
				// key: 0
				0xd8, 0xa4, 0x00,
				// value: inlined grand child map (tag: CBORTagInlineMap)
				0xd8, 0xfb,
				// array of 3 elements
				0x83,
				// extra data index 1
				0x18, 0x1,
				// inlined map slab index
				0x48, 0x0, 0x0, 0x0, 0x0, 0x0, 0x0, 0x0, 0x2,
				// inlined grand child map elements (array of 3 elements)
				0x83,
				// level 0
				0x00,
				// hkey bytes
				0x59, 0x00, 0x08,
				0x93, 0x26, 0xc4, 0xd9, 0xc6, 0xea, 0x1c, 0x45,
				// 1 element
				0x99, 0x00, 0x01,
				0x82,
				// key: 0
				0xd8, 0xa4, 0x00,
				// value: 0
				0xd8, 0xa4, 0x00,

				// element 1:
				0x82,
				// key: "b"
				0x61, 0x62,
				// value: inlined map (tag: CBORTagInlinedMap)
				0xd8, 0xfb,
				// array of 3 elements
				0x83,
				// extra data index 2
				0x18, 0x02,
				// inlined map slab index
				0x48, 0x00, 0x00, 0x00, 0x00, 0x00, 0x00, 0x00, 0x05,
				// inlined map elements (array of 3 elements)
				0x83,
				// level 0
				0x00,
				// hkey bytes
				0x59, 0x00, 0x08,
				0x3a, 0x2d, 0x24, 0x7c, 0xca, 0xdf, 0xa0, 0x58,
				// 1 element
				0x99, 0x00, 0x01,
				0x82,
				// key: 1
				0xd8, 0xa4, 0x01,
				// value: inlined grand child map (tag: CBORTagInlineMap)
				0xd8, 0xfb,
				// array of 3 elements
				0x83,
				// extra data index 3
				0x18, 0x3,
				// inlined map slab index
				0x48, 0x00, 0x00, 0x00, 0x00, 0x00, 0x00, 0x00, 0x04,
				// inlined grand child map elements (array of 3 elements)
				0x83,
				// level 0
				0x00,
				// hkey bytes
				0x59, 0x00, 0x08,
				0x68, 0x9f, 0x33, 0x33, 0x89, 0x0d, 0x89, 0xd1,
				// 1 element
				0x99, 0x00, 0x01,
				0x82,
				// key: 1
				0xd8, 0xa4, 0x1,
				// value: 2
				0xd8, 0xa4, 0x2,
			},
		}

		// Verify encoded data
		stored, err := storage.Encode()
		require.NoError(t, err)

		require.Equal(t, len(expected), len(stored))
		require.Equal(t, expected[id1], stored[id1])

		// Decode data to new storage
		storage2 := newTestPersistentStorageWithData(t, stored)

		// Test new map from storage2
		decodedMap, err := NewMapWithRootID(storage2, id1, digesterBuilder)
		require.NoError(t, err)

		testMap(t, storage2, typeInfo, address, decodedMap, keyValues, nil, false)
	})

	t.Run("root metadata slab, inlined child map of same type", func(t *testing.T) {
		SetThreshold(256)
		defer SetThreshold(1024)

		childMapTypeInfo := testTypeInfo{43}

		// Create and populate map in memory
		storage := newTestBasicStorage(t)

		digesterBuilder := &mockDigesterBuilder{}

		// Create map
		parentMap, err := NewMap(storage, address, digesterBuilder, typeInfo)
		require.NoError(t, err)

		const mapSize = 8
		keyValues := make(map[Value]Value, mapSize)
		r := 'a'
		for i := uint64(0); i < mapSize; i++ {

			// Create child map
			childMap, err := NewMap(storage, address, NewDefaultDigesterBuilder(), childMapTypeInfo)
			require.NoError(t, err)

			ck := Uint64Value(i)
			cv := Uint64Value(i * 2)

			// Insert element to child map
			existingStorable, err := childMap.Set(compare, hashInputProvider, ck, cv)
			require.NoError(t, err)
			require.Nil(t, existingStorable)

			k := NewStringValue(string(r))
			r++

			digesterBuilder.On("Digest", k).Return(mockDigester{d: []Digest{Digest(i)}})

			// Insert child map to parent map
			existingStorable, err = parentMap.Set(compare, hashInputProvider, k, childMap)
			require.NoError(t, err)
			require.Nil(t, existingStorable)

			keyValues[k] = mapValue{ck: cv}
		}

		require.Equal(t, uint64(mapSize), parentMap.Count())

		id1 := SlabID{address: address, index: SlabIndex{0, 0, 0, 0, 0, 0, 0, 1}}
		id2 := SlabID{address: address, index: SlabIndex{0, 0, 0, 0, 0, 0, 0, 10}} // inlined maps index 2-9
		id3 := SlabID{address: address, index: SlabIndex{0, 0, 0, 0, 0, 0, 0, 11}}

		// Expected serialized slab data with slab id
		expected := map[SlabID][]byte{
			id1: {
				// version
				0x10,
				// flag: root + map metadata
				0x89,

				// slab extra data
				// CBOR encoded array of 3 elements
				0x83,
				// type info
				0x18, 0x2a,
				// count: 8
				0x08,
				// seed
				0x1b, 0x52, 0xa8, 0x78, 0x3, 0x85, 0x2c, 0xaa, 0x49,

				// child shared address
				0x01, 0x02, 0x03, 0x04, 0x05, 0x06, 0x07, 0x08,

				// child header count
				0x00, 0x02,
				// child header 1 (slab id, first key, size)
				0x00, 0x00, 0x00, 0x00, 0x00, 0x00, 0x00, 0x0a,
				0x00, 0x00, 0x00, 0x00, 0x00, 0x00, 0x00, 0x00,
				0x00, 0xda,
				// child header 2
				0x00, 0x00, 0x00, 0x00, 0x00, 0x00, 0x00, 0x0b,
				0x00, 0x00, 0x00, 0x00, 0x00, 0x00, 0x00, 0x04,
				0x00, 0xda,
			},
			id2: {
				// version, flag: has inlined slab, has next slab ID
				0x13,
				// flag: map data
				0x08,

				// 4 inlined slab extra data
				0x84,
				// element 0
				// inlined map extra data
				0xd8, 0xf8,
				0x83,
				// type info
				0x18, 0x2b,
				// count: 1
				0x01,
				// seed
				0x1b, 0xa9, 0x3a, 0x2d, 0x6f, 0x53, 0x49, 0xaa, 0xdd,
				// element 1
				// inlined map extra data
				0xd8, 0xf8,
				0x83,
				// type info
				0x18, 0x2b,
				// count: 1
				0x01,
				// seed
				0x1b, 0x23, 0xd4, 0xf4, 0x3f, 0x19, 0xf8, 0x95, 0x0a,
				// element 2
				// inlined map extra data
				0xd8, 0xf8,
				0x83,
				// type info
				0x18, 0x2b,
				// count: 1
				0x01,
				// seed
				0x1b, 0x8d, 0x99, 0xcc, 0x54, 0xc8, 0x6b, 0xab, 0x50,
				// inlined map extra data
				0xd8, 0xf8,
				0x83,
				// type info
				0x18, 0x2b,
				// count: 1
				0x01,
				// seed
				0x1b, 0xeb, 0x0e, 0x1d, 0xca, 0x7a, 0x7e, 0xe1, 0x19,

				// next slab ID
				0x01, 0x02, 0x03, 0x04, 0x05, 0x06, 0x07, 0x08, 0x00, 0x00, 0x00, 0x00, 0x00, 0x00, 0x00, 0x0b,

				// the following encoded data is valid CBOR

				// elements (array of 3 elements)
				0x83,

				// level: 0
				0x00,

				// hkeys (byte string of length 8 * 4)
				0x59, 0x00, 0x20,
				// hkey: 0
				0x00, 0x00, 0x00, 0x00, 0x00, 0x00, 0x00, 0x00,
				// hkey: 1
				0x00, 0x00, 0x00, 0x00, 0x00, 0x00, 0x00, 0x01,
				// hkey: 2
				0x00, 0x00, 0x00, 0x00, 0x00, 0x00, 0x00, 0x02,
				// hkey: 3
				0x00, 0x00, 0x00, 0x00, 0x00, 0x00, 0x00, 0x03,

				// elements (array of 4 elements)
				// each element is encoded as CBOR array of 2 elements (key, value)
				0x99, 0x00, 0x04,

				// element 0:
				0x82,
				// key: "a"
				0x61, 0x61,
				// value: inlined map (tag: CBORTagInlinedMap)
				0xd8, 0xfb,
				// array of 3 elements
				0x83,
				// extra data index 0
				0x18, 0x00,
				// inlined map slab index
				0x48, 0x00, 0x00, 0x00, 0x00, 0x00, 0x00, 0x00, 0x02,
				// inlined map elements (array of 3 elements)
				0x83,
				// level 0
				0x00,
				// hkey bytes
				0x59, 0x00, 0x08,
				0x93, 0x26, 0xc4, 0xd9, 0xc6, 0xea, 0x1c, 0x45,
				// 1 element
				0x99, 0x00, 0x01,
				0x82,
				// key: 0
				0xd8, 0xa4, 0x00,
				// value: 0
				0xd8, 0xa4, 0x00,

				// element 1:
				0x82,
				// key: "b"
				0x61, 0x62,
				// value: inlined map (tag: CBORTagInlinedMap)
				0xd8, 0xfb,
				// array of 3 elements
				0x83,
				// extra data index 1
				0x18, 0x01,
				// inlined map slab index
				0x48, 0x00, 0x00, 0x00, 0x00, 0x00, 0x00, 0x00, 0x03,
				// inlined map elements (array of 3 elements)
				0x83,
				// level 0
				0x00,
				// hkey bytes
				0x59, 0x00, 0x08,
				0xca, 0x96, 0x9f, 0xeb, 0x5f, 0x29, 0x4f, 0xb9,
				// 1 element
				0x99, 0x00, 0x01,
				0x82,
				// key: 1
				0xd8, 0xa4, 0x01,
				// value: 1
				0xd8, 0xa4, 0x02,

				// element 3:
				0x82,
				// key: "c"
				0x61, 0x63,
				// value: inlined map (tag: CBORTagInlinedMap)
				0xd8, 0xfb,
				// array of 3 elements
				0x83,
				// extra data index 2
				0x18, 0x02,
				// inlined map slab index
				0x48, 0x00, 0x00, 0x00, 0x00, 0x00, 0x00, 0x00, 0x04,
				// inlined map elements (array of 3 elements)
				0x83,
				// level 0
				0x00,
				// hkey bytes
				0x59, 0x00, 0x08,
				0xc4, 0x85, 0xc1, 0xd1, 0xd5, 0xc0, 0x40, 0x96,
				// 1 element
				0x99, 0x00, 0x01,
				0x82,
				// key: 2
				0xd8, 0xa4, 0x02,
				// value: 4
				0xd8, 0xa4, 0x04,

				// element 4:
				0x82,
				// key: "d"
				0x61, 0x64,
				// value: inlined map (tag: CBORTagInlinedMap)
				0xd8, 0xfb,
				// array of 3 elements
				0x83,
				// extra data index 3
				0x18, 0x03,
				// inlined map slab index
				0x48, 0x00, 0x00, 0x00, 0x00, 0x00, 0x00, 0x00, 0x05,
				// inlined map elements (array of 3 elements)
				0x83,
				// level 0
				0x00,
				// hkey bytes
				0x59, 0x00, 0x08,
				0xc5, 0x75, 0x9c, 0xf7, 0x20, 0xc5, 0x65, 0xa1,
				// 1 element
				0x99, 0x00, 0x01,
				0x82,
				// key: 3
				0xd8, 0xa4, 0x03,
				// value: 6
				0xd8, 0xa4, 0x06,
			},

			id3: {
				// version, flag: has inlined slab
				0x11,
				// flag: map data
				0x08,

				// 4 inlined slab extra data
				0x84,
				// element 0
				// inlined map extra data
				0xd8, 0xf8,
				0x83,
				// type info
				0x18, 0x2b,
				// count: 1
				0x01,
				// seed
				0x1b, 0x4f, 0xca, 0x11, 0xbd, 0x8d, 0xcb, 0xfb, 0x64,
				// element 1
				// inlined map extra data
				0xd8, 0xf8,
				0x83,
				// type info
				0x18, 0x2b,
				// count: 1
				0x01,
				// seed
				0x1b, 0xdc, 0xe4, 0xe4, 0x6, 0xa9, 0x50, 0x40, 0xb9,
				// element 2
				// inlined map extra data
				0xd8, 0xf8,
				0x83,
				// type info
				0x18, 0x2b,
				// count: 1
				0x01,
				// seed
				0x1b, 0x79, 0xb3, 0x45, 0x84, 0x9e, 0x66, 0xa5, 0xa4,
				// inlined map extra data
				0xd8, 0xf8,
				0x83,
				// type info
				0x18, 0x2b,
				// count: 1
				0x01,
				// seed
				0x1b, 0xdd, 0xbd, 0x43, 0x10, 0xbe, 0x2d, 0xa9, 0xfc,

				// the following encoded data is valid CBOR

				// elements (array of 3 elements)
				0x83,

				// level: 0
				0x00,

				// hkeys (byte string of length 8 * 4)
				0x59, 0x00, 0x20,
				// hkey: 4
				0x00, 0x00, 0x00, 0x00, 0x00, 0x00, 0x00, 0x04,
				// hkey: 5
				0x00, 0x00, 0x00, 0x00, 0x00, 0x00, 0x00, 0x05,
				// hkey: 6
				0x00, 0x00, 0x00, 0x00, 0x00, 0x00, 0x00, 0x06,
				// hkey: 7
				0x00, 0x00, 0x00, 0x00, 0x00, 0x00, 0x00, 0x07,

				// elements (array of 4 elements)
				// each element is encoded as CBOR array of 2 elements (key, value)
				0x99, 0x00, 0x04,

				// element 0:
				0x82,
				// key: "e"
				0x61, 0x65,
				// value: inlined map (tag: CBORTagInlinedMap)
				0xd8, 0xfb,
				// array of 3 elements
				0x83,
				// extra data index 0
				0x18, 0x00,
				// inlined map slab index
				0x48, 0x00, 0x00, 0x00, 0x00, 0x00, 0x00, 0x00, 0x06,
				// inlined map elements (array of 3 elements)
				0x83,
				// level 0
				0x00,
				// hkey bytes
				0x59, 0x00, 0x08,
				0x8e, 0x5e, 0x4f, 0xf6, 0xec, 0x2f, 0x2a, 0xcf,
				// 1 element
				0x99, 0x00, 0x01,
				0x82,
				// key: 4
				0xd8, 0xa4, 0x04,
				// value: 8
				0xd8, 0xa4, 0x08,

				// element 1:
				0x82,
				// key: "f"
				0x61, 0x66,
				// value: inlined map (tag: CBORTagInlinedMap)
				0xd8, 0xfb,
				// array of 3 elements
				0x83,
				// extra data index 1
				0x18, 0x01,
				// inlined map slab index
				0x48, 0x00, 0x00, 0x00, 0x00, 0x00, 0x00, 0x00, 0x07,
				// inlined map elements (array of 3 elements)
				0x83,
				// level 0
				0x00,
				// hkey bytes
				0x59, 0x00, 0x08,
				0x0d, 0x36, 0x1e, 0xfd, 0xbb, 0x5c, 0x05, 0xdf,
				// 1 element
				0x99, 0x00, 0x01,
				0x82,
				// key: 5
				0xd8, 0xa4, 0x05,
				// value: 10
				0xd8, 0xa4, 0x0a,

				// element 3:
				0x82,
				// key: "g"
				0x61, 0x67,
				// value: inlined map (tag: CBORTagInlinedMap)
				0xd8, 0xfb,
				// array of 3 elements
				0x83,
				// extra data index 2
				0x18, 0x02,
				// inlined map slab index
				0x48, 0x00, 0x00, 0x00, 0x00, 0x00, 0x00, 0x00, 0x08,
				// inlined map elements (array of 3 elements)
				0x83,
				// level 0
				0x00,
				// hkey bytes
				0x59, 0x00, 0x08,
				0x6d, 0x8e, 0x42, 0xa2, 0x00, 0xc6, 0x71, 0xf2,
				// 1 element
				0x99, 0x00, 0x01,
				0x82,
				// key: 6
				0xd8, 0xa4, 0x06,
				// value: 12
				0xd8, 0xa4, 0x0c,

				// element 4:
				0x82,
				// key: "h"
				0x61, 0x68,
				// value: inlined map (tag: CBORTagInlinedMap)
				0xd8, 0xfb,
				// array of 3 elements
				0x83,
				// extra data index 3
				0x18, 0x03,
				// inlined map slab index
				0x48, 0x00, 0x00, 0x00, 0x00, 0x00, 0x00, 0x00, 0x09,
				// inlined map elements (array of 3 elements)
				0x83,
				// level 0
				0x00,
				// hkey bytes
				0x59, 0x00, 0x08,
				0xbb, 0x06, 0x37, 0x6e, 0x3a, 0x78, 0xe8, 0x6c,
				// 1 element
				0x99, 0x00, 0x01,
				0x82,
				// key: 7
				0xd8, 0xa4, 0x07,
				// value: 14
				0xd8, 0xa4, 0x0e,
			},
		}

		// Verify encoded data
		stored, err := storage.Encode()
		require.NoError(t, err)

		require.Equal(t, len(expected), len(stored))
		require.Equal(t, expected[id1], stored[id1])
		require.Equal(t, expected[id2], stored[id2])
		require.Equal(t, expected[id3], stored[id3])

		// Decode data to new storage
		storage2 := newTestPersistentStorageWithData(t, stored)

		// Test new map from storage2
		decodedMap, err := NewMapWithRootID(storage2, id1, digesterBuilder)
		require.NoError(t, err)

		testMap(t, storage2, typeInfo, address, decodedMap, keyValues, nil, false)
	})

	t.Run("root metadata slab, inlined child map of different type", func(t *testing.T) {
		SetThreshold(256)
		defer SetThreshold(1024)

		childMapTypeInfo1 := testTypeInfo{43}
		childMapTypeInfo2 := testTypeInfo{44}
		childMapTypeInfo3 := testTypeInfo{45}
		childMapTypeInfo4 := testTypeInfo{46}

		// Create and populate map in memory
		storage := newTestBasicStorage(t)

		digesterBuilder := &mockDigesterBuilder{}

		// Create map
		parentMap, err := NewMap(storage, address, digesterBuilder, typeInfo)
		require.NoError(t, err)

		const mapSize = 8
		keyValues := make(map[Value]Value, mapSize)
		r := 'a'
		for i := uint64(0); i < mapSize; i++ {

			var ti TypeInfo
			switch i % 4 {
			case 0:
				ti = childMapTypeInfo1
			case 1:
				ti = childMapTypeInfo2
			case 2:
				ti = childMapTypeInfo3
			case 3:
				ti = childMapTypeInfo4
			}

			// Create child map
			childMap, err := NewMap(storage, address, NewDefaultDigesterBuilder(), ti)
			require.NoError(t, err)

			ck := Uint64Value(i)
			cv := Uint64Value(i * 2)

			// Insert element to child map
			existingStorable, err := childMap.Set(compare, hashInputProvider, ck, cv)
			require.NoError(t, err)
			require.Nil(t, existingStorable)

			k := NewStringValue(string(r))
			r++

			digesterBuilder.On("Digest", k).Return(mockDigester{d: []Digest{Digest(i)}})

			// Insert child map to parent map
			existingStorable, err = parentMap.Set(compare, hashInputProvider, k, childMap)
			require.NoError(t, err)
			require.Nil(t, existingStorable)

			keyValues[k] = mapValue{ck: cv}
		}

		require.Equal(t, uint64(mapSize), parentMap.Count())

		id1 := SlabID{address: address, index: SlabIndex{0, 0, 0, 0, 0, 0, 0, 1}}
		id2 := SlabID{address: address, index: SlabIndex{0, 0, 0, 0, 0, 0, 0, 10}} // inlined maps index 2-9
		id3 := SlabID{address: address, index: SlabIndex{0, 0, 0, 0, 0, 0, 0, 11}}

		// Expected serialized slab data with slab id
		expected := map[SlabID][]byte{
			id1: {
				// version
				0x10,
				// flag: root + map metadata
				0x89,

				// slab extra data
				// CBOR encoded array of 3 elements
				0x83,
				// type info
				0x18, 0x2a,
				// count: 8
				0x08,
				// seed
				0x1b, 0x52, 0xa8, 0x78, 0x3, 0x85, 0x2c, 0xaa, 0x49,

				// child shared address
				0x01, 0x02, 0x03, 0x04, 0x05, 0x06, 0x07, 0x08,

				// child header count
				0x00, 0x02,
				// child header 1 (slab id, first key, size)
				0x00, 0x00, 0x00, 0x00, 0x00, 0x00, 0x00, 0x0a,
				0x00, 0x00, 0x00, 0x00, 0x00, 0x00, 0x00, 0x00,
				0x00, 0xda,
				// child header 2
				0x00, 0x00, 0x00, 0x00, 0x00, 0x00, 0x00, 0x0b,
				0x00, 0x00, 0x00, 0x00, 0x00, 0x00, 0x00, 0x04,
				0x00, 0xda,
			},
			id2: {
				// version, flag: has inlined slab, has next slab ID
				0x13,
				// flag: map data
				0x08,

				// 4 inlined slab extra data
				0x84,
				// element 0
				// inlined map extra data
				0xd8, 0xf8,
				0x83,
				// type info
				0x18, 0x2b,
				// count: 1
				0x01,
				// seed
				0x1b, 0xa9, 0x3a, 0x2d, 0x6f, 0x53, 0x49, 0xaa, 0xdd,
				// element 1
				// inlined map extra data
				0xd8, 0xf8,
				0x83,
				// type info
				0x18, 0x2c,
				// count: 1
				0x01,
				// seed
				0x1b, 0x23, 0xd4, 0xf4, 0x3f, 0x19, 0xf8, 0x95, 0x0a,
				// element 2
				// inlined map extra data
				0xd8, 0xf8,
				0x83,
				// type info
				0x18, 0x2d,
				// count: 1
				0x01,
				// seed
				0x1b, 0x8d, 0x99, 0xcc, 0x54, 0xc8, 0x6b, 0xab, 0x50,
				// inlined map extra data
				0xd8, 0xf8,
				0x83,
				// type info
				0x18, 0x2e,
				// count: 1
				0x01,
				// seed
				0x1b, 0xeb, 0x0e, 0x1d, 0xca, 0x7a, 0x7e, 0xe1, 0x19,

				// next slab ID
				0x01, 0x02, 0x03, 0x04, 0x05, 0x06, 0x07, 0x08, 0x00, 0x00, 0x00, 0x00, 0x00, 0x00, 0x00, 0x0b,

				// the following encoded data is valid CBOR

				// elements (array of 3 elements)
				0x83,

				// level: 0
				0x00,

				// hkeys (byte string of length 8 * 4)
				0x59, 0x00, 0x20,
				// hkey: 0
				0x00, 0x00, 0x00, 0x00, 0x00, 0x00, 0x00, 0x00,
				// hkey: 1
				0x00, 0x00, 0x00, 0x00, 0x00, 0x00, 0x00, 0x01,
				// hkey: 2
				0x00, 0x00, 0x00, 0x00, 0x00, 0x00, 0x00, 0x02,
				// hkey: 3
				0x00, 0x00, 0x00, 0x00, 0x00, 0x00, 0x00, 0x03,

				// elements (array of 4 elements)
				// each element is encoded as CBOR array of 2 elements (key, value)
				0x99, 0x00, 0x04,

				// element 0:
				0x82,
				// key: "a"
				0x61, 0x61,
				// value: inlined map (tag: CBORTagInlinedMap)
				0xd8, 0xfb,
				// array of 3 elements
				0x83,
				// extra data index 0
				0x18, 0x00,
				// inlined map slab index
				0x48, 0x00, 0x00, 0x00, 0x00, 0x00, 0x00, 0x00, 0x02,
				// inlined map elements (array of 3 elements)
				0x83,
				// level 0
				0x00,
				// hkey bytes
				0x59, 0x00, 0x08,
				0x93, 0x26, 0xc4, 0xd9, 0xc6, 0xea, 0x1c, 0x45,
				// 1 element
				0x99, 0x00, 0x01,
				0x82,
				// key: 0
				0xd8, 0xa4, 0x00,
				// value: 0
				0xd8, 0xa4, 0x00,

				// element 1:
				0x82,
				// key: "b"
				0x61, 0x62,
				// value: inlined map (tag: CBORTagInlinedMap)
				0xd8, 0xfb,
				// array of 3 elements
				0x83,
				// extra data index 1
				0x18, 0x01,
				// inlined map slab index
				0x48, 0x00, 0x00, 0x00, 0x00, 0x00, 0x00, 0x00, 0x03,
				// inlined map elements (array of 3 elements)
				0x83,
				// level 0
				0x00,
				// hkey bytes
				0x59, 0x00, 0x08,
				0xca, 0x96, 0x9f, 0xeb, 0x5f, 0x29, 0x4f, 0xb9,
				// 1 element
				0x99, 0x00, 0x01,
				0x82,
				// key: 1
				0xd8, 0xa4, 0x01,
				// value: 1
				0xd8, 0xa4, 0x02,

				// element 3:
				0x82,
				// key: "c"
				0x61, 0x63,
				// value: inlined map (tag: CBORTagInlinedMap)
				0xd8, 0xfb,
				// array of 3 elements
				0x83,
				// extra data index 2
				0x18, 0x02,
				// inlined map slab index
				0x48, 0x00, 0x00, 0x00, 0x00, 0x00, 0x00, 0x00, 0x04,
				// inlined map elements (array of 3 elements)
				0x83,
				// level 0
				0x00,
				// hkey bytes
				0x59, 0x00, 0x08,
				0xc4, 0x85, 0xc1, 0xd1, 0xd5, 0xc0, 0x40, 0x96,
				// 1 element
				0x99, 0x00, 0x01,
				0x82,
				// key: 2
				0xd8, 0xa4, 0x02,
				// value: 4
				0xd8, 0xa4, 0x04,

				// element 4:
				0x82,
				// key: "d"
				0x61, 0x64,
				// value: inlined map (tag: CBORTagInlinedMap)
				0xd8, 0xfb,
				// array of 3 elements
				0x83,
				// extra data index 3
				0x18, 0x03,
				// inlined map slab index
				0x48, 0x00, 0x00, 0x00, 0x00, 0x00, 0x00, 0x00, 0x05,
				// inlined map elements (array of 3 elements)
				0x83,
				// level 0
				0x00,
				// hkey bytes
				0x59, 0x00, 0x08,
				0xc5, 0x75, 0x9c, 0xf7, 0x20, 0xc5, 0x65, 0xa1,
				// 1 element
				0x99, 0x00, 0x01,
				0x82,
				// key: 3
				0xd8, 0xa4, 0x03,
				// value: 6
				0xd8, 0xa4, 0x06,
			},

			id3: {
				// version, flag: has inlined slab
				0x11,
				// flag: map data
				0x08,

				// 4 inlined slab extra data
				0x84,
				// element 0
				// inlined map extra data
				0xd8, 0xf8,
				0x83,
				// type info
				0x18, 0x2b,
				// count: 1
				0x01,
				// seed
				0x1b, 0x4f, 0xca, 0x11, 0xbd, 0x8d, 0xcb, 0xfb, 0x64,
				// element 1
				// inlined map extra data
				0xd8, 0xf8,
				0x83,
				// type info
				0x18, 0x2c,
				// count: 1
				0x01,
				// seed
				0x1b, 0xdc, 0xe4, 0xe4, 0x6, 0xa9, 0x50, 0x40, 0xb9,
				// element 2
				// inlined map extra data
				0xd8, 0xf8,
				0x83,
				// type info
				0x18, 0x2d,
				// count: 1
				0x01,
				// seed
				0x1b, 0x79, 0xb3, 0x45, 0x84, 0x9e, 0x66, 0xa5, 0xa4,
				// inlined map extra data
				0xd8, 0xf8,
				0x83,
				// type info
				0x18, 0x2e,
				// count: 1
				0x01,
				// seed
				0x1b, 0xdd, 0xbd, 0x43, 0x10, 0xbe, 0x2d, 0xa9, 0xfc,

				// the following encoded data is valid CBOR

				// elements (array of 3 elements)
				0x83,

				// level: 0
				0x00,

				// hkeys (byte string of length 8 * 4)
				0x59, 0x00, 0x20,
				// hkey: 4
				0x00, 0x00, 0x00, 0x00, 0x00, 0x00, 0x00, 0x04,
				// hkey: 5
				0x00, 0x00, 0x00, 0x00, 0x00, 0x00, 0x00, 0x05,
				// hkey: 6
				0x00, 0x00, 0x00, 0x00, 0x00, 0x00, 0x00, 0x06,
				// hkey: 7
				0x00, 0x00, 0x00, 0x00, 0x00, 0x00, 0x00, 0x07,

				// elements (array of 4 elements)
				// each element is encoded as CBOR array of 2 elements (key, value)
				0x99, 0x00, 0x04,

				// element 0:
				0x82,
				// key: "e"
				0x61, 0x65,
				// value: inlined map (tag: CBORTagInlinedMap)
				0xd8, 0xfb,
				// array of 3 elements
				0x83,
				// extra data index 0
				0x18, 0x00,
				// inlined map slab index
				0x48, 0x00, 0x00, 0x00, 0x00, 0x00, 0x00, 0x00, 0x06,
				// inlined map elements (array of 3 elements)
				0x83,
				// level 0
				0x00,
				// hkey bytes
				0x59, 0x00, 0x08,
				0x8e, 0x5e, 0x4f, 0xf6, 0xec, 0x2f, 0x2a, 0xcf,
				// 1 element
				0x99, 0x00, 0x01,
				0x82,
				// key: 4
				0xd8, 0xa4, 0x04,
				// value: 8
				0xd8, 0xa4, 0x08,

				// element 1:
				0x82,
				// key: "f"
				0x61, 0x66,
				// value: inlined map (tag: CBORTagInlinedMap)
				0xd8, 0xfb,
				// array of 3 elements
				0x83,
				// extra data index 1
				0x18, 0x01,
				// inlined map slab index
				0x48, 0x00, 0x00, 0x00, 0x00, 0x00, 0x00, 0x00, 0x07,
				// inlined map elements (array of 3 elements)
				0x83,
				// level 0
				0x00,
				// hkey bytes
				0x59, 0x00, 0x08,
				0x0d, 0x36, 0x1e, 0xfd, 0xbb, 0x5c, 0x05, 0xdf,
				// 1 element
				0x99, 0x00, 0x01,
				0x82,
				// key: 5
				0xd8, 0xa4, 0x05,
				// value: 10
				0xd8, 0xa4, 0x0a,

				// element 3:
				0x82,
				// key: "g"
				0x61, 0x67,
				// value: inlined map (tag: CBORTagInlinedMap)
				0xd8, 0xfb,
				// array of 3 elements
				0x83,
				// extra data index 2
				0x18, 0x02,
				// inlined map slab index
				0x48, 0x00, 0x00, 0x00, 0x00, 0x00, 0x00, 0x00, 0x08,
				// inlined map elements (array of 3 elements)
				0x83,
				// level 0
				0x00,
				// hkey bytes
				0x59, 0x00, 0x08,
				0x6d, 0x8e, 0x42, 0xa2, 0x00, 0xc6, 0x71, 0xf2,
				// 1 element
				0x99, 0x00, 0x01,
				0x82,
				// key: 6
				0xd8, 0xa4, 0x06,
				// value: 12
				0xd8, 0xa4, 0x0c,

				// element 4:
				0x82,
				// key: "h"
				0x61, 0x68,
				// value: inlined map (tag: CBORTagInlinedMap)
				0xd8, 0xfb,
				// array of 3 elements
				0x83,
				// extra data index 3
				0x18, 0x03,
				// inlined map slab index
				0x48, 0x00, 0x00, 0x00, 0x00, 0x00, 0x00, 0x00, 0x09,
				// inlined map elements (array of 3 elements)
				0x83,
				// level 0
				0x00,
				// hkey bytes
				0x59, 0x00, 0x08,
				0xbb, 0x06, 0x37, 0x6e, 0x3a, 0x78, 0xe8, 0x6c,
				// 1 element
				0x99, 0x00, 0x01,
				0x82,
				// key: 7
				0xd8, 0xa4, 0x07,
				// value: 14
				0xd8, 0xa4, 0x0e,
			},
		}

		// Verify encoded data
		stored, err := storage.Encode()
		require.NoError(t, err)

		require.Equal(t, len(expected), len(stored))
		require.Equal(t, expected[id1], stored[id1])
		require.Equal(t, expected[id2], stored[id2])
		require.Equal(t, expected[id3], stored[id3])

		// Decode data to new storage
		storage2 := newTestPersistentStorageWithData(t, stored)

		// Test new map from storage2
		decodedMap, err := NewMapWithRootID(storage2, id1, digesterBuilder)
		require.NoError(t, err)

		testMap(t, storage2, typeInfo, address, decodedMap, keyValues, nil, false)
	})

	t.Run("inline collision 1 level", func(t *testing.T) {

		SetThreshold(256)
		defer SetThreshold(1024)

		// Create and populate map in memory
		storage := newTestBasicStorage(t)

		digesterBuilder := &mockDigesterBuilder{}

		// Create map
		m, err := NewMap(storage, address, digesterBuilder, typeInfo)
		require.NoError(t, err)

		const mapSize = 8
		keyValues := make(map[Value]Value, mapSize)
		for i := uint64(0); i < mapSize; i++ {
			k := Uint64Value(i)
			v := Uint64Value(i * 2)

			digests := []Digest{Digest(i % 4), Digest(i)}
			digesterBuilder.On("Digest", k).Return(mockDigester{d: digests})

			existingStorable, err := m.Set(compare, hashInputProvider, k, v)
			require.NoError(t, err)
			require.Nil(t, existingStorable)

			keyValues[k] = v
		}

		require.Equal(t, uint64(mapSize), m.Count())

		id1 := SlabID{address: address, index: SlabIndex{0, 0, 0, 0, 0, 0, 0, 1}}

		// Expected serialized slab data with slab id
		expected := map[SlabID][]byte{

			// map data slab
			id1: {
				// version
				0x10,
				// flag: root + map data
				0x88,
				// extra data (CBOR encoded array of 3 elements)
				0x83,
				// type info: "map"
				0x18, 0x2A,
				// count: 8
				0x08,
				// seed
				0x1b, 0x52, 0xa8, 0x78, 0x3, 0x85, 0x2c, 0xaa, 0x49,

				// the following encoded data is valid CBOR

				// elements (array of 3 elements)
				0x83,

				// level: 0
				0x00,

				// hkeys (byte string of length 8 * 4)
				0x59, 0x00, 0x20,
				// hkey: 0
				0x00, 0x00, 0x00, 0x00, 0x00, 0x00, 0x00, 0x00,
				// hkey: 1
				0x00, 0x00, 0x00, 0x00, 0x00, 0x00, 0x00, 0x01,
				// hkey: 2
				0x00, 0x00, 0x00, 0x00, 0x00, 0x00, 0x00, 0x02,
				// hkey: 3
				0x00, 0x00, 0x00, 0x00, 0x00, 0x00, 0x00, 0x03,

				// elements (array of 2 elements)
				0x99, 0x00, 0x04,

				// inline collision group corresponding to hkey 0
				// (tag number CBORTagInlineCollisionGroup)
				0xd8, 0xfd,
				// (tag content: array of 3 elements)
				0x83,

				// level: 1
				0x01,

				// hkeys (byte string of length 8 * 2)
				0x59, 0x00, 0x10,
				// hkey: 0
				0x00, 0x00, 0x00, 0x00, 0x00, 0x00, 0x00, 0x00,
				// hkey: 4
				0x00, 0x00, 0x00, 0x00, 0x00, 0x00, 0x00, 0x04,

				// elements (array of 2 elements)
				// each element is encoded as CBOR array of 2 elements (key, value)
				0x99, 0x00, 0x02,
				// element: [uint64(0), uint64(0)]
				0x82, 0xd8, 0xa4, 0x00, 0xd8, 0xa4, 0x00,
				// element: [uint64(4), uint64(8)]
				0x82, 0xd8, 0xa4, 0x04, 0xd8, 0xa4, 0x08,

				// inline collision group corresponding to hkey 1
				// (tag number CBORTagInlineCollisionGroup)
				0xd8, 0xfd,
				// (tag content: array of 3 elements)
				0x83,

				// level: 1
				0x01,

				// hkeys (byte string of length 8 * 2)
				0x59, 0x00, 0x10,
				// hkey: 1
				0x00, 0x00, 0x00, 0x00, 0x00, 0x00, 0x00, 0x01,
				// hkey: 5
				0x00, 0x00, 0x00, 0x00, 0x00, 0x00, 0x00, 0x05,

				// elements (array of 2 elements)
				// each element is encoded as CBOR array of 2 elements (key, value)
				0x99, 0x00, 0x02,
				// element: [uint64(1), uint64(2)]
				0x82, 0xd8, 0xa4, 0x01, 0xd8, 0xa4, 0x02,
				// element: [uint64(5), uint64(10)]
				0x82, 0xd8, 0xa4, 0x05, 0xd8, 0xa4, 0x0a,

				// inline collision group corresponding to hkey 2
				// (tag number CBORTagInlineCollisionGroup)
				0xd8, 0xfd,
				// (tag content: array of 3 elements)
				0x83,

				// level: 1
				0x01,

				// hkeys (byte string of length 8 * 2)
				0x59, 0x00, 0x10,
				// hkey: 2
				0x00, 0x00, 0x00, 0x00, 0x00, 0x00, 0x00, 0x02,
				// hkey: 6
				0x00, 0x00, 0x00, 0x00, 0x00, 0x00, 0x00, 0x06,

				// elements (array of 2 elements)
				// each element is encoded as CBOR array of 2 elements (key, value)
				0x99, 0x00, 0x02,
				// element: [uint64(2), uint64(4)]
				0x82, 0xd8, 0xa4, 0x02, 0xd8, 0xa4, 0x04,
				// element: [uint64(6), uint64(12)]
				0x82, 0xd8, 0xa4, 0x06, 0xd8, 0xa4, 0x0c,

				// inline collision group corresponding to hkey 3
				// (tag number CBORTagInlineCollisionGroup)
				0xd8, 0xfd,
				// (tag content: array of 3 elements)
				0x83,

				// level: 1
				0x01,

				// hkeys (byte string of length 8 * 2)
				0x59, 0x00, 0x10,
				// hkey: 3
				0x00, 0x00, 0x00, 0x00, 0x00, 0x00, 0x00, 0x03,
				// hkey: 7
				0x00, 0x00, 0x00, 0x00, 0x00, 0x00, 0x00, 0x07,

				// elements (array of 2 elements)
				// each element is encoded as CBOR array of 2 elements (key, value)
				0x99, 0x00, 0x02,
				// element: [uint64(3), uint64(6)]
				0x82, 0xd8, 0xa4, 0x03, 0xd8, 0xa4, 0x06,
				// element: [uint64(7), uint64(14)]
				0x82, 0xd8, 0xa4, 0x07, 0xd8, 0xa4, 0x0e,
			},
		}

		stored, err := storage.Encode()
		require.NoError(t, err)
		require.Equal(t, len(expected), len(stored))
		require.Equal(t, expected[id1], stored[id1])

		// Decode data to new storage
		storage2 := newTestPersistentStorageWithData(t, stored)

		// Test new map from storage2
		decodedMap, err := NewMapWithRootID(storage2, id1, digesterBuilder)
		require.NoError(t, err)

		testMap(t, storage2, typeInfo, address, decodedMap, keyValues, nil, false)
	})

	t.Run("inline collision 2 levels", func(t *testing.T) {

		SetThreshold(256)
		defer SetThreshold(1024)

		// Create and populate map in memory
		storage := newTestBasicStorage(t)

		digesterBuilder := &mockDigesterBuilder{}

		// Create map
		m, err := NewMap(storage, address, digesterBuilder, typeInfo)
		require.NoError(t, err)

		const mapSize = 8
		keyValues := make(map[Value]Value)
		for i := uint64(0); i < mapSize; i++ {
			k := Uint64Value(i)
			v := Uint64Value(i * 2)

			digests := []Digest{Digest(i % 4), Digest(i % 2)}
			digesterBuilder.On("Digest", k).Return(mockDigester{d: digests})

			existingStorable, err := m.Set(compare, hashInputProvider, k, v)
			require.NoError(t, err)
			require.Nil(t, existingStorable)

			keyValues[k] = v
		}

		require.Equal(t, uint64(mapSize), m.Count())

		id1 := SlabID{address: address, index: SlabIndex{0, 0, 0, 0, 0, 0, 0, 1}}

		// Expected serialized slab data with slab id
		expected := map[SlabID][]byte{

			// map data slab
			id1: {
				// version
				0x10,
				// flag: root + map data
				0x88,
				// extra data (CBOR encoded array of 3 elements)
				0x83,
				// type info: "map"
				0x18, 0x2a,
				// count: 8
				0x08,
				// seed
				0x1b, 0x52, 0xa8, 0x78, 0x3, 0x85, 0x2c, 0xaa, 0x49,

				// the following encoded data is valid CBOR

				// elements (array of 3 elements)
				0x83,

				// level: 0
				0x00,

				// hkeys (byte string of length 8 * 4)
				0x59, 0x00, 0x20,
				// hkey: 0
				0x00, 0x00, 0x00, 0x00, 0x00, 0x00, 0x00, 0x00,
				// hkey: 1
				0x00, 0x00, 0x00, 0x00, 0x00, 0x00, 0x00, 0x01,
				// hkey: 2
				0x00, 0x00, 0x00, 0x00, 0x00, 0x00, 0x00, 0x02,
				// hkey: 3
				0x00, 0x00, 0x00, 0x00, 0x00, 0x00, 0x00, 0x03,

				// elements (array of 4 elements)
				0x99, 0x00, 0x04,

				// inline collision group corresponding to hkey 0
				// (tag number CBORTagInlineCollisionGroup)
				0xd8, 0xfd,
				// (tag content: array of 3 elements)
				0x83,

				// level 1
				0x01,

				// hkeys (byte string of length 8 * 1)
				0x59, 0x00, 0x08,
				// hkey: 0
				0x00, 0x00, 0x00, 0x00, 0x00, 0x00, 0x00, 0x00,

				// elements (array of 1 elements)
				0x99, 0x00, 0x01,

				// inline collision group corresponding to hkey [0, 0]
				// (tag number CBORTagInlineCollisionGroup)
				0xd8, 0xfd,
				// (tag content: array of 3 elements)
				0x83,

				// level: 2
				0x02,

				// hkeys (empty byte string)
				0x40,

				// elements (array of 2 elements)
				// each element is encoded as CBOR array of 2 elements (key, value)
				0x99, 0x00, 0x02,
				// element: [uint64(0), uint64(0)]
				0x82, 0xd8, 0xa4, 0x00, 0xd8, 0xa4, 0x00,
				// element: [uint64(4), uint64(8)]
				0x82, 0xd8, 0xa4, 0x04, 0xd8, 0xa4, 0x08,

				// inline collision group corresponding to hkey 1
				// (tag number CBORTagInlineCollisionGroup)
				0xd8, 0xfd,
				// (tag content: array of 3 elements)
				0x83,

				// level: 1
				0x01,

				// hkeys (byte string of length 8 * 1)
				0x59, 0x00, 0x08,
				// hkey: 1
				0x00, 0x00, 0x00, 0x00, 0x00, 0x00, 0x00, 0x01,

				// elements (array of 1 elements)
				0x99, 0x00, 0x01,

				// inline collision group corresponding to hkey [1, 1]
				// (tag number CBORTagInlineCollisionGroup)
				0xd8, 0xfd,
				// (tag content: array of 3 elements)
				0x83,

				// level: 2
				0x02,

				// hkeys (empty byte string)
				0x40,

				// elements (array of 2 elements)
				// each element is encoded as CBOR array of 2 elements (key, value)
				0x99, 0x00, 0x02,
				// element: [uint64(1), uint64(2)]
				0x82, 0xd8, 0xa4, 0x01, 0xd8, 0xa4, 0x02,
				// element: [uint64(5), uint64(10)]
				0x82, 0xd8, 0xa4, 0x05, 0xd8, 0xa4, 0x0a,

				// inline collision group corresponding to hkey 2
				// (tag number CBORTagInlineCollisionGroup)
				0xd8, 0xfd,
				// (tag content: array of 3 elements)
				0x83,

				// level: 1
				0x01,

				// hkeys (byte string of length 8 * 1)
				0x59, 0x00, 0x08,
				// hkey: 0
				0x00, 0x00, 0x00, 0x00, 0x00, 0x00, 0x00, 0x00,

				// elements (array of 1 element)
				0x99, 0x00, 0x01,

				// inline collision group corresponding to hkey [2, 0]
				// (tag number CBORTagInlineCollisionGroup)
				0xd8, 0xfd,
				// (tag content: array of 3 elements)
				0x83,

				// level: 2
				0x02,

				// hkeys (empty byte string)
				0x40,

				// elements (array of 2 element)
				0x99, 0x00, 0x02,
				// element: [uint64(2), uint64(4)]
				0x82, 0xd8, 0xa4, 0x02, 0xd8, 0xa4, 0x04,
				// element: [uint64(6), uint64(12)]
				0x82, 0xd8, 0xa4, 0x06, 0xd8, 0xa4, 0x0c,

				// inline collision group corresponding to hkey 3
				// (tag number CBORTagInlineCollisionGroup)
				0xd8, 0xfd,
				// (tag content: array of 3 elements)
				0x83,

				// level: 1
				0x01,

				// hkeys (byte string of length 8 * 1)
				0x59, 0x00, 0x08,
				// hkey: 1
				0x00, 0x00, 0x00, 0x00, 0x00, 0x00, 0x00, 0x01,

				// elements (array of 1 element)
				0x99, 0x00, 0x01,

				// inline collision group corresponding to hkey [3, 1]
				// (tag number CBORTagInlineCollisionGroup)
				0xd8, 0xfd,
				// (tag content: array of 3 elements)
				0x83,

				// level: 2
				0x02,

				// hkeys (empty byte string)
				0x40,

				// elements (array of 2 element)
				0x99, 0x00, 0x02,
				// element: [uint64(3), uint64(6)]
				0x82, 0xd8, 0xa4, 0x03, 0xd8, 0xa4, 0x06,
				// element: [uint64(7), uint64(14)]
				0x82, 0xd8, 0xa4, 0x07, 0xd8, 0xa4, 0x0e,
			},
		}

		stored, err := storage.Encode()
		require.NoError(t, err)
		require.Equal(t, len(expected), len(stored))
		require.Equal(t, expected[id1], stored[id1])

		// Decode data to new storage
		storage2 := newTestPersistentStorageWithData(t, stored)

		// Test new map from storage2
		decodedMap, err := NewMapWithRootID(storage2, id1, digesterBuilder)
		require.NoError(t, err)

		testMap(t, storage2, typeInfo, address, decodedMap, keyValues, nil, false)
	})

	t.Run("external collision", func(t *testing.T) {

		SetThreshold(256)
		defer SetThreshold(1024)

		// Create and populate map in memory
		storage := newTestBasicStorage(t)

		digesterBuilder := &mockDigesterBuilder{}

		// Create map
		m, err := NewMap(storage, address, digesterBuilder, typeInfo)
		require.NoError(t, err)

		const mapSize = 20
		keyValues := make(map[Value]Value)
		for i := uint64(0); i < mapSize; i++ {
			k := Uint64Value(i)
			v := Uint64Value(i * 2)

			digests := []Digest{Digest(i % 2), Digest(i)}
			digesterBuilder.On("Digest", k).Return(mockDigester{d: digests})

			existingStorable, err := m.Set(compare, hashInputProvider, k, v)
			require.NoError(t, err)
			require.Nil(t, existingStorable)

			keyValues[k] = v
		}

		require.Equal(t, uint64(mapSize), m.Count())

		id1 := SlabID{address: address, index: SlabIndex{0, 0, 0, 0, 0, 0, 0, 1}}
		id2 := SlabID{address: address, index: SlabIndex{0, 0, 0, 0, 0, 0, 0, 2}}
		id3 := SlabID{address: address, index: SlabIndex{0, 0, 0, 0, 0, 0, 0, 3}}

		// Expected serialized slab data with slab id
		expected := map[SlabID][]byte{

			// map data slab
			id1: {
				// version
				0x10,
				// flag: root + has pointer + map data
				0xc8,
				// extra data (CBOR encoded array of 3 elements)
				0x83,
				// type info: "map"
				0x18, 0x2A,
				// count: 10
				0x14,
				// seed
				0x1b, 0x52, 0xa8, 0x78, 0x3, 0x85, 0x2c, 0xaa, 0x49,

				// the following encoded data is valid CBOR

				// elements (array of 3 elements)
				0x83,

				// level: 0
				0x00,

				// hkeys (byte string of length 8 * 2)
				0x59, 0x00, 0x10,
				// hkey: 0
				0x00, 0x00, 0x00, 0x00, 0x00, 0x00, 0x00, 0x00,
				0x00, 0x00, 0x00, 0x00, 0x00, 0x00, 0x00, 0x01,

				// elements (array of 2 elements)
				0x99, 0x00, 0x02,

				// external collision group corresponding to hkey 0
				// (tag number CBORTagExternalCollisionGroup)
				0xd8, 0xfe,
				// (tag content: slab id)
				0xd8, 0xff, 0x50,
				0x01, 0x02, 0x03, 0x04, 0x05, 0x06, 0x07, 0x08, 0x00, 0x00, 0x00, 0x00, 0x00, 0x00, 0x00, 0x02,

				// external collision group corresponding to hkey 1
				// (tag number CBORTagExternalCollisionGroup)
				0xd8, 0xfe,
				// (tag content: slab id)
				0xd8, 0xff, 0x50,
				0x01, 0x02, 0x03, 0x04, 0x05, 0x06, 0x07, 0x08, 0x00, 0x00, 0x00, 0x00, 0x00, 0x00, 0x00, 0x03,
			},

			// external collision group
			id2: {
				// version
				0x10,
				// flag: any size + collision group
				0x2b,

				// the following encoded data is valid CBOR

				// elements (array of 3 elements)
				0x83,

				// level: 1
				0x01,

				// hkeys (byte string of length 8 * 10)
				0x59, 0x00, 0x50,
				// hkey: 0
				0x00, 0x00, 0x00, 0x00, 0x00, 0x00, 0x00, 0x00,
				// hkey: 2
				0x00, 0x00, 0x00, 0x00, 0x00, 0x00, 0x00, 0x02,
				// hkey: 4
				0x00, 0x00, 0x00, 0x00, 0x00, 0x00, 0x00, 0x04,
				// hkey: 6
				0x00, 0x00, 0x00, 0x00, 0x00, 0x00, 0x00, 0x06,
				// hkey: 8
				0x00, 0x00, 0x00, 0x00, 0x00, 0x00, 0x00, 0x08,
				// hkey: 10
				0x00, 0x00, 0x00, 0x00, 0x00, 0x00, 0x00, 0x0a,
				// hkey: 12
				0x00, 0x00, 0x00, 0x00, 0x00, 0x00, 0x00, 0x0c,
				// hkey: 14
				0x00, 0x00, 0x00, 0x00, 0x00, 0x00, 0x00, 0x0e,
				// hkey: 16
				0x00, 0x00, 0x00, 0x00, 0x00, 0x00, 0x00, 0x10,
				// hkey: 18
				0x00, 0x00, 0x00, 0x00, 0x00, 0x00, 0x00, 0x12,

				// elements (array of 10 elements)
				// each element is encoded as CBOR array of 2 elements (key, value)
				0x99, 0x00, 0x0a,
				// element: [uint64(0), uint64(0)]
				0x82, 0xd8, 0xa4, 0x00, 0xd8, 0xa4, 0x00,
				// element: [uint64(2), uint64(4)]
				0x82, 0xd8, 0xa4, 0x02, 0xd8, 0xa4, 0x04,
				// element: [uint64(4), uint64(8)]
				0x82, 0xd8, 0xa4, 0x04, 0xd8, 0xa4, 0x08,
				// element: [uint64(6), uint64(12)]
				0x82, 0xd8, 0xa4, 0x06, 0xd8, 0xa4, 0x0c,
				// element: [uint64(8), uint64(16)]
				0x82, 0xd8, 0xa4, 0x08, 0xd8, 0xa4, 0x10,
				// element: [uint64(10), uint64(20)]
				0x82, 0xd8, 0xa4, 0x0a, 0xd8, 0xa4, 0x14,
				// element: [uint64(12), uint64(24)]
				0x82, 0xd8, 0xa4, 0x0c, 0xd8, 0xa4, 0x18, 0x18,
				// element: [uint64(14), uint64(28)]
				0x82, 0xd8, 0xa4, 0x0e, 0xd8, 0xa4, 0x18, 0x1c,
				// element: [uint64(16), uint64(32)]
				0x82, 0xd8, 0xa4, 0x10, 0xd8, 0xa4, 0x18, 0x20,
				// element: [uint64(18), uint64(36)]
				0x82, 0xd8, 0xa4, 0x12, 0xd8, 0xa4, 0x18, 0x24,
			},

			// external collision group
			id3: {
				// version
				0x10,
				// flag: any size + collision group
				0x2b,

				// the following encoded data is valid CBOR

				// elements (array of 3 elements)
				0x83,

				// level: 1
				0x01,

				// hkeys (byte string of length 8 * 10)
				0x59, 0x00, 0x50,
				// hkey: 1
				0x00, 0x00, 0x00, 0x00, 0x00, 0x00, 0x00, 0x01,
				// hkey: 3
				0x00, 0x00, 0x00, 0x00, 0x00, 0x00, 0x00, 0x03,
				// hkey: 5
				0x00, 0x00, 0x00, 0x00, 0x00, 0x00, 0x00, 0x05,
				// hkey: 7
				0x00, 0x00, 0x00, 0x00, 0x00, 0x00, 0x00, 0x07,
				// hkey: 9
				0x00, 0x00, 0x00, 0x00, 0x00, 0x00, 0x00, 0x09,
				// hkey: 11
				0x00, 0x00, 0x00, 0x00, 0x00, 0x00, 0x00, 0x0b,
				// hkey: 13
				0x00, 0x00, 0x00, 0x00, 0x00, 0x00, 0x00, 0x0d,
				// hkey: 15
				0x00, 0x00, 0x00, 0x00, 0x00, 0x00, 0x00, 0x0f,
				// hkey: 17
				0x00, 0x00, 0x00, 0x00, 0x00, 0x00, 0x00, 0x11,
				// hkey: 19
				0x00, 0x00, 0x00, 0x00, 0x00, 0x00, 0x00, 0x13,

				// elements (array of 10 elements)
				// each element is encoded as CBOR array of 2 elements (key, value)
				0x99, 0x00, 0x0a,
				// element: [uint64(1), uint64(2)]
				0x82, 0xd8, 0xa4, 0x01, 0xd8, 0xa4, 0x02,
				// element: [uint64(3), uint64(6)]
				0x82, 0xd8, 0xa4, 0x03, 0xd8, 0xa4, 0x06,
				// element: [uint64(5), uint64(10)]
				0x82, 0xd8, 0xa4, 0x05, 0xd8, 0xa4, 0x0a,
				// element: [uint64(7), uint64(14)]
				0x82, 0xd8, 0xa4, 0x07, 0xd8, 0xa4, 0x0e,
				// element: [uint64(9), uint64(18)]
				0x82, 0xd8, 0xa4, 0x09, 0xd8, 0xa4, 0x12,
				// element: [uint64(11), uint64(22))]
				0x82, 0xd8, 0xa4, 0x0b, 0xd8, 0xa4, 0x16,
				// element: [uint64(13), uint64(26)]
				0x82, 0xd8, 0xa4, 0x0d, 0xd8, 0xa4, 0x18, 0x1a,
				// element: [uint64(15), uint64(30)]
				0x82, 0xd8, 0xa4, 0x0f, 0xd8, 0xa4, 0x18, 0x1e,
				// element: [uint64(17), uint64(34)]
				0x82, 0xd8, 0xa4, 0x11, 0xd8, 0xa4, 0x18, 0x22,
				// element: [uint64(19), uint64(38)]
				0x82, 0xd8, 0xa4, 0x13, 0xd8, 0xa4, 0x18, 0x26,
			},
		}

		stored, err := storage.Encode()
		require.NoError(t, err)
		require.Equal(t, len(expected), len(stored))
		require.Equal(t, expected[id1], stored[id1])
		require.Equal(t, expected[id2], stored[id2])
		require.Equal(t, expected[id3], stored[id3])

		// Decode data to new storage
		storage2 := newTestPersistentStorageWithData(t, stored)

		// Test new map from storage2
		decodedMap, err := NewMapWithRootID(storage2, id1, digesterBuilder)
		require.NoError(t, err)

		testMap(t, storage2, typeInfo, address, decodedMap, keyValues, nil, false)
	})

	t.Run("pointer to child map", func(t *testing.T) {
		SetThreshold(256)
		defer SetThreshold(1024)

		// Create and populate map in memory
		storage := newTestBasicStorage(t)

		digesterBuilder := &mockDigesterBuilder{}

		// Create map
		m, err := NewMap(storage, address, digesterBuilder, typeInfo)
		require.NoError(t, err)

		const mapSize = 2
		keyValues := make(map[Value]Value, mapSize)
		r := 'a'
		for i := uint64(0); i < mapSize-1; i++ {
			k := NewStringValue(strings.Repeat(string(r), 22))
			v := NewStringValue(strings.Repeat(string(r), 22))
			keyValues[k] = v

			digests := []Digest{Digest(i), Digest(i * 2)}
			digesterBuilder.On("Digest", k).Return(mockDigester{d: digests})

			existingStorable, err := m.Set(compare, hashInputProvider, k, v)
			require.NoError(t, err)
			require.Nil(t, existingStorable)

			r++
		}

		// Create child map
		typeInfo2 := testTypeInfo{43}

		childMap, err := NewMap(storage, address, NewDefaultDigesterBuilder(), typeInfo2)
		require.NoError(t, err)

		expectedChildMapValues := mapValue{}
		for i := 0; i < 2; i++ {
			k := Uint64Value(i)
			v := NewStringValue(strings.Repeat("b", 22))

			existingStorable, err := childMap.Set(compare, hashInputProvider, k, v)
			require.NoError(t, err)
			require.Nil(t, existingStorable)

			expectedChildMapValues[k] = v
		}

		k := NewStringValue(strings.Repeat(string(r), 22))
		v := childMap
		keyValues[k] = expectedChildMapValues

		digests := []Digest{Digest(mapSize - 1), Digest((mapSize - 1) * 2)}
		digesterBuilder.On("Digest", k).Return(mockDigester{d: digests})

		// Insert child map
		existingStorable, err := m.Set(compare, hashInputProvider, k, v)
		require.NoError(t, err)
		require.Nil(t, existingStorable)

		require.Equal(t, uint64(mapSize), m.Count())

		// root slab (data slab) ID
		id1 := SlabID{address: address, index: SlabIndex{0, 0, 0, 0, 0, 0, 0, 1}}
		// child map slab ID
		id2 := SlabID{address: address, index: SlabIndex{0, 0, 0, 0, 0, 0, 0, 2}}

		// Expected serialized slab data with slab id
		expected := map[SlabID][]byte{

			// data slab
			id1: {
				// version
				0x10,
				// flag: root + has pointer + map data
				0xc8,

				// extra data
				// CBOR encoded array of 3 elements
				0x83,
				// type info
				0x18, 0x2a,
				// count: 2
				0x02,
				// seed
				0x1b, 0x52, 0xa8, 0x78, 0x3, 0x85, 0x2c, 0xaa, 0x49,

				// the following encoded data is valid CBOR

				// elements (array of 3 elements)
				0x83,

				// level: 0
				0x00,

				// hkeys (byte string of length 8 * 2)
				0x59, 0x00, 0x10,
				// hkey: 0
				0x00, 0x00, 0x00, 0x00, 0x00, 0x00, 0x00, 0x00,
				// hkey: 1
				0x00, 0x00, 0x00, 0x00, 0x00, 0x00, 0x00, 0x01,

				// elements (array of 2 elements)
				// each element is encoded as CBOR array of 2 elements (key, value)
				0x99, 0x00, 0x02,
				// element: [aaaaaaaaaaaaaaaaaaaaaa:aaaaaaaaaaaaaaaaaaaaaa]
				0x82,
				0x76, 0x61, 0x61, 0x61, 0x61, 0x61, 0x61, 0x61, 0x61, 0x61, 0x61, 0x61, 0x61, 0x61, 0x61, 0x61, 0x61, 0x61, 0x61, 0x61, 0x61, 0x61, 0x61,
				0x76, 0x61, 0x61, 0x61, 0x61, 0x61, 0x61, 0x61, 0x61, 0x61, 0x61, 0x61, 0x61, 0x61, 0x61, 0x61, 0x61, 0x61, 0x61, 0x61, 0x61, 0x61, 0x61,
				// element: [bbbbbbbbbbbbbbbbbbbbbb:SlabID(1,2,3,4,5,6,7,8,0,0,0,0,0,0,0,2)]
				0x82,
				0x76, 0x62, 0x62, 0x62, 0x62, 0x62, 0x62, 0x62, 0x62, 0x62, 0x62, 0x62, 0x62, 0x62, 0x62, 0x62, 0x62, 0x62, 0x62, 0x62, 0x62, 0x62, 0x62,
				0xd8, 0xff, 0x50, 0x01, 0x02, 0x03, 0x04, 0x05, 0x06, 0x07, 0x08, 0x00, 0x00, 0x00, 0x00, 0x00, 0x00, 0x00, 0x02,
			},

			// map data slab
			id2: {
				// version
				0x10,
				// flag: root + map data
				0x88,

				// extra data (CBOR encoded array of 3 elements)
				0x83,
				// type info
				0x18, 0x2b,
				// count
				0x02,
				// seed
				0x1b, 0xa9, 0x3a, 0x2d, 0x6f, 0x53, 0x49, 0xaa, 0xdd,

				// the following encoded data is valid CBOR

				// elements (array of 3 elements)
				0x83,

				// level: 0
				0x00,

				// hkeys (byte string of length 8 * 2)
				0x59, 0x00, 0x10,
				// hkey
				0x4f, 0x6a, 0x3e, 0x93, 0xdd, 0xb1, 0xbe, 0x5,
				// hkey
				0x93, 0x26, 0xc4, 0xd9, 0xc6, 0xea, 0x1c, 0x45,

				// elements (array of 2 elements)
				// each element is encoded as CBOR array of 2 elements (key, value)
				0x99, 0x00, 0x02,
				// element: [1:bbbbbbbbbbbbbbbbbbbbbb]
				0x82,
				0xd8, 0xa4, 0x1,
				0x76, 0x62, 0x62, 0x62, 0x62, 0x62, 0x62, 0x62, 0x62, 0x62, 0x62, 0x62, 0x62, 0x62, 0x62, 0x62, 0x62, 0x62, 0x62, 0x62, 0x62, 0x62, 0x62,
				// element: [0:bbbbbbbbbbbbbbbbbbbbbb]
				0x82,
				0xd8, 0xa4, 0x0,
				0x76, 0x62, 0x62, 0x62, 0x62, 0x62, 0x62, 0x62, 0x62, 0x62, 0x62, 0x62, 0x62, 0x62, 0x62, 0x62, 0x62, 0x62, 0x62, 0x62, 0x62, 0x62, 0x62,
			},
		}

		// Verify encoded data
		stored, err := storage.Encode()
		require.NoError(t, err)

		require.Equal(t, len(expected), len(stored))
		require.Equal(t, expected[id1], stored[id1])
		require.Equal(t, expected[id2], stored[id2])

		// Decode data to new storage
		storage2 := newTestPersistentStorageWithData(t, stored)

		// Test new map from storage2
		decodedMap, err := NewMapWithRootID(storage2, id1, digesterBuilder)
		require.NoError(t, err)

		testMap(t, storage2, typeInfo, address, decodedMap, keyValues, nil, false)
	})

	t.Run("pointer to grand child map", func(t *testing.T) {
		SetThreshold(256)
		defer SetThreshold(1024)

		// Create and populate map in memory
		storage := newTestBasicStorage(t)

		digesterBuilder := &mockDigesterBuilder{}

		// Create map
		m, err := NewMap(storage, address, digesterBuilder, typeInfo)
		require.NoError(t, err)

		const mapSize = 2
		keyValues := make(map[Value]Value, mapSize)
		for i := uint64(0); i < mapSize-1; i++ {
			k := Uint64Value(i)
			v := Uint64Value(i * 2)
			keyValues[k] = v

			digests := []Digest{Digest(i), Digest(i * 2)}
			digesterBuilder.On("Digest", k).Return(mockDigester{d: digests})

			existingStorable, err := m.Set(compare, hashInputProvider, k, v)
			require.NoError(t, err)
			require.Nil(t, existingStorable)
		}

		// Create child map
		childTypeInfo := testTypeInfo{43}

		childMap, err := NewMap(storage, address, NewDefaultDigesterBuilder(), childTypeInfo)
		require.NoError(t, err)

		// Create grand child map
		gchildTypeInfo := testTypeInfo{44}

		gchildMap, err := NewMap(storage, address, NewDefaultDigesterBuilder(), gchildTypeInfo)
		require.NoError(t, err)

		expectedGChildMapValues := mapValue{}
		r := 'a'
		for i := 0; i < 2; i++ {
			k := NewStringValue(strings.Repeat(string(r), 22))
			v := NewStringValue(strings.Repeat(string(r), 22))

			existingStorable, err := gchildMap.Set(compare, hashInputProvider, k, v)
			require.NoError(t, err)
			require.Nil(t, existingStorable)

			expectedGChildMapValues[k] = v

			r++
		}

		// Insert grand child map to child map
		existingStorable, err := childMap.Set(compare, hashInputProvider, Uint64Value(0), gchildMap)
		require.NoError(t, err)
		require.Nil(t, existingStorable)

		k := Uint64Value(mapSize - 1)
		v := childMap
		keyValues[k] = mapValue{Uint64Value(0): expectedGChildMapValues}

		digests := []Digest{Digest(mapSize - 1), Digest((mapSize - 1) * 2)}
		digesterBuilder.On("Digest", k).Return(mockDigester{d: digests})

		// Insert child map
		existingStorable, err = m.Set(compare, hashInputProvider, k, v)
		require.NoError(t, err)
		require.Nil(t, existingStorable)

		require.Equal(t, uint64(mapSize), m.Count())

		// root slab (data slab) ID
		id1 := SlabID{address: address, index: SlabIndex{0, 0, 0, 0, 0, 0, 0, 1}}
		// grand child map slab ID
		id2 := SlabID{address: address, index: SlabIndex{0, 0, 0, 0, 0, 0, 0, 3}}

		// Expected serialized slab data with slab id
		expected := map[SlabID][]byte{

			// data slab
			id1: {
				// version, flag: has inlined slab
				0x11,
				// flag: root + has pointer + map data
				0xc8,

				// extra data
				// CBOR encoded array of 3 elements
				0x83,
				// type info
				0x18, 0x2a,
				// count: 2
				0x02,
				// seed
				0x1b, 0x52, 0xa8, 0x78, 0x3, 0x85, 0x2c, 0xaa, 0x49,

				// array of inlined slab extra data
				0x81,
				// element 0
				// inlined map extra data
				0xd8, 0xf8,
				0x83,
				// type info
				0x18, 0x2b,
				// count: 1
				0x01,
				// seed
				0x1b, 0xa9, 0x3a, 0x2d, 0x6f, 0x53, 0x49, 0xaa, 0xdd,

				// the following encoded data is valid CBOR

				// elements (array of 3 elements)
				0x83,

				// level: 0
				0x00,

				// hkeys (byte string of length 8 * 2)
				0x59, 0x00, 0x10,
				// hkey: 0
				0x00, 0x00, 0x00, 0x00, 0x00, 0x00, 0x00, 0x00,
				// hkey: 1
				0x00, 0x00, 0x00, 0x00, 0x00, 0x00, 0x00, 0x01,

				// elements (array of 2 elements)
				// each element is encoded as CBOR array of 2 elements (key, value)
				0x99, 0x00, 0x02,
				// element: [0:0]
				0x82,
				0xd8, 0xa4, 0x0,
				0xd8, 0xa4, 0x0,
				// element: [1:inlined map]
				0x82,
				// key: 1
				0xd8, 0xa4, 0x1,

				// value: inlined map (tag: CBORTagInlinedMap)
				0xd8, 0xfb,
				// array of 3 elements
				0x83,
				// extra data index 0
				0x18, 0x00,
				// inlined map slab index
				0x48, 0x00, 0x00, 0x00, 0x00, 0x00, 0x00, 0x00, 0x02,
				// inlined map elements (array of 3 elements)
				0x83,
				// level 0
				0x00,
				// hkey bytes
				0x59, 0x00, 0x08,
				0x93, 0x26, 0xc4, 0xd9, 0xc6, 0xea, 0x1c, 0x45,
				// 1 element
				0x99, 0x00, 0x01,
				0x82,
				// key: 0
				0xd8, 0xa4, 0x00,
				// value: SlabID{...3}
				0xd8, 0xff, 0x50, 0x01, 0x02, 0x03, 0x04, 0x05, 0x06, 0x07, 0x08, 0x00, 0x00, 0x00, 0x00, 0x00, 0x00, 0x00, 0x03,
			},

			// map data slab
			id2: {
				// version
				0x10,
				// flag: root + map data
				0x88,

				// extra data (CBOR encoded array of 3 elements)
				0x83,
				// type info
				0x18, 0x2c,
				// count
				0x02,
				// seed
				0x1b, 0x23, 0xd4, 0xf4, 0x3f, 0x19, 0xf8, 0x95, 0xa,

				// the following encoded data is valid CBOR

				// elements (array of 3 elements)
				0x83,

				// level: 0
				0x00,

				// hkeys (byte string of length 8 * 2)
				0x59, 0x00, 0x10,
				// hkey
				0x30, 0x43, 0xc5, 0x14, 0x8f, 0x52, 0x18, 0x43,
				// hkey
				0x98, 0x0f, 0x5c, 0xdb, 0x37, 0x71, 0x6c, 0x13,

				// elements (array of 2 elements)
				// each element is encoded as CBOR array of 2 elements (key, value)
				0x99, 0x00, 0x02,
				// element: [aaaaaaaaaaaaaaaaaaaaaa:aaaaaaaaaaaaaaaaaaaaaa]
				0x82,
				0x76, 0x61, 0x61, 0x61, 0x61, 0x61, 0x61, 0x61, 0x61, 0x61, 0x61, 0x61, 0x61, 0x61, 0x61, 0x61, 0x61, 0x61, 0x61, 0x61, 0x61, 0x61, 0x61,
				0x76, 0x61, 0x61, 0x61, 0x61, 0x61, 0x61, 0x61, 0x61, 0x61, 0x61, 0x61, 0x61, 0x61, 0x61, 0x61, 0x61, 0x61, 0x61, 0x61, 0x61, 0x61, 0x61,
				// element: [bbbbbbbbbbbbbbbbbbbbbb:bbbbbbbbbbbbbbbbbbbbbb]
				0x82,
				0x76, 0x62, 0x62, 0x62, 0x62, 0x62, 0x62, 0x62, 0x62, 0x62, 0x62, 0x62, 0x62, 0x62, 0x62, 0x62, 0x62, 0x62, 0x62, 0x62, 0x62, 0x62, 0x62,
				0x76, 0x62, 0x62, 0x62, 0x62, 0x62, 0x62, 0x62, 0x62, 0x62, 0x62, 0x62, 0x62, 0x62, 0x62, 0x62, 0x62, 0x62, 0x62, 0x62, 0x62, 0x62, 0x62,
			},
		}

		// Verify encoded data
		stored, err := storage.Encode()
		require.NoError(t, err)

		require.Equal(t, len(expected), len(stored))
		require.Equal(t, expected[id1], stored[id1])
		require.Equal(t, expected[id2], stored[id2])

		// Decode data to new storage
		storage2 := newTestPersistentStorageWithData(t, stored)

		// Test new map from storage2
		decodedMap, err := NewMapWithRootID(storage2, id1, digesterBuilder)
		require.NoError(t, err)

		testMap(t, storage2, typeInfo, address, decodedMap, keyValues, nil, false)
	})

	t.Run("pointer to child array", func(t *testing.T) {

		SetThreshold(256)
		defer SetThreshold(1024)

		// Create and populate map in memory
		storage := newTestBasicStorage(t)

		digesterBuilder := &mockDigesterBuilder{}

		// Create map
		m, err := NewMap(storage, address, digesterBuilder, typeInfo)
		require.NoError(t, err)

		const mapSize = 8
		keyValues := make(map[Value]Value, mapSize)
		r := 'a'
		for i := uint64(0); i < mapSize-1; i++ {
			k := NewStringValue(strings.Repeat(string(r), 22))
			v := NewStringValue(strings.Repeat(string(r), 22))
			keyValues[k] = v

			digests := []Digest{Digest(i), Digest(i * 2)}
			digesterBuilder.On("Digest", k).Return(mockDigester{d: digests})

			existingStorable, err := m.Set(compare, hashInputProvider, k, v)
			require.NoError(t, err)
			require.Nil(t, existingStorable)

			r++
		}

		// Create child array
		const childArraySize = 5

		typeInfo2 := testTypeInfo{43}

		childArray, err := NewArray(storage, address, typeInfo2)
		require.NoError(t, err)

		expectedChildValues := make([]Value, childArraySize)
		for i := 0; i < childArraySize; i++ {
			v := NewStringValue(strings.Repeat("b", 22))
			err = childArray.Append(v)
			require.NoError(t, err)

			expectedChildValues[i] = v
		}

		k := NewStringValue(strings.Repeat(string(r), 22))
		v := childArray

		keyValues[k] = arrayValue(expectedChildValues)

		digests := []Digest{Digest(mapSize - 1), Digest((mapSize - 1) * 2)}
		digesterBuilder.On("Digest", k).Return(mockDigester{d: digests})

		// Insert nested array
		existingStorable, err := m.Set(compare, hashInputProvider, k, v)
		require.NoError(t, err)
		require.Nil(t, existingStorable)

		require.Equal(t, uint64(mapSize), m.Count())

		id1 := SlabID{address: address, index: SlabIndex{0, 0, 0, 0, 0, 0, 0, 1}}
		id2 := SlabID{address: address, index: SlabIndex{0, 0, 0, 0, 0, 0, 0, 2}}
		id3 := SlabID{address: address, index: SlabIndex{0, 0, 0, 0, 0, 0, 0, 3}}
		id4 := SlabID{address: address, index: SlabIndex{0, 0, 0, 0, 0, 0, 0, 4}}

		// Expected serialized slab data with slab id
		expected := map[SlabID][]byte{

			// metadata slab
			id1: {
				// version
				0x10,
				// flag: root + map meta
				0x89,

				// extra data
				// CBOR encoded array of 3 elements
				0x83,
				// type info: "map"
				0x18, 0x2A,
				// count: 8
				0x08,
				// seed
				0x1b, 0x52, 0xa8, 0x78, 0x3, 0x85, 0x2c, 0xaa, 0x49,

				// child shared address
				0x01, 0x02, 0x03, 0x04, 0x05, 0x06, 0x07, 0x08,

				// child header count
				0x00, 0x02,
				// child header 1 (slab id, first key, size)
				0x00, 0x00, 0x00, 0x00, 0x00, 0x00, 0x00, 0x02,
				0x00, 0x00, 0x00, 0x00, 0x00, 0x00, 0x00, 0x00,
				0x00, 0xf6,
				// child header 2
				0x00, 0x00, 0x00, 0x00, 0x00, 0x00, 0x00, 0x03,
				0x00, 0x00, 0x00, 0x00, 0x00, 0x00, 0x00, 0x04,
				0x00, 0xf2,
			},

			// data slab
			id2: {
				// version
				0x12,
				// flag: map data
				0x08,
				// next slab id
				0x01, 0x02, 0x03, 0x04, 0x05, 0x06, 0x07, 0x08, 0x00, 0x00, 0x00, 0x00, 0x00, 0x00, 0x00, 0x03,

				// the following encoded data is valid CBOR

				// elements (array of 3 elements)
				0x83,

				// level: 0
				0x00,

				// hkeys (byte string of length 8 * 4)
				0x59, 0x00, 0x20,
				// hkey: 0
				0x00, 0x00, 0x00, 0x00, 0x00, 0x00, 0x00, 0x00,
				// hkey: 1
				0x00, 0x00, 0x00, 0x00, 0x00, 0x00, 0x00, 0x01,
				// hkey: 2
				0x00, 0x00, 0x00, 0x00, 0x00, 0x00, 0x00, 0x02,
				// hkey: 3
				0x00, 0x00, 0x00, 0x00, 0x00, 0x00, 0x00, 0x03,

				// elements (array of 4 elements)
				// each element is encoded as CBOR array of 2 elements (key, value)
				0x99, 0x00, 0x04,
				// element: [aaaaaaaaaaaaaaaaaaaaaa:aaaaaaaaaaaaaaaaaaaaaa]
				0x82,
				0x76, 0x61, 0x61, 0x61, 0x61, 0x61, 0x61, 0x61, 0x61, 0x61, 0x61, 0x61, 0x61, 0x61, 0x61, 0x61, 0x61, 0x61, 0x61, 0x61, 0x61, 0x61, 0x61,
				0x76, 0x61, 0x61, 0x61, 0x61, 0x61, 0x61, 0x61, 0x61, 0x61, 0x61, 0x61, 0x61, 0x61, 0x61, 0x61, 0x61, 0x61, 0x61, 0x61, 0x61, 0x61, 0x61,
				// element: [bbbbbbbbbbbbbbbbbbbbbb:bbbbbbbbbbbbbbbbbbbbbb]
				0x82,
				0x76, 0x62, 0x62, 0x62, 0x62, 0x62, 0x62, 0x62, 0x62, 0x62, 0x62, 0x62, 0x62, 0x62, 0x62, 0x62, 0x62, 0x62, 0x62, 0x62, 0x62, 0x62, 0x62,
				0x76, 0x62, 0x62, 0x62, 0x62, 0x62, 0x62, 0x62, 0x62, 0x62, 0x62, 0x62, 0x62, 0x62, 0x62, 0x62, 0x62, 0x62, 0x62, 0x62, 0x62, 0x62, 0x62,
				// element: [cccccccccccccccccccccc:cccccccccccccccccccccc]
				0x82,
				0x76, 0x63, 0x63, 0x63, 0x63, 0x63, 0x63, 0x63, 0x63, 0x63, 0x63, 0x63, 0x63, 0x63, 0x63, 0x63, 0x63, 0x63, 0x63, 0x63, 0x63, 0x63, 0x63,
				0x76, 0x63, 0x63, 0x63, 0x63, 0x63, 0x63, 0x63, 0x63, 0x63, 0x63, 0x63, 0x63, 0x63, 0x63, 0x63, 0x63, 0x63, 0x63, 0x63, 0x63, 0x63, 0x63,
				// element: [dddddddddddddddddddddd:dddddddddddddddddddddd]
				0x82,
				0x76, 0x64, 0x64, 0x64, 0x64, 0x64, 0x64, 0x64, 0x64, 0x64, 0x64, 0x64, 0x64, 0x64, 0x64, 0x64, 0x64, 0x64, 0x64, 0x64, 0x64, 0x64, 0x64,
				0x76, 0x64, 0x64, 0x64, 0x64, 0x64, 0x64, 0x64, 0x64, 0x64, 0x64, 0x64, 0x64, 0x64, 0x64, 0x64, 0x64, 0x64, 0x64, 0x64, 0x64, 0x64, 0x64,
			},

			// data slab
			id3: {
				// version
				0x10,
				// flag: has pointer + map data
				0x48,

				// the following encoded data is valid CBOR

				// elements (array of 3 elements)
				0x83,

				// level: 0
				0x00,

				// hkeys (byte string of length 8 * 4)
				0x59, 0x00, 0x20,
				// hkey: 4
				0x00, 0x00, 0x00, 0x00, 0x00, 0x00, 0x00, 0x04,
				// hkey: 5
				0x00, 0x00, 0x00, 0x00, 0x00, 0x00, 0x00, 0x05,
				// hkey: 6
				0x00, 0x00, 0x00, 0x00, 0x00, 0x00, 0x00, 0x06,
				// hkey: 7
				0x00, 0x00, 0x00, 0x00, 0x00, 0x00, 0x00, 0x07,

				// elements (array of 4 elements)
				// each element is encoded as CBOR array of 2 elements (key, value)
				0x99, 0x00, 0x04,
				// element: [eeeeeeeeeeeeeeeeeeeeee:eeeeeeeeeeeeeeeeeeeeee]
				0x82,
				0x76, 0x65, 0x65, 0x65, 0x65, 0x65, 0x65, 0x65, 0x65, 0x65, 0x65, 0x65, 0x65, 0x65, 0x65, 0x65, 0x65, 0x65, 0x65, 0x65, 0x65, 0x65, 0x65,
				0x76, 0x65, 0x65, 0x65, 0x65, 0x65, 0x65, 0x65, 0x65, 0x65, 0x65, 0x65, 0x65, 0x65, 0x65, 0x65, 0x65, 0x65, 0x65, 0x65, 0x65, 0x65, 0x65,
				// element: [ffffffffffffffffffffff:ffffffffffffffffffffff]
				0x82,
				0x76, 0x66, 0x66, 0x66, 0x66, 0x66, 0x66, 0x66, 0x66, 0x66, 0x66, 0x66, 0x66, 0x66, 0x66, 0x66, 0x66, 0x66, 0x66, 0x66, 0x66, 0x66, 0x66,
				0x76, 0x66, 0x66, 0x66, 0x66, 0x66, 0x66, 0x66, 0x66, 0x66, 0x66, 0x66, 0x66, 0x66, 0x66, 0x66, 0x66, 0x66, 0x66, 0x66, 0x66, 0x66, 0x66,
				// element: [gggggggggggggggggggggg:gggggggggggggggggggggg]
				0x82,
				0x76, 0x67, 0x67, 0x67, 0x67, 0x67, 0x67, 0x67, 0x67, 0x67, 0x67, 0x67, 0x67, 0x67, 0x67, 0x67, 0x67, 0x67, 0x67, 0x67, 0x67, 0x67, 0x67,
				0x76, 0x67, 0x67, 0x67, 0x67, 0x67, 0x67, 0x67, 0x67, 0x67, 0x67, 0x67, 0x67, 0x67, 0x67, 0x67, 0x67, 0x67, 0x67, 0x67, 0x67, 0x67, 0x67,
				// element: [hhhhhhhhhhhhhhhhhhhhhh:SlabID(1,2,3,4,5,6,7,8,0,0,0,0,0,0,0,4)]
				0x82,
				0x76, 0x68, 0x68, 0x68, 0x68, 0x68, 0x68, 0x68, 0x68, 0x68, 0x68, 0x68, 0x68, 0x68, 0x68, 0x68, 0x68, 0x68, 0x68, 0x68, 0x68, 0x68, 0x68,
				0xd8, 0xff, 0x50, 0x01, 0x02, 0x03, 0x04, 0x05, 0x06, 0x07, 0x08, 0x00, 0x00, 0x00, 0x00, 0x00, 0x00, 0x00, 0x04,
			},

			// array data slab
			id4: {
				// version
				0x10,
				// flag: root + array data
				0x80,
				// extra data (CBOR encoded array of 1 elements)
				0x81,
				// type info
				0x18, 0x2b,

				// CBOR encoded array head (fixed size 3 byte)
				0x99, 0x00, 0x05,
				// CBOR encoded array elements
				0x76, 0x62, 0x62, 0x62, 0x62, 0x62, 0x62, 0x62, 0x62, 0x62, 0x62, 0x62, 0x62, 0x62, 0x62, 0x62, 0x62, 0x62, 0x62, 0x62, 0x62, 0x62, 0x62,
				0x76, 0x62, 0x62, 0x62, 0x62, 0x62, 0x62, 0x62, 0x62, 0x62, 0x62, 0x62, 0x62, 0x62, 0x62, 0x62, 0x62, 0x62, 0x62, 0x62, 0x62, 0x62, 0x62,
				0x76, 0x62, 0x62, 0x62, 0x62, 0x62, 0x62, 0x62, 0x62, 0x62, 0x62, 0x62, 0x62, 0x62, 0x62, 0x62, 0x62, 0x62, 0x62, 0x62, 0x62, 0x62, 0x62,
				0x76, 0x62, 0x62, 0x62, 0x62, 0x62, 0x62, 0x62, 0x62, 0x62, 0x62, 0x62, 0x62, 0x62, 0x62, 0x62, 0x62, 0x62, 0x62, 0x62, 0x62, 0x62, 0x62,
				0x76, 0x62, 0x62, 0x62, 0x62, 0x62, 0x62, 0x62, 0x62, 0x62, 0x62, 0x62, 0x62, 0x62, 0x62, 0x62, 0x62, 0x62, 0x62, 0x62, 0x62, 0x62, 0x62,
			},
		}

		// Verify encoded data
		stored, err := storage.Encode()
		require.NoError(t, err)

		require.Equal(t, len(expected), len(stored))
		require.Equal(t, expected[id1], stored[id1])
		require.Equal(t, expected[id2], stored[id2])
		require.Equal(t, expected[id3], stored[id3])
		require.Equal(t, expected[id4], stored[id4])

		// Verify slab size in header is correct.
		meta, ok := m.root.(*MapMetaDataSlab)
		require.True(t, ok)
		require.Equal(t, 2, len(meta.childrenHeaders))
		require.Equal(t, uint32(len(stored[id2])), meta.childrenHeaders[0].size)
		require.Equal(t, uint32(len(stored[id3])+slabIDSize), meta.childrenHeaders[1].size)

		// Decode data to new storage
		storage2 := newTestPersistentStorageWithData(t, stored)

		// Test new map from storage2
		decodedMap, err := NewMapWithRootID(storage2, id1, digesterBuilder)
		require.NoError(t, err)

		testMap(t, storage2, typeInfo, address, decodedMap, keyValues, nil, false)
	})

	t.Run("pointer to grand child array", func(t *testing.T) {

		SetThreshold(256)
		defer SetThreshold(1024)

		// Create and populate map in memory
		storage := newTestBasicStorage(t)

		digesterBuilder := &mockDigesterBuilder{}

		// Create map
		m, err := NewMap(storage, address, digesterBuilder, typeInfo)
		require.NoError(t, err)

		const mapSize = 2
		keyValues := make(map[Value]Value, mapSize)
		r := 'a'
		for i := uint64(0); i < mapSize-1; i++ {
			k := NewStringValue(strings.Repeat(string(r), 22))
			v := NewStringValue(strings.Repeat(string(r), 22))
			keyValues[k] = v

			digests := []Digest{Digest(i), Digest(i * 2)}
			digesterBuilder.On("Digest", k).Return(mockDigester{d: digests})

			existingStorable, err := m.Set(compare, hashInputProvider, k, v)
			require.NoError(t, err)
			require.Nil(t, existingStorable)

			r++
		}

		// Create child array
		childTypeInfo := testTypeInfo{43}

		childArray, err := NewArray(storage, address, childTypeInfo)
		require.NoError(t, err)

		// Create grand child array
		const gchildArraySize = 5

		gchildTypeInfo := testTypeInfo{44}

		gchildArray, err := NewArray(storage, address, gchildTypeInfo)
		require.NoError(t, err)

		expectedGChildValues := make([]Value, gchildArraySize)
		for i := 0; i < gchildArraySize; i++ {
			v := NewStringValue(strings.Repeat("b", 22))
			err = gchildArray.Append(v)
			require.NoError(t, err)

			expectedGChildValues[i] = v
		}

		// Insert grand child array to child array
		err = childArray.Append(gchildArray)
		require.NoError(t, err)

		k := NewStringValue(strings.Repeat(string(r), 22))
		v := childArray

		keyValues[k] = arrayValue{arrayValue(expectedGChildValues)}

		digests := []Digest{Digest(mapSize - 1), Digest((mapSize - 1) * 2)}
		digesterBuilder.On("Digest", k).Return(mockDigester{d: digests})

		// Insert child array to parent map
		existingStorable, err := m.Set(compare, hashInputProvider, k, v)
		require.NoError(t, err)
		require.Nil(t, existingStorable)

		require.Equal(t, uint64(mapSize), m.Count())

		// parent map root slab ID
		id1 := SlabID{address: address, index: SlabIndex{0, 0, 0, 0, 0, 0, 0, 1}}
		// grand child array root slab ID
		id2 := SlabID{address: address, index: SlabIndex{0, 0, 0, 0, 0, 0, 0, 3}}

		// Expected serialized slab data with slab id
		expected := map[SlabID][]byte{

			// data slab
			id1: {
				// version, flag: has inlined slab
				0x11,
				// flag: root + has pointer + map data
				0xc8,

				// extra data
				// CBOR encoded array of 3 elements
				0x83,
				// type info
				0x18, 0x2a,
				// count: 2
				0x02,
				// seed
				0x1b, 0x52, 0xa8, 0x78, 0x3, 0x85, 0x2c, 0xaa, 0x49,

				// array of inlined slab extra data
				0x81,
				// element 0
				// inlined array extra data
				0xd8, 0xf7,
				0x81,
				// type info
				0x18, 0x2b,

				// the following encoded data is valid CBOR

				// elements (array of 3 elements)
				0x83,

				// level: 0
				0x00,

				// hkeys (byte string of length 8 * 2)
				0x59, 0x00, 0x10,
				// hkey: 0
				0x00, 0x00, 0x00, 0x00, 0x00, 0x00, 0x00, 0x00,
				// hkey: 1
				0x00, 0x00, 0x00, 0x00, 0x00, 0x00, 0x00, 0x01,

				// elements (array of 2 elements)
				// each element is encoded as CBOR array of 2 elements (key, value)
				0x99, 0x00, 0x02,
				// element: [aaaaaaaaaaaaaaaaaaaaaa:aaaaaaaaaaaaaaaaaaaaaa]
				0x82,
				0x76, 0x61, 0x61, 0x61, 0x61, 0x61, 0x61, 0x61, 0x61, 0x61, 0x61, 0x61, 0x61, 0x61, 0x61, 0x61, 0x61, 0x61, 0x61, 0x61, 0x61, 0x61, 0x61,
				0x76, 0x61, 0x61, 0x61, 0x61, 0x61, 0x61, 0x61, 0x61, 0x61, 0x61, 0x61, 0x61, 0x61, 0x61, 0x61, 0x61, 0x61, 0x61, 0x61, 0x61, 0x61, 0x61,
				// element: [bbbbbbbbbbbbbbbbbbbbbb:inlined array]
				0x82,
				0x76, 0x62, 0x62, 0x62, 0x62, 0x62, 0x62, 0x62, 0x62, 0x62, 0x62, 0x62, 0x62, 0x62, 0x62, 0x62, 0x62, 0x62, 0x62, 0x62, 0x62, 0x62, 0x62,

				// value: inlined array (tag: CBORTagInlinedArray)
				0xd8, 0xfa,
				// array of 3 elements
				0x83,
				// extra data index 0
				0x18, 0x00,
				// inlined map slab index
				0x48, 0x00, 0x00, 0x00, 0x00, 0x00, 0x00, 0x00, 0x02,
				// inlined array elements (1 element)
				0x99, 0x00, 0x01,
				// SlabID{...3}
				0xd8, 0xff, 0x50, 0x01, 0x02, 0x03, 0x04, 0x05, 0x06, 0x07, 0x08, 0x00, 0x00, 0x00, 0x00, 0x00, 0x00, 0x00, 0x03,
			},

			// grand array data slab
			id2: {
				// version
				0x10,
				// flag: root + array data
				0x80,
				// extra data (CBOR encoded array of 1 elements)
				0x81,
				// type info
				0x18, 0x2c,

				// CBOR encoded array head (fixed size 3 byte)
				0x99, 0x00, 0x05,
				// CBOR encoded array elements
				0x76, 0x62, 0x62, 0x62, 0x62, 0x62, 0x62, 0x62, 0x62, 0x62, 0x62, 0x62, 0x62, 0x62, 0x62, 0x62, 0x62, 0x62, 0x62, 0x62, 0x62, 0x62, 0x62,
				0x76, 0x62, 0x62, 0x62, 0x62, 0x62, 0x62, 0x62, 0x62, 0x62, 0x62, 0x62, 0x62, 0x62, 0x62, 0x62, 0x62, 0x62, 0x62, 0x62, 0x62, 0x62, 0x62,
				0x76, 0x62, 0x62, 0x62, 0x62, 0x62, 0x62, 0x62, 0x62, 0x62, 0x62, 0x62, 0x62, 0x62, 0x62, 0x62, 0x62, 0x62, 0x62, 0x62, 0x62, 0x62, 0x62,
				0x76, 0x62, 0x62, 0x62, 0x62, 0x62, 0x62, 0x62, 0x62, 0x62, 0x62, 0x62, 0x62, 0x62, 0x62, 0x62, 0x62, 0x62, 0x62, 0x62, 0x62, 0x62, 0x62,
				0x76, 0x62, 0x62, 0x62, 0x62, 0x62, 0x62, 0x62, 0x62, 0x62, 0x62, 0x62, 0x62, 0x62, 0x62, 0x62, 0x62, 0x62, 0x62, 0x62, 0x62, 0x62, 0x62,
			},
		}

		// Verify encoded data
		stored, err := storage.Encode()
		require.NoError(t, err)

		require.Equal(t, len(expected), len(stored))
		require.Equal(t, expected[id1], stored[id1])
		require.Equal(t, expected[id2], stored[id2])

		// Decode data to new storage
		storage2 := newTestPersistentStorageWithData(t, stored)

		// Test new map from storage2
		decodedMap, err := NewMapWithRootID(storage2, id1, digesterBuilder)
		require.NoError(t, err)

		testMap(t, storage2, typeInfo, address, decodedMap, keyValues, nil, false)
	})

	t.Run("pointer to storable slab", func(t *testing.T) {

		SetThreshold(256)
		defer SetThreshold(1024)

		// Create and populate map in memory
		storage := newTestBasicStorage(t)

		digesterBuilder := &mockDigesterBuilder{}

		// Create map
		m, err := NewMap(storage, address, digesterBuilder, typeInfo)
		require.NoError(t, err)

		k := Uint64Value(0)
		v := Uint64Value(0)

		digests := []Digest{Digest(0), Digest(1)}
		digesterBuilder.On("Digest", k).Return(mockDigester{d: digests})

		existingStorable, err := m.Set(compare, hashInputProvider, k, v)
		require.NoError(t, err)
		require.Nil(t, existingStorable)

		require.Equal(t, uint64(1), m.Count())

		id1 := SlabID{address: address, index: SlabIndex{0, 0, 0, 0, 0, 0, 0, 1}}
		id2 := SlabID{address: address, index: SlabIndex{0, 0, 0, 0, 0, 0, 0, 2}}

		expectedNoPointer := []byte{

			// version
			0x10,
			// flag: root + map data
			0x88,
			// extra data (CBOR encoded array of 3 elements)
			0x83,
			// type info: "map"
			0x18, 0x2A,
			// count: 10
			0x01,
			// seed
			0x1b, 0x52, 0xa8, 0x78, 0x3, 0x85, 0x2c, 0xaa, 0x49,

			// the following encoded data is valid CBOR

			// elements (array of 3 elements)
			0x83,

			// level: 0
			0x00,

			// hkeys (byte string of length 8 * 1)
			0x59, 0x00, 0x08,
			// hkey: 0
			0x00, 0x00, 0x00, 0x00, 0x00, 0x00, 0x00, 0x00,

			// elements (array of 1 elements)
			// each element is encoded as CBOR array of 2 elements (key, value)
			0x99, 0x00, 0x01,
			// element: [uint64(0), uint64(0)]
			0x82, 0xd8, 0xa4, 0x00, 0xd8, 0xa4, 0x00,
		}

		// Verify encoded data
		stored, err := storage.Encode()
		require.NoError(t, err)
		require.Equal(t, 1, len(stored))
		require.Equal(t, expectedNoPointer, stored[id1])

		// Overwrite existing value with long string
		vs := NewStringValue(strings.Repeat("a", 128))
		existingStorable, err = m.Set(compare, hashInputProvider, k, vs)
		require.NoError(t, err)

		existingValue, err := existingStorable.StoredValue(storage)
		require.NoError(t, err)
		valueEqual(t, v, existingValue)

		expectedHasPointer := []byte{

			// version
			0x10,
			// flag: root + pointer + map data
			0xc8,
			// extra data (CBOR encoded array of 3 elements)
			0x83,
			// type info: "map"
			0x18, 0x2A,
			// count: 10
			0x01,
			// seed
			0x1b, 0x52, 0xa8, 0x78, 0x3, 0x85, 0x2c, 0xaa, 0x49,

			// the following encoded data is valid CBOR

			// elements (array of 3 elements)
			0x83,

			// level: 0
			0x00,

			// hkeys (byte string of length 8 * 1)
			0x59, 0x00, 0x08,
			// hkey: 0
			0x00, 0x00, 0x00, 0x00, 0x00, 0x00, 0x00, 0x00,

			// elements (array of 1 elements)
			// each element is encoded as CBOR array of 2 elements (key, value)
			0x99, 0x00, 0x01,
			// element: [uint64(0), slab id]
			0x82, 0xd8, 0xa4, 0x00,
			// (tag content: slab id)
			0xd8, 0xff, 0x50,
			0x01, 0x02, 0x03, 0x04, 0x05, 0x06, 0x07, 0x08, 0x00, 0x00, 0x00, 0x00, 0x00, 0x00, 0x00, 0x02,
		}

		expectedStorableSlab := []byte{
			// version
			0x10,
			// flag: storable + no size limit
			0x3f,
			// "aaaa..."
			0x78, 0x80,
			0x61, 0x61, 0x61, 0x61, 0x61, 0x61, 0x61, 0x61, 0x61, 0x61, 0x61, 0x61, 0x61, 0x61, 0x61, 0x61,
			0x61, 0x61, 0x61, 0x61, 0x61, 0x61, 0x61, 0x61, 0x61, 0x61, 0x61, 0x61, 0x61, 0x61, 0x61, 0x61,
			0x61, 0x61, 0x61, 0x61, 0x61, 0x61, 0x61, 0x61, 0x61, 0x61, 0x61, 0x61, 0x61, 0x61, 0x61, 0x61,
			0x61, 0x61, 0x61, 0x61, 0x61, 0x61, 0x61, 0x61, 0x61, 0x61, 0x61, 0x61, 0x61, 0x61, 0x61, 0x61,
			0x61, 0x61, 0x61, 0x61, 0x61, 0x61, 0x61, 0x61, 0x61, 0x61, 0x61, 0x61, 0x61, 0x61, 0x61, 0x61,
			0x61, 0x61, 0x61, 0x61, 0x61, 0x61, 0x61, 0x61, 0x61, 0x61, 0x61, 0x61, 0x61, 0x61, 0x61, 0x61,
			0x61, 0x61, 0x61, 0x61, 0x61, 0x61, 0x61, 0x61, 0x61, 0x61, 0x61, 0x61, 0x61, 0x61, 0x61, 0x61,
			0x61, 0x61, 0x61, 0x61, 0x61, 0x61, 0x61, 0x61, 0x61, 0x61, 0x61, 0x61, 0x61, 0x61, 0x61, 0x61,
		}

		stored, err = storage.Encode()
		require.NoError(t, err)
		require.Equal(t, 2, len(stored))
		require.Equal(t, expectedHasPointer, stored[id1])
		require.Equal(t, expectedStorableSlab, stored[id2])
	})

	t.Run("same composite with one field", func(t *testing.T) {
		SetThreshold(256)
		defer SetThreshold(1024)

		childMapTypeInfo := testCompositeTypeInfo{43}

		// Create and populate map in memory
		storage := newTestBasicStorage(t)

		digesterBuilder := &mockDigesterBuilder{}

		// Create map
		parentMap, err := NewMap(storage, address, digesterBuilder, typeInfo)
		require.NoError(t, err)

		const mapSize = 2
		keyValues := make(map[Value]Value, mapSize)
		for i := uint64(0); i < mapSize; i++ {

			// Create child map, composite with one field "uuid"
			childMap, err := NewMap(storage, address, NewDefaultDigesterBuilder(), childMapTypeInfo)
			require.NoError(t, err)

			ck := NewStringValue("uuid")
			cv := Uint64Value(i)

			// Insert element to child map
			existingStorable, err := childMap.Set(compare, hashInputProvider, ck, cv)
			require.NoError(t, err)
			require.Nil(t, existingStorable)

			k := Uint64Value(i)

			digesterBuilder.On("Digest", k).Return(mockDigester{d: []Digest{Digest(i)}})

			// Insert child map to parent map
			existingStorable, err = parentMap.Set(compare, hashInputProvider, k, childMap)
			require.NoError(t, err)
			require.Nil(t, existingStorable)

			keyValues[k] = mapValue{ck: cv}
		}

		require.Equal(t, uint64(mapSize), parentMap.Count())

		id1 := SlabID{address: address, index: SlabIndex{0, 0, 0, 0, 0, 0, 0, 1}}

		// Expected serialized slab data with slab id
		expected := map[SlabID][]byte{
			id1: {
				// version, has inlined slab
				0x11,
				// flag: root + map data
				0x88,

				// slab extra data
				// CBOR encoded array of 3 elements
				0x83,
				// type info
				0x18, 0x2a,
				// count: 2
				0x02,
				// seed
				0x1b, 0x52, 0xa8, 0x78, 0x3, 0x85, 0x2c, 0xaa, 0x49,

				// 1 inlined slab extra data
				0x81,
				// element 0
				// inlined composite extra data
				0xd8, 0xf9,
				0x83,
				// map extra data
				0x83,
				// type info
				0xd8, 0xf6, 0x18, 0x2b,
				// count
				0x01,
				// seed
				0x1b, 0xa9, 0x3a, 0x2d, 0x6f, 0x53, 0x49, 0xaa, 0xdd,
				// composite digests
				0x48, 0x4c, 0x1f, 0x34, 0x74, 0x38, 0x15, 0x64, 0xe5,
				// composite keys ["uuid"]
				0x81, 0x64, 0x75, 0x75, 0x69, 0x64,

				// the following encoded data is valid CBOR

				// elements (array of 3 elements)
				0x83,

				// level: 0
				0x00,

				// hkeys (byte string of length 8 * 2)
				0x59, 0x00, 0x10,
				// hkey: 1
				0x00, 0x00, 0x00, 0x00, 0x00, 0x00, 0x00, 0x00,
				// hkey: 2
				0x00, 0x00, 0x00, 0x00, 0x00, 0x00, 0x00, 0x01,

				// elements (array of 2 elements)
				// each element is encoded as CBOR array of 2 elements (key, value)
				0x99, 0x00, 0x02,
				// element 0:
				0x82,
				// key: 0
				0xd8, 0xa4, 0x00,
				// value: inlined composite (tag: CBORTagInlinedCompactMap)
				0xd8, 0xfc,
				// array of 3 elements
				0x83,
				// extra data index 0
				0x18, 0x00,
				// inlined map slab index
				0x48, 0x00, 0x00, 0x00, 0x00, 0x00, 0x00, 0x00, 0x02,
				// inlined composite elements (array of 1 elements)
				0x81,
				// value: 0
				0xd8, 0xa4, 0x00,

				// element 1:
				0x82,
				// key: 2
				0xd8, 0xa4, 0x01,
				// value: inlined composite (tag: CBORTagInlinedCompactMap)
				0xd8, 0xfc,
				// array of 3 elements
				0x83,
				// extra data index 0
				0x18, 0x00,
				// inlined map slab index
				0x48, 0x00, 0x00, 0x00, 0x00, 0x00, 0x00, 0x00, 0x03,
				// inlined composite elements (array of 1 elements)
				0x81,
				// value: 1
				0xd8, 0xa4, 0x01,
			},
		}

		// Verify encoded data
		stored, err := storage.Encode()
		require.NoError(t, err)

		require.Equal(t, len(expected), len(stored))
		require.Equal(t, expected[id1], stored[id1])

		// Decode data to new storage
		storage2 := newTestPersistentStorageWithData(t, stored)

		// Test new map from storage2
		decodedMap, err := NewMapWithRootID(storage2, id1, digesterBuilder)
		require.NoError(t, err)

		testMap(t, storage2, typeInfo, address, decodedMap, keyValues, nil, false)
	})

	t.Run("same composite with two fields (same order)", func(t *testing.T) {
		SetThreshold(256)
		defer SetThreshold(1024)

		childMapTypeInfo := testCompositeTypeInfo{43}

		// Create and populate map in memory
		storage := newTestBasicStorage(t)

		digesterBuilder := &mockDigesterBuilder{}

		// Create map
		parentMap, err := NewMap(storage, address, digesterBuilder, typeInfo)
		require.NoError(t, err)

		const mapSize = 2
		keyValues := make(map[Value]Value, mapSize)
		for i := uint64(0); i < mapSize; i++ {
			expectedChildMapVaues := mapValue{}

			// Create child map, composite with one field "uuid"
			childMap, err := NewMap(storage, address, NewDefaultDigesterBuilder(), childMapTypeInfo)
			require.NoError(t, err)

			ck := NewStringValue("uuid")
			cv := Uint64Value(i)

			// Insert element to child map
			existingStorable, err := childMap.Set(compare, hashInputProvider, ck, cv)
			require.NoError(t, err)
			require.Nil(t, existingStorable)

			expectedChildMapVaues[ck] = cv

			ck = NewStringValue("amount")
			cv = Uint64Value(i * 2)

			// Insert element to child map
			existingStorable, err = childMap.Set(compare, hashInputProvider, ck, cv)
			require.NoError(t, err)
			require.Nil(t, existingStorable)

			expectedChildMapVaues[ck] = cv

			k := Uint64Value(i)

			digesterBuilder.On("Digest", k).Return(mockDigester{d: []Digest{Digest(i)}})

			// Insert child map to parent map
			existingStorable, err = parentMap.Set(compare, hashInputProvider, k, childMap)
			require.NoError(t, err)
			require.Nil(t, existingStorable)

			keyValues[k] = expectedChildMapVaues
		}

		require.Equal(t, uint64(mapSize), parentMap.Count())

		id1 := SlabID{address: address, index: SlabIndex{0, 0, 0, 0, 0, 0, 0, 1}}

		// Expected serialized slab data with slab id
		expected := map[SlabID][]byte{
			id1: {
				// version, has inlined slab
				0x11,
				// flag: root + map data
				0x88,

				// slab extra data
				// CBOR encoded array of 3 elements
				0x83,
				// type info
				0x18, 0x2a,
				// count: 2
				0x02,
				// seed
				0x1b, 0x52, 0xa8, 0x78, 0x3, 0x85, 0x2c, 0xaa, 0x49,

				// 1 inlined slab extra data
				0x81,
				// element 0
				// inlined composite extra data
				0xd8, 0xf9,
				0x83,
				// map extra data
				0x83,
				// type info
				0xd8, 0xf6, 0x18, 0x2b,
				// count: 2
				0x02,
				// seed
				0x1b, 0xa9, 0x3a, 0x2d, 0x6f, 0x53, 0x49, 0xaa, 0xdd,
				// composite digests
				0x50, 0x3b, 0xef, 0x5b, 0xe2, 0x9b, 0x8d, 0xf9, 0x65, 0x4c, 0x1f, 0x34, 0x74, 0x38, 0x15, 0x64, 0xe5,
				// composite keys ["amount", "uuid"]
				0x82, 0x66, 0x61, 0x6d, 0x6f, 0x75, 0x6e, 0x74, 0x64, 0x75, 0x75, 0x69, 0x64,

				// the following encoded data is valid CBOR

				// elements (array of 3 elements)
				0x83,

				// level: 0
				0x00,

				// hkeys (byte string of length 8 * 2)
				0x59, 0x00, 0x10,
				// hkey: 1
				0x00, 0x00, 0x00, 0x00, 0x00, 0x00, 0x00, 0x00,
				// hkey: 2
				0x00, 0x00, 0x00, 0x00, 0x00, 0x00, 0x00, 0x01,

				// 0x99, 0x0, 0x2, 0x82, 0xd8, 0xa4, 0x0, 0xd8, 0xfc, 0x83, 0x18, 0x0, 0x48, 0x0, 0x0, 0x0, 0x0, 0x0, 0x0, 0x0, 0x2, 0x82, 0xd8, 0xa4, 0x0, 0xd8, 0xa4, 0x0, 0x82, 0xd8, 0xa4, 0x1, 0xd8, 0xfc, 0x83, 0x18, 0x0, 0x48, 0x0, 0x0, 0x0, 0x0, 0x0, 0x0, 0x0, 0x3, 0x82, 0xd8, 0xa4, 0x2, 0xd8, 0xa4, 0x1

				// elements (array of 2 elements)
				// each element is encoded as CBOR array of 2 elements (key, value)
				0x99, 0x00, 0x02,
				// element 0:
				0x82,
				// key: 0
				0xd8, 0xa4, 0x00,
				// value: inlined composite (tag: CBORTagInlinedCompactMap)
				0xd8, 0xfc,
				// array of 3 elements
				0x83,
				// extra data index 0
				0x18, 0x00,
				// inlined map slab index
				0x48, 0x00, 0x00, 0x00, 0x00, 0x00, 0x00, 0x00, 0x02,
				// inlined composite elements (array of 2 elements)
				0x82,
				// value: 0
				0xd8, 0xa4, 0x00,
				// value: 0
				0xd8, 0xa4, 0x00,

				// element 1:
				0x82,
				// key: 2
				0xd8, 0xa4, 0x01,
				// value: inlined composite (tag: CBORTagInlinedCompactMap)
				0xd8, 0xfc,
				// array of 3 elements
				0x83,
				// extra data index 0
				0x18, 0x00,
				// inlined map slab index
				0x48, 0x00, 0x00, 0x00, 0x00, 0x00, 0x00, 0x00, 0x03,
				// inlined composite elements (array of 2 elements)
				0x82,
				// value: 2
				0xd8, 0xa4, 0x02,
				// value: 1
				0xd8, 0xa4, 0x01,
			},
		}

		// Verify encoded data
		stored, err := storage.Encode()
		require.NoError(t, err)

		require.Equal(t, len(expected), len(stored))
		require.Equal(t, expected[id1], stored[id1])

		// Decode data to new storage
		storage2 := newTestPersistentStorageWithData(t, stored)

		// Test new map from storage2
		decodedMap, err := NewMapWithRootID(storage2, id1, digesterBuilder)
		require.NoError(t, err)

		testMap(t, storage2, typeInfo, address, decodedMap, keyValues, nil, false)
	})

	t.Run("same composite with two fields (different order)", func(t *testing.T) {
		SetThreshold(256)
		defer SetThreshold(1024)

		childMapTypeInfo := testCompositeTypeInfo{43}

		// Create and populate map in memory
		storage := newTestBasicStorage(t)

		digesterBuilder := &mockDigesterBuilder{}

		// Create map
		parentMap, err := NewMap(storage, address, digesterBuilder, typeInfo)
		require.NoError(t, err)

		const mapSize = 2
		keyValues := make(map[Value]Value, mapSize)
		// fields are ordered differently because of different seed.
		for i := uint64(0); i < mapSize; i++ {
			expectedChildMapValues := mapValue{}

			// Create child map, composite with one field "uuid"
			childMap, err := NewMap(storage, address, NewDefaultDigesterBuilder(), childMapTypeInfo)
			require.NoError(t, err)

			ck := NewStringValue("uuid")
			cv := Uint64Value(i)

			// Insert element to child map
			existingStorable, err := childMap.Set(compare, hashInputProvider, ck, cv)
			require.NoError(t, err)
			require.Nil(t, existingStorable)

			expectedChildMapValues[ck] = cv

			ck = NewStringValue("a")
			cv = Uint64Value(i * 2)

			// Insert element to child map
			existingStorable, err = childMap.Set(compare, hashInputProvider, ck, cv)
			require.NoError(t, err)
			require.Nil(t, existingStorable)

			expectedChildMapValues[ck] = cv

			k := Uint64Value(i)

			digesterBuilder.On("Digest", k).Return(mockDigester{d: []Digest{Digest(i)}})

			// Insert child map to parent map
			existingStorable, err = parentMap.Set(compare, hashInputProvider, k, childMap)
			require.NoError(t, err)
			require.Nil(t, existingStorable)

			keyValues[k] = expectedChildMapValues
		}

		require.Equal(t, uint64(mapSize), parentMap.Count())

		id1 := SlabID{address: address, index: SlabIndex{0, 0, 0, 0, 0, 0, 0, 1}}

		// Expected serialized slab data with slab id
		expected := map[SlabID][]byte{
			id1: {
				// version, has inlined slab
				0x11,
				// flag: root + map data
				0x88,

				// slab extra data
				// CBOR encoded array of 3 elements
				0x83,
				// type info
				0x18, 0x2a,
				// count: 2
				0x02,
				// seed
				0x1b, 0x52, 0xa8, 0x78, 0x3, 0x85, 0x2c, 0xaa, 0x49,

				// 1 inlined slab extra data
				0x81,
				// element 0
				// inlined composite extra data
				0xd8, 0xf9,
				0x83,
				// map extra data
				0x83,
				// type info
				0xd8, 0xf6, 0x18, 0x2b,
				// count: 2
				0x02,
				// seed
				0x1b, 0xa9, 0x3a, 0x2d, 0x6f, 0x53, 0x49, 0xaa, 0xdd,
				// composite digests
				0x50,
				0x42, 0xa5, 0xa2, 0x7f, 0xb3, 0xc9, 0x0c, 0xa1,
				0x4c, 0x1f, 0x34, 0x74, 0x38, 0x15, 0x64, 0xe5,
				// composite keys ["a", "uuid"]
				0x82, 0x61, 0x61, 0x64, 0x75, 0x75, 0x69, 0x64,

				// the following encoded data is valid CBOR

				// elements (array of 3 elements)
				0x83,

				// level: 0
				0x00,

				// hkeys (byte string of length 8 * 2)
				0x59, 0x00, 0x10,
				// hkey: 1
				0x00, 0x00, 0x00, 0x00, 0x00, 0x00, 0x00, 0x00,
				// hkey: 2
				0x00, 0x00, 0x00, 0x00, 0x00, 0x00, 0x00, 0x01,

				// 0x99, 0x0, 0x2, 0x82, 0xd8, 0xa4, 0x0, 0xd8, 0xfc, 0x83, 0x18, 0x0, 0x48, 0x0, 0x0, 0x0, 0x0, 0x0, 0x0, 0x0, 0x2, 0x82, 0xd8, 0xa4, 0x0, 0xd8, 0xa4, 0x0, 0x82, 0xd8, 0xa4, 0x1, 0xd8, 0xfc, 0x83, 0x18, 0x0, 0x48, 0x0, 0x0, 0x0, 0x0, 0x0, 0x0, 0x0, 0x3, 0x82, 0xd8, 0xa4, 0x2, 0xd8, 0xa4, 0x1

				// elements (array of 2 elements)
				// each element is encoded as CBOR array of 2 elements (key, value)
				0x99, 0x00, 0x02,
				// element 0:
				0x82,
				// key: 0
				0xd8, 0xa4, 0x00,
				// value: inlined composite (tag: CBORTagInlinedCompactMap)
				0xd8, 0xfc,
				// array of 3 elements
				0x83,
				// extra data index 0
				0x18, 0x00,
				// inlined map slab index
				0x48, 0x00, 0x00, 0x00, 0x00, 0x00, 0x00, 0x00, 0x02,
				// inlined composite elements (array of 2 elements)
				0x82,
				// value: 0
				0xd8, 0xa4, 0x00,
				// value: 0
				0xd8, 0xa4, 0x00,

				// element 1:
				0x82,
				// key: 2
				0xd8, 0xa4, 0x01,
				// value: inlined composite (tag: CBORTagInlinedCompactMap)
				0xd8, 0xfc,
				// array of 3 elements
				0x83,
				// extra data index 0
				0x18, 0x00,
				// inlined map slab index
				0x48, 0x00, 0x00, 0x00, 0x00, 0x00, 0x00, 0x00, 0x03,
				// inlined composite elements (array of 2 elements)
				0x82,
				// value: 2
				0xd8, 0xa4, 0x02,
				// value: 1
				0xd8, 0xa4, 0x01,
			},
		}

		// Verify encoded data
		stored, err := storage.Encode()
		require.NoError(t, err)

		require.Equal(t, len(expected), len(stored))
		require.Equal(t, expected[id1], stored[id1])

		// Decode data to new storage
		storage2 := newTestPersistentStorageWithData(t, stored)

		// Test new map from storage2
		decodedMap, err := NewMapWithRootID(storage2, id1, digesterBuilder)
		require.NoError(t, err)

		testMap(t, storage2, typeInfo, address, decodedMap, keyValues, nil, false)
	})

	t.Run("same composite with different fields", func(t *testing.T) {
		SetThreshold(256)
		defer SetThreshold(1024)

		childMapTypeInfo := testCompositeTypeInfo{43}

		// Create and populate map in memory
		storage := newTestBasicStorage(t)

		digesterBuilder := &mockDigesterBuilder{}

		// Create map
		parentMap, err := NewMap(storage, address, digesterBuilder, typeInfo)
		require.NoError(t, err)

		const mapSize = 3
		keyValues := make(map[Value]Value, mapSize)

		for i := uint64(0); i < mapSize; i++ {
			expectedChildMapValues := mapValue{}

			// Create child map
			childMap, err := NewMap(storage, address, NewDefaultDigesterBuilder(), childMapTypeInfo)
			require.NoError(t, err)

			ck := NewStringValue("uuid")
			cv := Uint64Value(i)

			// Insert first element "uuid" to child map
			existingStorable, err := childMap.Set(compare, hashInputProvider, ck, cv)
			require.NoError(t, err)
			require.Nil(t, existingStorable)

			expectedChildMapValues[ck] = cv

			// Insert second element to child map (second element is different)
			switch i % 3 {
			case 0:
				ck = NewStringValue("a")
				cv = Uint64Value(i * 2)
				existingStorable, err = childMap.Set(compare, hashInputProvider, ck, cv)

			case 1:
				ck = NewStringValue("b")
				cv = Uint64Value(i * 2)
				existingStorable, err = childMap.Set(compare, hashInputProvider, ck, cv)

			case 2:
				ck = NewStringValue("c")
				cv = Uint64Value(i * 2)
				existingStorable, err = childMap.Set(compare, hashInputProvider, ck, cv)
			}

			require.NoError(t, err)
			require.Nil(t, existingStorable)

			expectedChildMapValues[ck] = cv

			k := Uint64Value(i)

			digesterBuilder.On("Digest", k).Return(mockDigester{d: []Digest{Digest(i)}})

			// Insert child map to parent map
			existingStorable, err = parentMap.Set(compare, hashInputProvider, k, childMap)
			require.NoError(t, err)
			require.Nil(t, existingStorable)

			keyValues[k] = expectedChildMapValues
		}

		require.Equal(t, uint64(mapSize), parentMap.Count())

		id1 := SlabID{address: address, index: SlabIndex{0, 0, 0, 0, 0, 0, 0, 1}}

		// Expected serialized slab data with slab id
		expected := map[SlabID][]byte{
			id1: {
				// version, has inlined slab
				0x11,
				// flag: root + map data
				0x88,

				// slab extra data
				// CBOR encoded array of 3 elements
				0x83,
				// type info
				0x18, 0x2a,
				// count: 3
				0x03,
				// seed
				0x1b, 0x52, 0xa8, 0x78, 0x3, 0x85, 0x2c, 0xaa, 0x49,

				// 3 inlined slab extra data
				0x83,
				// element 0
				// inlined composite extra data
				0xd8, 0xf9,
				0x83,
				// map extra data
				0x83,
				// type info
				0xd8, 0xf6, 0x18, 0x2b,
				// count: 2
				0x02,
				// seed
				0x1b, 0xa9, 0x3a, 0x2d, 0x6f, 0x53, 0x49, 0xaa, 0xdd,
				// composite digests
				0x50,
				0x42, 0xa5, 0xa2, 0x7f, 0xb3, 0xc9, 0x0c, 0xa1,
				0x4c, 0x1f, 0x34, 0x74, 0x38, 0x15, 0x64, 0xe5,
				// composite keys ["a", "uuid"]
				0x82, 0x61, 0x61, 0x64, 0x75, 0x75, 0x69, 0x64,

				// element 1
				// inlined composite extra data
				0xd8, 0xf9,
				0x83,
				// map extra data
				0x83,
				// type info
				0xd8, 0xf6, 0x18, 0x2b,
				// count: 2
				0x02,
				// seed
				0x1b, 0x23, 0xd4, 0xf4, 0x3f, 0x19, 0xf8, 0x95, 0xa,
				// composite digests
				0x50,
				0x74, 0x0a, 0x02, 0xc1, 0x19, 0x6f, 0xb8, 0x9e,
				0x82, 0x41, 0xee, 0xef, 0xc7, 0xb3, 0x2f, 0x28,
				// composite keys ["uuid", "b"]
				0x82, 0x64, 0x75, 0x75, 0x69, 0x64, 0x61, 0x62,

				// element 2
				// inlined composite extra data
				0xd8, 0xf9,
				0x83,
				// map extra data
				0x83,
				// type info
				0xd8, 0xf6, 0x18, 0x2b,
				// count: 2
				0x02,
				// seed
				0x1b, 0x8d, 0x99, 0xcc, 0x54, 0xc8, 0x6b, 0xab, 0x50,
				// composite digests
				0x50,
				0x5a, 0x98, 0x80, 0xf4, 0xa6, 0x52, 0x9e, 0x2d,
				0x6d, 0x8a, 0x0a, 0xe7, 0x19, 0xf1, 0xbb, 0x8b,
				// composite keys ["uuid", "c"]
				0x82, 0x64, 0x75, 0x75, 0x69, 0x64, 0x61, 0x63,

				// the following encoded data is valid CBOR

				// elements (array of 3 elements)
				0x83,

				// level: 0
				0x00,

				// hkeys (byte string of length 8 * 3)
				0x59, 0x00, 0x18,
				// hkey: 0
				0x00, 0x00, 0x00, 0x00, 0x00, 0x00, 0x00, 0x00,
				// hkey: 1
				0x00, 0x00, 0x00, 0x00, 0x00, 0x00, 0x00, 0x01,
				// hkey: 2
				0x00, 0x00, 0x00, 0x00, 0x00, 0x00, 0x00, 0x02,

				// elements (array of 3 elements)
				// each element is encoded as CBOR array of 2 elements (key, value)
				0x99, 0x00, 0x03,
				// element 0:
				0x82,
				// key: 0
				0xd8, 0xa4, 0x00,
				// value: inlined composite (tag: CBORTagInlinedCompactMap)
				0xd8, 0xfc,
				// array of 3 elements
				0x83,
				// extra data index 0
				0x18, 0x00,
				// inlined map slab index
				0x48, 0x00, 0x00, 0x00, 0x00, 0x00, 0x00, 0x00, 0x02,
				// inlined composite elements (array of 2 elements)
				0x82,
				// value: 0
				0xd8, 0xa4, 0x00,
				// value: 0
				0xd8, 0xa4, 0x00,

				// element 1:
				0x82,
				// key: 1
				0xd8, 0xa4, 0x01,
				// value: inlined composite (tag: CBORTagInlinedCompactMap)
				0xd8, 0xfc,
				// array of 3 elements
				0x83,
				// extra data index 1
				0x18, 0x01,
				// inlined map slab index
				0x48, 0x00, 0x00, 0x00, 0x00, 0x00, 0x00, 0x00, 0x03,
				// inlined composite elements (array of 2 elements)
				0x82,
				// value: 1
				0xd8, 0xa4, 0x01,
				// value: 2
				0xd8, 0xa4, 0x02,

				// element 2:
				0x82,
				// key: 2
				0xd8, 0xa4, 0x02,
				// value: inlined composite (tag: CBORTagInlinedCompactMap)
				0xd8, 0xfc,
				// array of 3 elements
				0x83,
				// extra data index 2
				0x18, 0x02,
				// inlined map slab index
				0x48, 0x00, 0x00, 0x00, 0x00, 0x00, 0x00, 0x00, 0x04,
				// inlined composite elements (array of 2 elements)
				0x82,
				// value: 2
				0xd8, 0xa4, 0x02,
				// value: 4
				0xd8, 0xa4, 0x04,
			},
		}

		// Verify encoded data
		stored, err := storage.Encode()
		require.NoError(t, err)

		require.Equal(t, len(expected), len(stored))
		require.Equal(t, expected[id1], stored[id1])

		// Decode data to new storage
		storage2 := newTestPersistentStorageWithData(t, stored)

		// Test new map from storage2
		decodedMap, err := NewMapWithRootID(storage2, id1, digesterBuilder)
		require.NoError(t, err)

		testMap(t, storage2, typeInfo, address, decodedMap, keyValues, nil, false)
	})

	t.Run("same composite with different number of fields", func(t *testing.T) {
		SetThreshold(256)
		defer SetThreshold(1024)

		childMapTypeInfo := testCompositeTypeInfo{43}

		// Create and populate map in memory
		storage := newTestBasicStorage(t)

		digesterBuilder := &mockDigesterBuilder{}

		// Create map
		parentMap, err := NewMap(storage, address, digesterBuilder, typeInfo)
		require.NoError(t, err)

		const mapSize = 2
		keyValues := make(map[Value]Value, mapSize)
		// fields are ordered differently because of different seed.
		for i := uint64(0); i < mapSize; i++ {
			expectedChildMapValues := mapValue{}

			// Create child map, composite with one field "uuid"
			childMap, err := NewMap(storage, address, NewDefaultDigesterBuilder(), childMapTypeInfo)
			require.NoError(t, err)

			ck := NewStringValue("uuid")
			cv := Uint64Value(i)

			// Insert element to child map
			existingStorable, err := childMap.Set(compare, hashInputProvider, ck, cv)
			require.NoError(t, err)
			require.Nil(t, existingStorable)

			expectedChildMapValues[ck] = cv

			if i == 0 {
				ck = NewStringValue("a")
				cv = Uint64Value(i * 2)

				// Insert element to child map
				existingStorable, err = childMap.Set(compare, hashInputProvider, ck, cv)
				require.NoError(t, err)
				require.Nil(t, existingStorable)

				expectedChildMapValues[ck] = cv
			}

			k := Uint64Value(i)

			digesterBuilder.On("Digest", k).Return(mockDigester{d: []Digest{Digest(i)}})

			// Insert child map to parent map
			existingStorable, err = parentMap.Set(compare, hashInputProvider, k, childMap)
			require.NoError(t, err)
			require.Nil(t, existingStorable)

			keyValues[k] = expectedChildMapValues
		}

		require.Equal(t, uint64(mapSize), parentMap.Count())

		id1 := SlabID{address: address, index: SlabIndex{0, 0, 0, 0, 0, 0, 0, 1}}

		// Expected serialized slab data with slab id
		expected := map[SlabID][]byte{
			id1: {
				// version, has inlined slab
				0x11,
				// flag: root + map data
				0x88,

				// slab extra data
				// CBOR encoded array of 3 elements
				0x83,
				// type info
				0x18, 0x2a,
				// count: 2
				0x02,
				// seed
				0x1b, 0x52, 0xa8, 0x78, 0x3, 0x85, 0x2c, 0xaa, 0x49,

				// 2 inlined slab extra data
				0x82,
				// element 0
				// inlined map extra data
				0xd8, 0xf9,
				0x83,
				// map extra data
				0x83,
				// type info
				0xd8, 0xf6, 0x18, 0x2b,
				// count: 2
				0x02,
				// seed
				0x1b, 0xa9, 0x3a, 0x2d, 0x6f, 0x53, 0x49, 0xaa, 0xdd,
				// composite digests
				0x50,
				0x42, 0xa5, 0xa2, 0x7f, 0xb3, 0xc9, 0x0c, 0xa1,
				0x4c, 0x1f, 0x34, 0x74, 0x38, 0x15, 0x64, 0xe5,
				// composite keys ["a", "uuid"]
				0x82, 0x61, 0x61, 0x64, 0x75, 0x75, 0x69, 0x64,
				// element 0
				// inlined map extra data
				0xd8, 0xf9,
				0x83,
				// map extra data
				0x83,
				// type info
				0xd8, 0xf6, 0x18, 0x2b,
				// count: 1
				0x01,
				// seed
				0x1b, 0x23, 0xd4, 0xf4, 0x3f, 0x19, 0xf8, 0x95, 0x0a,
				// composite digests
				0x48,
				0x74, 0x0a, 0x02, 0xc1, 0x19, 0x6f, 0xb8, 0x9e,
				// composite keys ["uuid"]
				0x81, 0x64, 0x75, 0x75, 0x69, 0x64,

				// the following encoded data is valid CBOR

				// elements (array of 3 elements)
				0x83,

				// level: 0
				0x00,

				// hkeys (byte string of length 8 * 2)
				0x59, 0x00, 0x10,
				// hkey: 1
				0x00, 0x00, 0x00, 0x00, 0x00, 0x00, 0x00, 0x00,
				// hkey: 2
				0x00, 0x00, 0x00, 0x00, 0x00, 0x00, 0x00, 0x01,

				// elements (array of 2 elements)
				// each element is encoded as CBOR array of 2 elements (key, value)
				0x99, 0x00, 0x02,
				// element 0:
				0x82,
				// key: 0
				0xd8, 0xa4, 0x00,
				// value: inlined composite (tag: CBORTagInlinedCompactMap)
				0xd8, 0xfc,
				// array of 3 elements
				0x83,
				// extra data index 0
				0x18, 0x00,
				// inlined map slab index
				0x48, 0x00, 0x00, 0x00, 0x00, 0x00, 0x00, 0x00, 0x02,
				// inlined composite elements (array of 2 elements)
				0x82,
				// value: 0
				0xd8, 0xa4, 0x00,
				// value: 0
				0xd8, 0xa4, 0x00,

				// element 1:
				0x82,
				// key: 2
				0xd8, 0xa4, 0x01,
				// value: inlined composite (tag: CBORTagInlinedCompactMap)
				0xd8, 0xfc,
				// array of 3 elements
				0x83,
				// extra data index 1
				0x18, 0x01,
				// inlined map slab index
				0x48, 0x00, 0x00, 0x00, 0x00, 0x00, 0x00, 0x00, 0x03,
				// inlined composite elements (array of 2 elements)
				0x81,
				// value: 1
				0xd8, 0xa4, 0x01,
			},
		}

		// Verify encoded data
		stored, err := storage.Encode()
		require.NoError(t, err)

		require.Equal(t, len(expected), len(stored))
		require.Equal(t, expected[id1], stored[id1])

		// Decode data to new storage
		storage2 := newTestPersistentStorageWithData(t, stored)

		// Test new map from storage2
		decodedMap, err := NewMapWithRootID(storage2, id1, digesterBuilder)
		require.NoError(t, err)

		testMap(t, storage2, typeInfo, address, decodedMap, keyValues, nil, false)
	})

	t.Run("different composite", func(t *testing.T) {
		SetThreshold(256)
		defer SetThreshold(1024)

		childMapTypeInfo1 := testCompositeTypeInfo{43}
		childMapTypeInfo2 := testCompositeTypeInfo{44}

		// Create and populate map in memory
		storage := newTestBasicStorage(t)

		digesterBuilder := &mockDigesterBuilder{}

		// Create map
		parentMap, err := NewMap(storage, address, digesterBuilder, typeInfo)
		require.NoError(t, err)

		const mapSize = 4
		keyValues := make(map[Value]Value, mapSize)
		// fields are ordered differently because of different seed.
		for i := uint64(0); i < mapSize; i++ {
			expectedChildMapValues := mapValue{}

			var ti TypeInfo
			if i%2 == 0 {
				ti = childMapTypeInfo1
			} else {
				ti = childMapTypeInfo2
			}

			// Create child map, composite with two field "uuid" and "a"
			childMap, err := NewMap(storage, address, NewDefaultDigesterBuilder(), ti)
			require.NoError(t, err)

			ck := NewStringValue("uuid")
			cv := Uint64Value(i)

			// Insert element to child map
			existingStorable, err := childMap.Set(compare, hashInputProvider, ck, cv)
			require.NoError(t, err)
			require.Nil(t, existingStorable)

			expectedChildMapValues[ck] = cv

			ck = NewStringValue("a")
			cv = Uint64Value(i * 2)

			// Insert element to child map
			existingStorable, err = childMap.Set(compare, hashInputProvider, ck, cv)
			require.NoError(t, err)
			require.Nil(t, existingStorable)

			expectedChildMapValues[ck] = cv

			k := Uint64Value(i)

			digesterBuilder.On("Digest", k).Return(mockDigester{d: []Digest{Digest(i)}})

			// Insert child map to parent map
			existingStorable, err = parentMap.Set(compare, hashInputProvider, k, childMap)
			require.NoError(t, err)
			require.Nil(t, existingStorable)

			keyValues[k] = expectedChildMapValues
		}

		require.Equal(t, uint64(mapSize), parentMap.Count())

		id1 := SlabID{address: address, index: SlabIndex{0, 0, 0, 0, 0, 0, 0, 1}}

		// Expected serialized slab data with slab id
		expected := map[SlabID][]byte{
			id1: {
				// version, has inlined slab
				0x11,
				// flag: root + map data
				0x88,

				// slab extra data
				// CBOR encoded array of 3 elements
				0x83,
				// type info
				0x18, 0x2a,
				// count: 4
				0x04,
				// seed
				0x1b, 0x52, 0xa8, 0x78, 0x3, 0x85, 0x2c, 0xaa, 0x49,

				// 2 inlined slab extra data
				0x82,
				// element 0
				// inlined composite extra data
				0xd8, 0xf9,
				0x83,
				// map extra data
				0x83,
				// type info
				0xd8, 0xf6, 0x18, 0x2b,
				// count: 2
				0x02,
				// seed
				0x1b, 0xa9, 0x3a, 0x2d, 0x6f, 0x53, 0x49, 0xaa, 0xdd,
				// composite digests
				0x50,
				0x42, 0xa5, 0xa2, 0x7f, 0xb3, 0xc9, 0x0c, 0xa1,
				0x4c, 0x1f, 0x34, 0x74, 0x38, 0x15, 0x64, 0xe5,
				// composite keys ["a", "uuid"]
				0x82, 0x61, 0x61, 0x64, 0x75, 0x75, 0x69, 0x64,
				// element 1
				// inlined composite extra data
				0xd8, 0xf9,
				0x83,
				// map extra data
				0x83,
				// type info
				0xd8, 0xf6, 0x18, 0x2c,
				// count: 2
				0x02,
				// seed
				0x1b, 0x23, 0xd4, 0xf4, 0x3f, 0x19, 0xf8, 0x95, 0x0a,
				// composite digests
				0x50,
				0x74, 0x0a, 0x02, 0xc1, 0x19, 0x6f, 0xb8, 0x9e,
				0xea, 0x8e, 0x6f, 0x69, 0x81, 0x19, 0x68, 0x81,
				// composite keys ["uuid", "a"]
				0x82, 0x64, 0x75, 0x75, 0x69, 0x64, 0x61, 0x61,

				// the following encoded data is valid CBOR

				// elements (array of 3 elements)
				0x83,

				// level: 0
				0x00,

				// hkeys (byte string of length 8 * 4)
				0x59, 0x00, 0x20,
				// hkey: 0
				0x00, 0x00, 0x00, 0x00, 0x00, 0x00, 0x00, 0x00,
				// hkey: 1
				0x00, 0x00, 0x00, 0x00, 0x00, 0x00, 0x00, 0x01,
				// hkey: 2
				0x00, 0x00, 0x00, 0x00, 0x00, 0x00, 0x00, 0x02,
				// hkey: 3
				0x00, 0x00, 0x00, 0x00, 0x00, 0x00, 0x00, 0x03,

				// elements (array of 4 elements)
				// each element is encoded as CBOR array of 2 elements (key, value)
				0x99, 0x00, 0x04,
				// element 0:
				0x82,
				// key: 0
				0xd8, 0xa4, 0x00,
				// value: inlined composite (tag: CBORTagInlinedCompactMap)
				0xd8, 0xfc,
				// array of 3 elements
				0x83,
				// extra data index 0
				0x18, 0x00,
				// inlined map slab index
				0x48, 0x00, 0x00, 0x00, 0x00, 0x00, 0x00, 0x00, 0x02,
				// inlined composite elements (array of 2 elements)
				0x82,
				// value: 0
				0xd8, 0xa4, 0x00,
				// value: 0
				0xd8, 0xa4, 0x00,

				// element 1:
				0x82,
				// key: 1
				0xd8, 0xa4, 0x01,
				// value: inlined composite (tag: CBORTagInlinedCompactMap)
				0xd8, 0xfc,
				// array of 3 elements
				0x83,
				// extra data index 1
				0x18, 0x01,
				// inlined map slab index
				0x48, 0x00, 0x00, 0x00, 0x00, 0x00, 0x00, 0x00, 0x03,
				// inlined composite elements (array of 2 elements)
				0x82,
				// value: 1
				0xd8, 0xa4, 0x01,
				// value: 2
				0xd8, 0xa4, 0x02,

				// element 2:
				0x82,
				// key: 2
				0xd8, 0xa4, 0x02,
				// value: inlined composite (tag: CBORTagInlinedCompactMap)
				0xd8, 0xfc,
				// array of 3 elements
				0x83,
				// extra data index 0
				0x18, 0x00,
				// inlined map slab index
				0x48, 0x00, 0x00, 0x00, 0x00, 0x00, 0x00, 0x00, 0x04,
				// inlined composite elements (array of 2 elements)
				0x82,
				// value: 4
				0xd8, 0xa4, 0x04,
				// value: 2
				0xd8, 0xa4, 0x02,

				// element 3:
				0x82,
				// key: 3
				0xd8, 0xa4, 0x03,
				// value: inlined composite (tag: CBORTagInlinedCompactMap)
				0xd8, 0xfc,
				// array of 3 elements
				0x83,
				// extra data index 1
				0x18, 0x01,
				// inlined map slab index
				0x48, 0x00, 0x00, 0x00, 0x00, 0x00, 0x00, 0x00, 0x05,
				// inlined composite elements (array of 2 elements)
				0x82,
				// value: 3
				0xd8, 0xa4, 0x03,
				// value: 6
				0xd8, 0xa4, 0x06,
			},
		}

		// Verify encoded data
		stored, err := storage.Encode()
		require.NoError(t, err)

		require.Equal(t, len(expected), len(stored))
		require.Equal(t, expected[id1], stored[id1])

		// Decode data to new storage
		storage2 := newTestPersistentStorageWithData(t, stored)

		// Test new map from storage2
		decodedMap, err := NewMapWithRootID(storage2, id1, digesterBuilder)
		require.NoError(t, err)

		testMap(t, storage2, typeInfo, address, decodedMap, keyValues, nil, false)
	})
}

func TestMapEncodeDecodeRandomValues(t *testing.T) {

	SetThreshold(256)
	defer SetThreshold(1024)

	r := newRand(t)

	typeInfo := testTypeInfo{42}
	storage := newTestPersistentStorage(t)
	address := Address{1, 2, 3, 4, 5, 6, 7, 8}

	m, keyValues := testMapSetRemoveRandomValues(t, r, storage, typeInfo, address)

	testMap(t, storage, typeInfo, address, m, keyValues, nil, false)

	// Create a new storage with encoded data from base storage
	storage2 := newTestPersistentStorageWithBaseStorage(t, storage.baseStorage)

	// Create new map from new storage
	m2, err := NewMapWithRootID(storage2, m.SlabID(), m.digesterBuilder)
	require.NoError(t, err)

	testMap(t, storage2, typeInfo, address, m2, keyValues, nil, false)
}

func TestMapStoredValue(t *testing.T) {

	const mapSize = 4096

	r := newRand(t)

	typeInfo := testTypeInfo{42}
	address := Address{1, 2, 3, 4, 5, 6, 7, 8}
	storage := newTestPersistentStorage(t)

	keyValues := make(map[Value]Value, mapSize)
	i := 0
	for len(keyValues) < mapSize {
		k := NewStringValue(randStr(r, 16))
		keyValues[k] = Uint64Value(i)
		i++
	}

	m, err := NewMap(storage, address, newBasicDigesterBuilder(), typeInfo)
	require.NoError(t, err)

	for k, v := range keyValues {
		existingStorable, err := m.Set(compare, hashInputProvider, k, v)
		require.NoError(t, err)
		require.Nil(t, existingStorable)
	}

	rootID := m.SlabID()

	slabIterator, err := storage.SlabIterator()
	require.NoError(t, err)

	for {
		id, slab := slabIterator()

		if id == SlabIDUndefined {
			break
		}

		value, err := slab.StoredValue(storage)

		if id == rootID {
			require.NoError(t, err)

			m2, ok := value.(*OrderedMap)
			require.True(t, ok)

			testMap(t, storage, typeInfo, address, m2, keyValues, nil, false)
		} else {
			require.Equal(t, 1, errorCategorizationCount(err))
			var fatalError *FatalError
			var notValueError *NotValueError
			require.ErrorAs(t, err, &fatalError)
			require.ErrorAs(t, err, &notValueError)
			require.ErrorAs(t, fatalError, &notValueError)
			require.Nil(t, value)
		}
	}
}

func TestMapPopIterate(t *testing.T) {

	t.Run("empty", func(t *testing.T) {
		typeInfo := testTypeInfo{42}
		storage := newTestPersistentStorage(t)
		address := Address{1, 2, 3, 4, 5, 6, 7, 8}

		m, err := NewMap(storage, address, newBasicDigesterBuilder(), typeInfo)
		require.NoError(t, err)

		err = storage.Commit()
		require.NoError(t, err)

		require.Equal(t, 1, storage.Count())

		i := uint64(0)
		err = m.PopIterate(func(k Storable, v Storable) {
			i++
		})
		require.NoError(t, err)
		require.Equal(t, uint64(0), i)

		testEmptyMap(t, storage, typeInfo, address, m)
	})

	t.Run("root-dataslab", func(t *testing.T) {
		const mapSize = 10

		typeInfo := testTypeInfo{42}
		storage := newTestPersistentStorage(t)
		address := Address{1, 2, 3, 4, 5, 6, 7, 8}
		digesterBuilder := newBasicDigesterBuilder()

		m, err := NewMap(storage, address, digesterBuilder, typeInfo)
		require.NoError(t, err)

		keyValues := make(map[Value]Value, mapSize)
		sortedKeys := make([]Value, mapSize)
		for i := uint64(0); i < mapSize; i++ {
			key, value := Uint64Value(i), Uint64Value(i*10)
			sortedKeys[i] = key
			keyValues[key] = value

			existingStorable, err := m.Set(compare, hashInputProvider, key, value)
			require.NoError(t, err)
			require.Nil(t, existingStorable)
		}

		require.Equal(t, uint64(mapSize), m.Count())

		err = storage.Commit()
		require.NoError(t, err)

		require.Equal(t, 1, storage.Count())

		sort.Stable(keysByDigest{sortedKeys, digesterBuilder})

		i := mapSize
		err = m.PopIterate(func(k, v Storable) {
			i--

			kv, err := k.StoredValue(storage)
			require.NoError(t, err)
			valueEqual(t, sortedKeys[i], kv)

			vv, err := v.StoredValue(storage)
			require.NoError(t, err)
			valueEqual(t, keyValues[sortedKeys[i]], vv)
		})

		require.NoError(t, err)
		require.Equal(t, 0, i)

		testEmptyMap(t, storage, typeInfo, address, m)
	})

	t.Run("root-metaslab", func(t *testing.T) {
		const mapSize = 4096

		r := newRand(t)

		keyValues := make(map[Value]Value, mapSize)
		sortedKeys := make([]Value, mapSize)
		i := 0
		for len(keyValues) < mapSize {
			k := NewStringValue(randStr(r, 16))
			if _, found := keyValues[k]; !found {
				sortedKeys[i] = k
				keyValues[k] = NewStringValue(randStr(r, 16))
				i++
			}
		}

		typeInfo := testTypeInfo{42}
		address := Address{1, 2, 3, 4, 5, 6, 7, 8}
		storage := newTestPersistentStorage(t)
		digesterBuilder := newBasicDigesterBuilder()

		m, err := NewMap(storage, address, digesterBuilder, typeInfo)
		require.NoError(t, err)

		for k, v := range keyValues {
			existingStorable, err := m.Set(compare, hashInputProvider, k, v)
			require.NoError(t, err)
			require.Nil(t, existingStorable)
		}

		err = storage.Commit()
		require.NoError(t, err)

		sort.Stable(keysByDigest{sortedKeys, digesterBuilder})

		// Iterate key value pairs
		i = len(keyValues)
		err = m.PopIterate(func(k Storable, v Storable) {
			i--

			kv, err := k.StoredValue(storage)
			require.NoError(t, err)
			valueEqual(t, sortedKeys[i], kv)

			vv, err := v.StoredValue(storage)
			require.NoError(t, err)
			valueEqual(t, keyValues[sortedKeys[i]], vv)
		})

		require.NoError(t, err)
		require.Equal(t, 0, i)

		testEmptyMap(t, storage, typeInfo, address, m)
	})

	t.Run("collision", func(t *testing.T) {
		//MetaDataSlabCount:1 DataSlabCount:13 CollisionDataSlabCount:100

		const mapSize = 1024

		SetThreshold(512)
		defer SetThreshold(1024)

		r := newRand(t)

		typeInfo := testTypeInfo{42}
		address := Address{1, 2, 3, 4, 5, 6, 7, 8}
		digesterBuilder := &mockDigesterBuilder{}
		storage := newTestPersistentStorage(t)

		m, err := NewMap(storage, address, digesterBuilder, typeInfo)
		require.NoError(t, err)

		keyValues := make(map[Value]Value, mapSize)
		sortedKeys := make([]Value, mapSize)
		i := 0
		for len(keyValues) < mapSize {
			k := NewStringValue(randStr(r, 16))

			if _, found := keyValues[k]; !found {

				sortedKeys[i] = k
				keyValues[k] = NewStringValue(randStr(r, 16))

				digests := []Digest{
					Digest(i % 100),
					Digest(i % 5),
				}

				digesterBuilder.On("Digest", k).Return(mockDigester{digests})

				existingStorable, err := m.Set(compare, hashInputProvider, k, keyValues[k])
				require.NoError(t, err)
				require.Nil(t, existingStorable)

				i++
			}
		}

		sort.Stable(keysByDigest{sortedKeys, digesterBuilder})

		err = storage.Commit()
		require.NoError(t, err)

		// Iterate key value pairs
		i = mapSize
		err = m.PopIterate(func(k Storable, v Storable) {
			i--

			kv, err := k.StoredValue(storage)
			require.NoError(t, err)
			valueEqual(t, sortedKeys[i], kv)

			vv, err := v.StoredValue(storage)
			require.NoError(t, err)
			valueEqual(t, keyValues[sortedKeys[i]], vv)
		})

		require.NoError(t, err)
		require.Equal(t, 0, i)

		testEmptyMap(t, storage, typeInfo, address, m)
	})
}

func TestEmptyMap(t *testing.T) {

	t.Parallel()

	typeInfo := testTypeInfo{42}
	storage := newTestPersistentStorage(t)
	address := Address{1, 2, 3, 4, 5, 6, 7, 8}

	m, err := NewMap(storage, address, NewDefaultDigesterBuilder(), typeInfo)
	require.NoError(t, err)

	t.Run("get", func(t *testing.T) {
		s, err := m.Get(compare, hashInputProvider, Uint64Value(0))
		require.Equal(t, 1, errorCategorizationCount(err))
		var userError *UserError
		var keyNotFoundError *KeyNotFoundError
		require.ErrorAs(t, err, &userError)
		require.ErrorAs(t, err, &keyNotFoundError)
		require.ErrorAs(t, userError, &keyNotFoundError)
		require.Nil(t, s)
	})

	t.Run("remove", func(t *testing.T) {
		existingMapKeyStorable, existingMapValueStorable, err := m.Remove(compare, hashInputProvider, Uint64Value(0))
		require.Equal(t, 1, errorCategorizationCount(err))
		var userError *UserError
		var keyNotFoundError *KeyNotFoundError
		require.ErrorAs(t, err, &userError)
		require.ErrorAs(t, err, &keyNotFoundError)
		require.ErrorAs(t, userError, &keyNotFoundError)
		require.Nil(t, existingMapKeyStorable)
		require.Nil(t, existingMapValueStorable)
	})

	t.Run("iterate", func(t *testing.T) {
		i := 0
		err := m.IterateReadOnly(func(k Value, v Value) (bool, error) {
			i++
			return true, nil
		})
		require.NoError(t, err)
		require.Equal(t, 0, i)
	})

	t.Run("count", func(t *testing.T) {
		count := m.Count()
		require.Equal(t, uint64(0), count)
	})

	t.Run("type", func(t *testing.T) {
		require.True(t, typeInfoComparator(typeInfo, m.Type()))
	})

	t.Run("address", func(t *testing.T) {
		require.Equal(t, address, m.Address())
	})

	// TestMapEncodeDecode/empty tests empty map encoding and decoding
}

func TestMapFromBatchData(t *testing.T) {

	t.Run("empty", func(t *testing.T) {
		typeInfo := testTypeInfo{42}

		m, err := NewMap(
			newTestPersistentStorage(t),
			Address{1, 2, 3, 4, 5, 6, 7, 8},
			NewDefaultDigesterBuilder(),
			typeInfo,
		)
		require.NoError(t, err)
		require.Equal(t, uint64(0), m.Count())

		iter, err := m.ReadOnlyIterator()
		require.NoError(t, err)

		storage := newTestPersistentStorage(t)
		address := Address{2, 3, 4, 5, 6, 7, 8, 9}

		// Create a map with new storage, new address, and original map's elements.
		copied, err := NewMapFromBatchData(
			storage,
			address,
			NewDefaultDigesterBuilder(),
			m.Type(),
			compare,
			hashInputProvider,
			m.Seed(),
			func() (Value, Value, error) {
				return iter.Next()
			})
		require.NoError(t, err)
		require.NotEqual(t, copied.SlabID(), m.SlabID())

		testEmptyMap(t, storage, typeInfo, address, copied)
	})

	t.Run("root-dataslab", func(t *testing.T) {
		SetThreshold(1024)

		const mapSize = 10

		typeInfo := testTypeInfo{42}

		m, err := NewMap(
			newTestPersistentStorage(t),
			Address{1, 2, 3, 4, 5, 6, 7, 8},
			NewDefaultDigesterBuilder(),
			typeInfo,
		)
		require.NoError(t, err)

		for i := uint64(0); i < mapSize; i++ {
			storable, err := m.Set(compare, hashInputProvider, Uint64Value(i), Uint64Value(i*10))
			require.NoError(t, err)
			require.Nil(t, storable)
		}

		require.Equal(t, uint64(mapSize), m.Count())

		iter, err := m.ReadOnlyIterator()
		require.NoError(t, err)

		var sortedKeys []Value
		keyValues := make(map[Value]Value)

		storage := newTestPersistentStorage(t)
		digesterBuilder := NewDefaultDigesterBuilder()
		address := Address{2, 3, 4, 5, 6, 7, 8, 9}

		// Create a map with new storage, new address, and original map's elements.
		copied, err := NewMapFromBatchData(
			storage,
			address,
			digesterBuilder,
			m.Type(),
			compare,
			hashInputProvider,
			m.Seed(),
			func() (Value, Value, error) {

				k, v, err := iter.Next()

				// Save key value pair
				if k != nil {
					sortedKeys = append(sortedKeys, k)
					keyValues[k] = v
				}

				return k, v, err
			})

		require.NoError(t, err)
		require.NotEqual(t, copied.SlabID(), m.SlabID())

		testMap(t, storage, typeInfo, address, copied, keyValues, sortedKeys, false)
	})

	t.Run("root-metaslab", func(t *testing.T) {
		SetThreshold(256)
		defer SetThreshold(1024)

		const mapSize = 4096

		typeInfo := testTypeInfo{42}

		m, err := NewMap(
			newTestPersistentStorage(t),
			Address{1, 2, 3, 4, 5, 6, 7, 8},
			NewDefaultDigesterBuilder(),
			typeInfo,
		)
		require.NoError(t, err)

		for i := uint64(0); i < mapSize; i++ {
			storable, err := m.Set(compare, hashInputProvider, Uint64Value(i), Uint64Value(i*10))
			require.NoError(t, err)
			require.Nil(t, storable)
		}

		require.Equal(t, uint64(mapSize), m.Count())

		iter, err := m.ReadOnlyIterator()
		require.NoError(t, err)

		var sortedKeys []Value
		keyValues := make(map[Value]Value)

		storage := newTestPersistentStorage(t)
		digesterBuilder := NewDefaultDigesterBuilder()
		address := Address{2, 3, 4, 5, 6, 7, 8, 9}

		copied, err := NewMapFromBatchData(
			storage,
			address,
			digesterBuilder,
			m.Type(),
			compare,
			hashInputProvider,
			m.Seed(),
			func() (Value, Value, error) {
				k, v, err := iter.Next()

				if k != nil {
					sortedKeys = append(sortedKeys, k)
					keyValues[k] = v
				}

				return k, v, err
			})

		require.NoError(t, err)
		require.NotEqual(t, m.SlabID(), copied.SlabID())

		testMap(t, storage, typeInfo, address, copied, keyValues, sortedKeys, false)
	})

	t.Run("rebalance two data slabs", func(t *testing.T) {
		SetThreshold(256)
		defer SetThreshold(1024)

		const mapSize = 10

		typeInfo := testTypeInfo{42}

		m, err := NewMap(
			newTestPersistentStorage(t),
			Address{1, 2, 3, 4, 5, 6, 7, 8},
			NewDefaultDigesterBuilder(),
			typeInfo,
		)
		require.NoError(t, err)

		for i := uint64(0); i < mapSize; i++ {
			storable, err := m.Set(compare, hashInputProvider, Uint64Value(i), Uint64Value(i*10))
			require.NoError(t, err)
			require.Nil(t, storable)
		}

		k := NewStringValue(strings.Repeat("a", int(maxInlineMapElementSize-2)))
		v := NewStringValue(strings.Repeat("b", int(maxInlineMapElementSize-2)))
		storable, err := m.Set(compare, hashInputProvider, k, v)
		require.NoError(t, err)
		require.Nil(t, storable)

		require.Equal(t, uint64(mapSize+1), m.Count())

		iter, err := m.ReadOnlyIterator()
		require.NoError(t, err)

		var sortedKeys []Value
		keyValues := make(map[Value]Value)

		storage := newTestPersistentStorage(t)
		address := Address{2, 3, 4, 5, 6, 7, 8, 9}
		digesterBuilder := NewDefaultDigesterBuilder()

		copied, err := NewMapFromBatchData(
			storage,
			address,
			digesterBuilder,
			m.Type(),
			compare,
			hashInputProvider,
			m.Seed(),
			func() (Value, Value, error) {
				k, v, err := iter.Next()

				if k != nil {
					sortedKeys = append(sortedKeys, k)
					keyValues[k] = v
				}

				return k, v, err
			})

		require.NoError(t, err)
		require.NotEqual(t, m.SlabID(), copied.SlabID())

		testMap(t, storage, typeInfo, address, copied, keyValues, sortedKeys, false)
	})

	t.Run("merge two data slabs", func(t *testing.T) {
		SetThreshold(256)
		defer SetThreshold(1024)

		const mapSize = 8

		typeInfo := testTypeInfo{42}

		m, err := NewMap(
			newTestPersistentStorage(t),
			Address{1, 2, 3, 4, 5, 6, 7, 8},
			NewDefaultDigesterBuilder(),
			typeInfo,
		)
		require.NoError(t, err)

		for i := uint64(0); i < mapSize; i++ {
			storable, err := m.Set(compare, hashInputProvider, Uint64Value(i), Uint64Value(i*10))
			require.NoError(t, err)
			require.Nil(t, storable)
		}

		storable, err := m.Set(
			compare,
			hashInputProvider,
			NewStringValue(strings.Repeat("b", int(maxInlineMapElementSize-2))),
			NewStringValue(strings.Repeat("b", int(maxInlineMapElementSize-2))),
		)
		require.NoError(t, err)
		require.Nil(t, storable)

		require.Equal(t, uint64(mapSize+1), m.Count())
		require.Equal(t, typeInfo, m.Type())

		iter, err := m.ReadOnlyIterator()
		require.NoError(t, err)

		var sortedKeys []Value
		keyValues := make(map[Value]Value)

		storage := newTestPersistentStorage(t)
		address := Address{2, 3, 4, 5, 6, 7, 8, 9}
		digesterBuilder := NewDefaultDigesterBuilder()

		copied, err := NewMapFromBatchData(
			storage,
			address,
			digesterBuilder,
			m.Type(),
			compare,
			hashInputProvider,
			m.Seed(),
			func() (Value, Value, error) {
				k, v, err := iter.Next()

				if k != nil {
					sortedKeys = append(sortedKeys, k)
					keyValues[k] = v
				}

				return k, v, err
			})

		require.NoError(t, err)
		require.NotEqual(t, m.SlabID(), copied.SlabID())

		testMap(t, storage, typeInfo, address, copied, keyValues, sortedKeys, false)
	})

	t.Run("random", func(t *testing.T) {
		SetThreshold(256)
		defer SetThreshold(1024)

		const mapSize = 4096

		r := newRand(t)

		typeInfo := testTypeInfo{42}

		m, err := NewMap(
			newTestPersistentStorage(t),
			Address{1, 2, 3, 4, 5, 6, 7, 8},
			NewDefaultDigesterBuilder(),
			typeInfo,
		)
		require.NoError(t, err)

		for m.Count() < mapSize {
			k := randomValue(r, int(maxInlineMapElementSize))
			v := randomValue(r, int(maxInlineMapElementSize))

			_, err = m.Set(compare, hashInputProvider, k, v)
			require.NoError(t, err)
		}

		require.Equal(t, uint64(mapSize), m.Count())

		iter, err := m.ReadOnlyIterator()
		require.NoError(t, err)

		storage := newTestPersistentStorage(t)
		address := Address{2, 3, 4, 5, 6, 7, 8, 9}
		digesterBuilder := NewDefaultDigesterBuilder()

		var sortedKeys []Value
		keyValues := make(map[Value]Value, mapSize)

		copied, err := NewMapFromBatchData(
			storage,
			address,
			digesterBuilder,
			m.Type(),
			compare,
			hashInputProvider,
			m.Seed(),
			func() (Value, Value, error) {
				k, v, err := iter.Next()

				if k != nil {
					sortedKeys = append(sortedKeys, k)
					keyValues[k] = v
				}

				return k, v, err
			})

		require.NoError(t, err)
		require.NotEqual(t, m.SlabID(), copied.SlabID())

		testMap(t, storage, typeInfo, address, copied, keyValues, sortedKeys, false)
	})

	t.Run("collision", func(t *testing.T) {

		const mapSize = 1024

		SetThreshold(512)
		defer SetThreshold(1024)

		savedMaxCollisionLimitPerDigest := MaxCollisionLimitPerDigest
		defer func() {
			MaxCollisionLimitPerDigest = savedMaxCollisionLimitPerDigest
		}()
		MaxCollisionLimitPerDigest = mapSize / 2

		typeInfo := testTypeInfo{42}

		digesterBuilder := &mockDigesterBuilder{}

		m, err := NewMap(
			newTestPersistentStorage(t),
			Address{1, 2, 3, 4, 5, 6, 7, 8},
			digesterBuilder,
			typeInfo,
		)
		require.NoError(t, err)

		for i := uint64(0); i < mapSize; i++ {

			k, v := Uint64Value(i), Uint64Value(i*10)

			digests := make([]Digest, 2)
			if i%2 == 0 {
				digests[0] = 0
			} else {
				digests[0] = Digest(i % (mapSize / 2))
			}
			digests[1] = Digest(i)

			digesterBuilder.On("Digest", k).Return(mockDigester{digests})

			storable, err := m.Set(compare, hashInputProvider, k, v)
			require.NoError(t, err)
			require.Nil(t, storable)
		}

		require.Equal(t, uint64(mapSize), m.Count())

		iter, err := m.ReadOnlyIterator()
		require.NoError(t, err)

		var sortedKeys []Value
		keyValues := make(map[Value]Value)

		storage := newTestPersistentStorage(t)
		address := Address{2, 3, 4, 5, 6, 7, 8, 9}

		i := 0
		copied, err := NewMapFromBatchData(
			storage,
			address,
			digesterBuilder,
			m.Type(),
			compare,
			hashInputProvider,
			m.Seed(),
			func() (Value, Value, error) {
				k, v, err := iter.Next()

				if k != nil {
					sortedKeys = append(sortedKeys, k)
					keyValues[k] = v
				}

				i++
				return k, v, err
			})

		require.NoError(t, err)
		require.NotEqual(t, m.SlabID(), copied.SlabID())

		testMap(t, storage, typeInfo, address, copied, keyValues, sortedKeys, false)
	})

	t.Run("data slab too large", func(t *testing.T) {
		// Slab size must not exceed maxThreshold.
		// We cannot make this problem happen after Atree Issue #193
		// was fixed by PR #194 & PR #197. This test is to catch regressions.

		SetThreshold(256)
		defer SetThreshold(1024)

		r := newRand(t)

		maxStringSize := int(maxInlineMapKeySize - 2)

		typeInfo := testTypeInfo{42}

		digesterBuilder := &mockDigesterBuilder{}

		m, err := NewMap(
			newTestPersistentStorage(t),
			Address{1, 2, 3, 4, 5, 6, 7, 8},
			digesterBuilder,
			typeInfo,
		)
		require.NoError(t, err)

		k := NewStringValue(randStr(r, maxStringSize))
		v := NewStringValue(randStr(r, maxStringSize))
		digesterBuilder.On("Digest", k).Return(mockDigester{d: []Digest{3881892766069237908}})

		storable, err := m.Set(compare, hashInputProvider, k, v)
		require.NoError(t, err)
		require.Nil(t, storable)

		k = NewStringValue(randStr(r, maxStringSize))
		v = NewStringValue(randStr(r, maxStringSize))
		digesterBuilder.On("Digest", k).Return(mockDigester{d: []Digest{3882976639190041664}})

		storable, err = m.Set(compare, hashInputProvider, k, v)
		require.NoError(t, err)
		require.Nil(t, storable)

		k = NewStringValue("zFKUYYNfIfJCCakcDuIEHj")
		v = NewStringValue("EZbaCxxjDtMnbRlXJMgfHnZ")
		digesterBuilder.On("Digest", k).Return(mockDigester{d: []Digest{3883321011075439822}})

		storable, err = m.Set(compare, hashInputProvider, k, v)
		require.NoError(t, err)
		require.Nil(t, storable)

		iter, err := m.ReadOnlyIterator()
		require.NoError(t, err)

		var sortedKeys []Value
		keyValues := make(map[Value]Value)

		storage := newTestPersistentStorage(t)
		address := Address{2, 3, 4, 5, 6, 7, 8, 9}

		copied, err := NewMapFromBatchData(
			storage,
			address,
			digesterBuilder,
			m.Type(),
			compare,
			hashInputProvider,
			m.Seed(),
			func() (Value, Value, error) {
				k, v, err := iter.Next()

				if k != nil {
					sortedKeys = append(sortedKeys, k)
					keyValues[k] = v
				}

				return k, v, err
			})

		require.NoError(t, err)
		require.NotEqual(t, m.SlabID(), copied.SlabID())

		testMap(t, storage, typeInfo, address, copied, keyValues, sortedKeys, false)
	})
}

func TestMapNestedStorables(t *testing.T) {

	t.Run("SomeValue", func(t *testing.T) {

		const mapSize = 4096

		typeInfo := testTypeInfo{42}
		storage := newTestPersistentStorage(t)
		address := Address{1, 2, 3, 4, 5, 6, 7, 8}

		m, err := NewMap(storage, address, newBasicDigesterBuilder(), typeInfo)
		require.NoError(t, err)

		keyValues := make(map[Value]Value)
		for i := uint64(0); i < mapSize; i++ {

			ks := strings.Repeat("a", int(i))
			k := SomeValue{Value: NewStringValue(ks)}

			vs := strings.Repeat("b", int(i))
			v := SomeValue{Value: NewStringValue(vs)}

			keyValues[k] = v

			existingStorable, err := m.Set(compare, hashInputProvider, k, v)
			require.NoError(t, err)
			require.Nil(t, existingStorable)
		}

		testMap(t, storage, typeInfo, address, m, keyValues, nil, true)
	})

	t.Run("Array", func(t *testing.T) {

		const mapSize = 4096

		typeInfo := testTypeInfo{42}
		storage := newTestPersistentStorage(t)
		address := Address{1, 2, 3, 4, 5, 6, 7, 8}

		m, err := NewMap(storage, address, newBasicDigesterBuilder(), typeInfo)
		require.NoError(t, err)

		keyValues := make(map[Value]Value)
		for i := uint64(0); i < mapSize; i++ {

			// Create a child array with one element
			childArray, err := NewArray(storage, address, typeInfo)
			require.NoError(t, err)

			vs := strings.Repeat("b", int(i))
			v := SomeValue{Value: NewStringValue(vs)}

			err = childArray.Append(v)
			require.NoError(t, err)

			// Insert nested array into map
			ks := strings.Repeat("a", int(i))
			k := SomeValue{Value: NewStringValue(ks)}

			keyValues[k] = arrayValue{v}

			existingStorable, err := m.Set(compare, hashInputProvider, k, childArray)
			require.NoError(t, err)
			require.Nil(t, existingStorable)
		}

		testMap(t, storage, typeInfo, address, m, keyValues, nil, true)
	})
}

func TestMapMaxInlineElement(t *testing.T) {
	t.Parallel()

	r := newRand(t)
	maxStringSize := int(maxInlineMapKeySize - 2)
	typeInfo := testTypeInfo{42}
	storage := newTestPersistentStorage(t)
	address := Address{1, 2, 3, 4, 5, 6, 7, 8}

	m, err := NewMap(storage, address, newBasicDigesterBuilder(), typeInfo)
	require.NoError(t, err)

	keyValues := make(map[Value]Value)
	for len(keyValues) < 2 {
		// String length is maxInlineMapKeySize - 2 to account for string encoding overhead.
		k := NewStringValue(randStr(r, maxStringSize))
		v := NewStringValue(randStr(r, maxStringSize))
		keyValues[k] = v

		_, err := m.Set(compare, hashInputProvider, k, v)
		require.NoError(t, err)
	}

	require.True(t, m.root.IsData())

	// Size of root data slab with two elements (key+value pairs) of
	// max inlined size is target slab size minus
	// slab id size (next slab id is omitted in root slab)
	require.Equal(t, targetThreshold-slabIDSize, uint64(m.root.Header().size))

	testMap(t, storage, typeInfo, address, m, keyValues, nil, false)
}

func TestMapString(t *testing.T) {

	SetThreshold(256)
	defer SetThreshold(1024)

	t.Run("small", func(t *testing.T) {
		const mapSize = 3

		digesterBuilder := &mockDigesterBuilder{}
		typeInfo := testTypeInfo{42}
		storage := newTestPersistentStorage(t)
		address := Address{1, 2, 3, 4, 5, 6, 7, 8}

		m, err := NewMap(storage, address, digesterBuilder, typeInfo)
		require.NoError(t, err)

		for i := uint64(0); i < mapSize; i++ {
			k := Uint64Value(i)
			v := Uint64Value(i)
			digesterBuilder.On("Digest", k).Return(mockDigester{d: []Digest{Digest(i)}})

			existingStorable, err := m.Set(compare, hashInputProvider, k, v)
			require.NoError(t, err)
			require.Nil(t, existingStorable)
		}

		want := `[0:0 1:1 2:2]`
		require.Equal(t, want, m.String())
	})

	t.Run("large", func(t *testing.T) {
		const mapSize = 30

		digesterBuilder := &mockDigesterBuilder{}
		typeInfo := testTypeInfo{42}
		storage := newTestPersistentStorage(t)
		address := Address{1, 2, 3, 4, 5, 6, 7, 8}

		m, err := NewMap(storage, address, digesterBuilder, typeInfo)
		require.NoError(t, err)

		for i := uint64(0); i < mapSize; i++ {
			k := Uint64Value(i)
			v := Uint64Value(i)
			digesterBuilder.On("Digest", k).Return(mockDigester{d: []Digest{Digest(i)}})

			existingStorable, err := m.Set(compare, hashInputProvider, k, v)
			require.NoError(t, err)
			require.Nil(t, existingStorable)
		}

		want := `[0:0 1:1 2:2 3:3 4:4 5:5 6:6 7:7 8:8 9:9 10:10 11:11 12:12 13:13 14:14 15:15 16:16 17:17 18:18 19:19 20:20 21:21 22:22 23:23 24:24 25:25 26:26 27:27 28:28 29:29]`
		require.Equal(t, want, m.String())
	})
}

func TestMapSlabDump(t *testing.T) {

	SetThreshold(256)
	defer SetThreshold(1024)

	t.Run("small", func(t *testing.T) {
		const mapSize = 3

		digesterBuilder := &mockDigesterBuilder{}
		typeInfo := testTypeInfo{42}
		storage := newTestPersistentStorage(t)
		address := Address{1, 2, 3, 4, 5, 6, 7, 8}

		m, err := NewMap(storage, address, digesterBuilder, typeInfo)
		require.NoError(t, err)

		for i := uint64(0); i < mapSize; i++ {
			k := Uint64Value(i)
			v := Uint64Value(i)
			digesterBuilder.On("Digest", k).Return(mockDigester{d: []Digest{Digest(i)}})

			existingStorable, err := m.Set(compare, hashInputProvider, k, v)
			require.NoError(t, err)
			require.Nil(t, existingStorable)
		}

		want := []string{
			"level 1, MapDataSlab id:0x102030405060708.1 size:55 firstkey:0 elements: [0:0:0 1:1:1 2:2:2]",
		}
		dumps, err := DumpMapSlabs(m)
		require.NoError(t, err)
		require.Equal(t, want, dumps)
	})

	t.Run("large", func(t *testing.T) {
		const mapSize = 30

		digesterBuilder := &mockDigesterBuilder{}
		typeInfo := testTypeInfo{42}
		storage := newTestPersistentStorage(t)
		address := Address{1, 2, 3, 4, 5, 6, 7, 8}

		m, err := NewMap(storage, address, digesterBuilder, typeInfo)
		require.NoError(t, err)

		for i := uint64(0); i < mapSize; i++ {
			k := Uint64Value(i)
			v := Uint64Value(i)
			digesterBuilder.On("Digest", k).Return(mockDigester{d: []Digest{Digest(i)}})

			existingStorable, err := m.Set(compare, hashInputProvider, k, v)
			require.NoError(t, err)
			require.Nil(t, existingStorable)
		}

		want := []string{
			"level 1, MapMetaDataSlab id:0x102030405060708.1 size:48 firstKey:0 children: [{id:0x102030405060708.2 size:221 firstKey:0} {id:0x102030405060708.3 size:293 firstKey:13}]",
			"level 2, MapDataSlab id:0x102030405060708.2 size:221 firstkey:0 elements: [0:0:0 1:1:1 2:2:2 3:3:3 4:4:4 5:5:5 6:6:6 7:7:7 8:8:8 9:9:9 10:10:10 11:11:11 12:12:12]",
			"level 2, MapDataSlab id:0x102030405060708.3 size:293 firstkey:13 elements: [13:13:13 14:14:14 15:15:15 16:16:16 17:17:17 18:18:18 19:19:19 20:20:20 21:21:21 22:22:22 23:23:23 24:24:24 25:25:25 26:26:26 27:27:27 28:28:28 29:29:29]",
		}
		dumps, err := DumpMapSlabs(m)
		require.NoError(t, err)
		require.Equal(t, want, dumps)
	})

	t.Run("inline collision", func(t *testing.T) {
		const mapSize = 30

		digesterBuilder := &mockDigesterBuilder{}
		typeInfo := testTypeInfo{42}
		storage := newTestPersistentStorage(t)
		address := Address{1, 2, 3, 4, 5, 6, 7, 8}

		m, err := NewMap(storage, address, digesterBuilder, typeInfo)
		require.NoError(t, err)

		for i := uint64(0); i < mapSize; i++ {
			k := Uint64Value(i)
			v := Uint64Value(i)
			digesterBuilder.On("Digest", k).Return(mockDigester{d: []Digest{Digest(i % 10)}})

			existingStorable, err := m.Set(compare, hashInputProvider, k, v)
			require.NoError(t, err)
			require.Nil(t, existingStorable)
		}

		want := []string{
			"level 1, MapMetaDataSlab id:0x102030405060708.1 size:48 firstKey:0 children: [{id:0x102030405060708.2 size:213 firstKey:0} {id:0x102030405060708.3 size:221 firstKey:5}]",
			"level 2, MapDataSlab id:0x102030405060708.2 size:213 firstkey:0 elements: [0:inline[:0:0 :10:10 :20:20] 1:inline[:1:1 :11:11 :21:21] 2:inline[:2:2 :12:12 :22:22] 3:inline[:3:3 :13:13 :23:23] 4:inline[:4:4 :14:14 :24:24]]",
			"level 2, MapDataSlab id:0x102030405060708.3 size:221 firstkey:5 elements: [5:inline[:5:5 :15:15 :25:25] 6:inline[:6:6 :16:16 :26:26] 7:inline[:7:7 :17:17 :27:27] 8:inline[:8:8 :18:18 :28:28] 9:inline[:9:9 :19:19 :29:29]]",
		}
		dumps, err := DumpMapSlabs(m)
		require.NoError(t, err)
		require.Equal(t, want, dumps)
	})

	t.Run("external collision", func(t *testing.T) {
		const mapSize = 30

		digesterBuilder := &mockDigesterBuilder{}
		typeInfo := testTypeInfo{42}
		storage := newTestPersistentStorage(t)
		address := Address{1, 2, 3, 4, 5, 6, 7, 8}

		m, err := NewMap(storage, address, digesterBuilder, typeInfo)
		require.NoError(t, err)

		for i := uint64(0); i < mapSize; i++ {
			k := Uint64Value(i)
			v := Uint64Value(i)
			digesterBuilder.On("Digest", k).Return(mockDigester{d: []Digest{Digest(i % 2)}})

			existingStorable, err := m.Set(compare, hashInputProvider, k, v)
			require.NoError(t, err)
			require.Nil(t, existingStorable)
		}

		want := []string{
			"level 1, MapDataSlab id:0x102030405060708.1 size:68 firstkey:0 elements: [0:external(0x102030405060708.2) 1:external(0x102030405060708.3)]",
			"collision: MapDataSlab id:0x102030405060708.2 size:135 firstkey:0 elements: [:0:0 :2:2 :4:4 :6:6 :8:8 :10:10 :12:12 :14:14 :16:16 :18:18 :20:20 :22:22 :24:24 :26:26 :28:28]",
			"collision: MapDataSlab id:0x102030405060708.3 size:135 firstkey:0 elements: [:1:1 :3:3 :5:5 :7:7 :9:9 :11:11 :13:13 :15:15 :17:17 :19:19 :21:21 :23:23 :25:25 :27:27 :29:29]",
		}
		dumps, err := DumpMapSlabs(m)
		require.NoError(t, err)
		require.Equal(t, want, dumps)
	})

	t.Run("key overflow", func(t *testing.T) {

		digesterBuilder := &mockDigesterBuilder{}
		typeInfo := testTypeInfo{42}
		storage := newTestPersistentStorage(t)
		address := Address{1, 2, 3, 4, 5, 6, 7, 8}

		m, err := NewMap(storage, address, digesterBuilder, typeInfo)
		require.NoError(t, err)

		k := NewStringValue(strings.Repeat("a", int(maxInlineMapKeySize)))
		v := NewStringValue(strings.Repeat("b", int(maxInlineMapKeySize)))
		digesterBuilder.On("Digest", k).Return(mockDigester{d: []Digest{Digest(0)}})

		existingStorable, err := m.Set(compare, hashInputProvider, k, v)
		require.NoError(t, err)
		require.Nil(t, existingStorable)

		want := []string{
			"level 1, MapDataSlab id:0x102030405060708.1 size:93 firstkey:0 elements: [0:SlabIDStorable({[1 2 3 4 5 6 7 8] [0 0 0 0 0 0 0 2]}):bbbbbbbbbbbbbbbbbbbbbbbbbbbbbbbbbbbbbbbbbbbbbbbbbbbbb]",
			"StorableSlab id:0x102030405060708.2 storable:aaaaaaaaaaaaaaaaaaaaaaaaaaaaaaaaaaaaaaaaaaaaaaaaaaaaa",
		}
		dumps, err := DumpMapSlabs(m)
		require.NoError(t, err)
		require.Equal(t, want, dumps)
	})

	t.Run("value overflow", func(t *testing.T) {

		digesterBuilder := &mockDigesterBuilder{}
		typeInfo := testTypeInfo{42}
		storage := newTestPersistentStorage(t)
		address := Address{1, 2, 3, 4, 5, 6, 7, 8}

		m, err := NewMap(storage, address, digesterBuilder, typeInfo)
		require.NoError(t, err)

		k := NewStringValue(strings.Repeat("a", int(maxInlineMapKeySize-2)))
		v := NewStringValue(strings.Repeat("b", int(maxInlineMapElementSize)))
		digesterBuilder.On("Digest", k).Return(mockDigester{d: []Digest{Digest(0)}})

		existingStorable, err := m.Set(compare, hashInputProvider, k, v)
		require.NoError(t, err)
		require.Nil(t, existingStorable)

		want := []string{
			"level 1, MapDataSlab id:0x102030405060708.1 size:91 firstkey:0 elements: [0:aaaaaaaaaaaaaaaaaaaaaaaaaaaaaaaaaaaaaaaaaaaaaaaaaaa:SlabIDStorable({[1 2 3 4 5 6 7 8] [0 0 0 0 0 0 0 2]})]",
			"StorableSlab id:0x102030405060708.2 storable:bbbbbbbbbbbbbbbbbbbbbbbbbbbbbbbbbbbbbbbbbbbbbbbbbbbbbbbbbbbbbbbbbbbbbbbbbbbbbbbbbbbbbbbbbbbbbbbbbbbbbbbbbbb",
		}
		dumps, err := DumpMapSlabs(m)
		require.NoError(t, err)
		require.Equal(t, want, dumps)
	})
}

func TestMaxCollisionLimitPerDigest(t *testing.T) {
	savedMaxCollisionLimitPerDigest := MaxCollisionLimitPerDigest
	defer func() {
		MaxCollisionLimitPerDigest = savedMaxCollisionLimitPerDigest
	}()

	t.Run("collision limit 0", func(t *testing.T) {
		const mapSize = 1024

		SetThreshold(256)
		defer SetThreshold(1024)

		// Set noncryptographic hash collision limit as 0,
		// meaning no collision is allowed at first level.
		MaxCollisionLimitPerDigest = uint32(0)

		digesterBuilder := &mockDigesterBuilder{}
		keyValues := make(map[Value]Value, mapSize)
		for i := uint64(0); i < mapSize; i++ {
			k := Uint64Value(i)
			v := Uint64Value(i)
			keyValues[k] = v

			digests := []Digest{Digest(i)}
			digesterBuilder.On("Digest", k).Return(mockDigester{digests})
		}

		typeInfo := testTypeInfo{42}
		address := Address{1, 2, 3, 4, 5, 6, 7, 8}
		storage := newTestPersistentStorage(t)

		m, err := NewMap(storage, address, digesterBuilder, typeInfo)
		require.NoError(t, err)

		// Insert elements within collision limits
		for k, v := range keyValues {
			existingStorable, err := m.Set(compare, hashInputProvider, k, v)
			require.NoError(t, err)
			require.Nil(t, existingStorable)
		}

		testMap(t, storage, typeInfo, address, m, keyValues, nil, false)

		// Insert elements exceeding collision limits
		collisionKeyValues := make(map[Value]Value, mapSize)
		for i := uint64(0); i < mapSize; i++ {
			k := Uint64Value(mapSize + i)
			v := Uint64Value(mapSize + i)
			collisionKeyValues[k] = v

			digests := []Digest{Digest(i)}
			digesterBuilder.On("Digest", k).Return(mockDigester{digests})
		}

		for k, v := range collisionKeyValues {
			existingStorable, err := m.Set(compare, hashInputProvider, k, v)
			require.Equal(t, 1, errorCategorizationCount(err))
			var fatalError *FatalError
			var collisionLimitError *CollisionLimitError
			require.ErrorAs(t, err, &fatalError)
			require.ErrorAs(t, err, &collisionLimitError)
			require.ErrorAs(t, fatalError, &collisionLimitError)
			require.Nil(t, existingStorable)
		}

		// Verify that no new elements exceeding collision limit inserted
		testMap(t, storage, typeInfo, address, m, keyValues, nil, false)

		// Update elements within collision limits
		for k := range keyValues {
			v := Uint64Value(0)
			keyValues[k] = v
			existingStorable, err := m.Set(compare, hashInputProvider, k, v)
			require.NoError(t, err)
			require.NotNil(t, existingStorable)
		}

		testMap(t, storage, typeInfo, address, m, keyValues, nil, false)
	})

	t.Run("collision limit > 0", func(t *testing.T) {
		const mapSize = 1024

		SetThreshold(256)
		defer SetThreshold(1024)

		// Set noncryptographic hash collision limit as 7,
		// meaning at most 8 elements in collision group per digest at first level.
		MaxCollisionLimitPerDigest = uint32(7)

		digesterBuilder := &mockDigesterBuilder{}
		keyValues := make(map[Value]Value, mapSize)
		for i := uint64(0); i < mapSize; i++ {
			k := Uint64Value(i)
			v := Uint64Value(i)
			keyValues[k] = v

			digests := []Digest{Digest(i % 128)}
			digesterBuilder.On("Digest", k).Return(mockDigester{digests})
		}

		typeInfo := testTypeInfo{42}
		address := Address{1, 2, 3, 4, 5, 6, 7, 8}
		storage := newTestPersistentStorage(t)

		m, err := NewMap(storage, address, digesterBuilder, typeInfo)
		require.NoError(t, err)

		// Insert elements within collision limits
		for k, v := range keyValues {
			existingStorable, err := m.Set(compare, hashInputProvider, k, v)
			require.NoError(t, err)
			require.Nil(t, existingStorable)
		}

		testMap(t, storage, typeInfo, address, m, keyValues, nil, false)

		// Insert elements exceeding collision limits
		collisionKeyValues := make(map[Value]Value, mapSize)
		for i := uint64(0); i < mapSize; i++ {
			k := Uint64Value(mapSize + i)
			v := Uint64Value(mapSize + i)
			collisionKeyValues[k] = v

			digests := []Digest{Digest(i % 128)}
			digesterBuilder.On("Digest", k).Return(mockDigester{digests})
		}

		for k, v := range collisionKeyValues {
			existingStorable, err := m.Set(compare, hashInputProvider, k, v)
			require.Equal(t, 1, errorCategorizationCount(err))
			var fatalError *FatalError
			var collisionLimitError *CollisionLimitError
			require.ErrorAs(t, err, &fatalError)
			require.ErrorAs(t, err, &collisionLimitError)
			require.ErrorAs(t, fatalError, &collisionLimitError)
			require.Nil(t, existingStorable)
		}

		// Verify that no new elements exceeding collision limit inserted
		testMap(t, storage, typeInfo, address, m, keyValues, nil, false)

		// Update elements within collision limits
		for k := range keyValues {
			v := Uint64Value(0)
			keyValues[k] = v
			existingStorable, err := m.Set(compare, hashInputProvider, k, v)
			require.NoError(t, err)
			require.NotNil(t, existingStorable)
		}

		testMap(t, storage, typeInfo, address, m, keyValues, nil, false)
	})
}

func TestMapLoadedValueIterator(t *testing.T) {

	SetThreshold(256)
	defer SetThreshold(1024)

	typeInfo := testTypeInfo{42}
	address := Address{1, 2, 3, 4, 5, 6, 7, 8}

	t.Run("empty", func(t *testing.T) {
		storage := newTestPersistentStorage(t)

		digesterBuilder := &mockDigesterBuilder{}

		m, err := NewMap(storage, address, digesterBuilder, typeInfo)
		require.NoError(t, err)

		// parent map: 1 root data slab
		require.Equal(t, 1, len(storage.deltas))
		require.Equal(t, 0, getMapMetaDataSlabCount(storage))

		testMapLoadedElements(t, m, nil)
	})

	t.Run("root data slab with simple values", func(t *testing.T) {
		storage := newTestPersistentStorage(t)

		const mapSize = 3
		m, values := createMapWithSimpleValues(
			t,
			storage,
			address,
			typeInfo,
			mapSize,
			func(i int) []Digest { return []Digest{Digest(i)} },
		)

		// parent map: 1 root data slab
		require.Equal(t, 1, len(storage.deltas))
		require.Equal(t, 0, getMapMetaDataSlabCount(storage))

		testMapLoadedElements(t, m, values)
	})

	t.Run("root data slab with composite values", func(t *testing.T) {
		storage := newTestPersistentStorage(t)

		const mapSize = 3
		m, values, _ := createMapWithChildArrayValues(
			t,
			storage,
			address,
			typeInfo,
			mapSize,
			func(i int) []Digest { return []Digest{Digest(i)} },
		)

		// parent map: 1 root data slab
		// composite elements: 1 root data slab for each
		require.Equal(t, 1+mapSize, len(storage.deltas))
		require.Equal(t, 0, getMapMetaDataSlabCount(storage))

		testMapLoadedElements(t, m, values)
	})

	t.Run("root data slab with composite values in collision group", func(t *testing.T) {
		storage := newTestPersistentStorage(t)

		// Create parent map with 3 collision groups, 2 elements in each group.
		const mapSize = 6
		m, values, _ := createMapWithChildArrayValues(
			t,
			storage,
			address,
			typeInfo,
			mapSize,
			func(i int) []Digest { return []Digest{Digest(i / 2), Digest(i)} },
		)

		// parent map: 1 root data slab
		// composite elements: 1 root data slab for each
		require.Equal(t, 1+mapSize, len(storage.deltas))
		require.Equal(t, 0, getMapMetaDataSlabCount(storage))

		testMapLoadedElements(t, m, values)
	})

	t.Run("root data slab with composite values in external collision group", func(t *testing.T) {
		storage := newTestPersistentStorage(t)

		// Create parent map with 3 external collision group, 4 elements in the group.
		const mapSize = 12
		m, values, _ := createMapWithChildArrayValues(
			t,
			storage,
			address,
			typeInfo,
			mapSize,
			func(i int) []Digest { return []Digest{Digest(i / 4), Digest(i)} },
		)

		// parent map: 1 root data slab, 3 external collision group
		// composite elements: 1 root data slab for each
		require.Equal(t, 1+3+mapSize, len(storage.deltas))
		require.Equal(t, 0, getMapMetaDataSlabCount(storage))

		testMapLoadedElements(t, m, values)
	})

	t.Run("root data slab with composite values, unload value from front to back", func(t *testing.T) {
		storage := newTestPersistentStorage(t)

		const mapSize = 3
		m, values, childSlabIDs := createMapWithChildArrayValues(
			t,
			storage,
			address,
			typeInfo,
			mapSize,
			func(i int) []Digest { return []Digest{Digest(i)} },
		)

		// parent map: 1 root data slab
		// composite elements: 1 root data slab for each
		require.Equal(t, 1+mapSize, len(storage.deltas))
		require.Equal(t, 0, getMapMetaDataSlabCount(storage))

		testMapLoadedElements(t, m, values)

		// Unload composite element from front to back.
		for i := 0; i < len(values); i++ {
			err := storage.Remove(childSlabIDs[i])
			require.NoError(t, err)

			expectedValues := values[i+1:]
			testMapLoadedElements(t, m, expectedValues)
		}
	})

	t.Run("root data slab with long string keys, unload key from front to back", func(t *testing.T) {
		storage := newTestPersistentStorage(t)

		const mapSize = 3
		m, values := createMapWithLongStringKey(t, storage, address, typeInfo, mapSize)

		// parent map: 1 root data slab
		// long string keys: 1 storable slab for each
		require.Equal(t, 1+mapSize, len(storage.deltas))
		require.Equal(t, 0, getMapMetaDataSlabCount(storage))

		testMapLoadedElements(t, m, values)

		// Unload external key from front to back.
		for i := 0; i < len(values); i++ {
			k := values[i][0]

			s, ok := k.(StringValue)
			require.True(t, ok)

			// Find storage id for StringValue s.
			var keyID SlabID
			for id, slab := range storage.deltas {
				if sslab, ok := slab.(*StorableSlab); ok {
					if other, ok := sslab.storable.(StringValue); ok {
						if s.str == other.str {
							keyID = id
							break
						}
					}
				}
			}

			require.NoError(t, keyID.Valid())

			err := storage.Remove(keyID)
			require.NoError(t, err)

			expectedValues := values[i+1:]
			testMapLoadedElements(t, m, expectedValues)
		}
	})

	t.Run("root data slab with composite values in collision group, unload value from front to back", func(t *testing.T) {
		storage := newTestPersistentStorage(t)

		// Create parent map with 3 collision groups, 2 elements in each group.
		const mapSize = 6
		m, values, childSlabIDs := createMapWithChildArrayValues(
			t,
			storage,
			address,
			typeInfo,
			mapSize,
			func(i int) []Digest { return []Digest{Digest(i / 2), Digest(i)} },
		)

		// parent map: 1 root data slab
		// composite elements: 1 root data slab for each
		require.Equal(t, 1+mapSize, len(storage.deltas))
		require.Equal(t, 0, getMapMetaDataSlabCount(storage))

		testMapLoadedElements(t, m, values)

		// Unload composite element from front to back.
		for i := 0; i < len(values); i++ {
			err := storage.Remove(childSlabIDs[i])
			require.NoError(t, err)

			expectedValues := values[i+1:]
			testMapLoadedElements(t, m, expectedValues)
		}
	})

	t.Run("root data slab with composite values in external collision group, unload value from front to back", func(t *testing.T) {
		storage := newTestPersistentStorage(t)

		// Create parent map with 3 external collision groups, 4 elements in the group.
		const mapSize = 12
		m, values, childSlabIDs := createMapWithChildArrayValues(
			t,
			storage,
			address,
			typeInfo,
			mapSize,
			func(i int) []Digest { return []Digest{Digest(i / 4), Digest(i)} },
		)

		// parent map: 1 root data slab, 3 external collision group
		// composite elements: 1 root data slab for each
		require.Equal(t, 1+3+mapSize, len(storage.deltas))
		require.Equal(t, 0, getMapMetaDataSlabCount(storage))

		testMapLoadedElements(t, m, values)

		// Unload composite element from front to back
		for i := 0; i < len(values); i++ {
			err := storage.Remove(childSlabIDs[i])
			require.NoError(t, err)

			expectedValues := values[i+1:]
			testMapLoadedElements(t, m, expectedValues)
		}
	})

	t.Run("root data slab with composite values in external collision group, unload external slab from front to back", func(t *testing.T) {
		storage := newTestPersistentStorage(t)

		// Create parent map with 3 external collision groups, 4 elements in the group.
		const mapSize = 12
		m, values, _ := createMapWithChildArrayValues(
			t,
			storage,
			address,
			typeInfo,
			mapSize,
			func(i int) []Digest { return []Digest{Digest(i / 4), Digest(i)} },
		)

		// parent map: 1 root data slab, 3 external collision group
		// composite elements: 1 root data slab for each
		require.Equal(t, 1+3+mapSize, len(storage.deltas))
		require.Equal(t, 0, getMapMetaDataSlabCount(storage))

		testMapLoadedElements(t, m, values)

		// Unload external collision group slab from front to back

		var externalCollisionSlabIDs []SlabID
		for id, slab := range storage.deltas {
			if dataSlab, ok := slab.(*MapDataSlab); ok {
				if dataSlab.collisionGroup {
					externalCollisionSlabIDs = append(externalCollisionSlabIDs, id)
				}
			}
		}
		require.Equal(t, 3, len(externalCollisionSlabIDs))

		sort.Slice(externalCollisionSlabIDs, func(i, j int) bool {
			a := externalCollisionSlabIDs[i]
			b := externalCollisionSlabIDs[j]
			if a.address == b.address {
				return a.IndexAsUint64() < b.IndexAsUint64()
			}
			return a.AddressAsUint64() < b.AddressAsUint64()
		})

		for i, id := range externalCollisionSlabIDs {
			err := storage.Remove(id)
			require.NoError(t, err)

			expectedValues := values[i*4+4:]
			testMapLoadedElements(t, m, expectedValues)
		}
	})

	t.Run("root data slab with composite values, unload composite value from back to front", func(t *testing.T) {
		storage := newTestPersistentStorage(t)

		const mapSize = 3
		m, values, childSlabIDs := createMapWithChildArrayValues(
			t,
			storage,
			address,
			typeInfo,
			mapSize,
			func(i int) []Digest { return []Digest{Digest(i)} },
		)

		// parent map: 1 root data slab
		// composite elements: 1 root data slab for each
		require.Equal(t, 1+mapSize, len(storage.deltas))
		require.Equal(t, 0, getMapMetaDataSlabCount(storage))

		testMapLoadedElements(t, m, values)

		// Unload composite element from back to front.
		for i := len(values) - 1; i >= 0; i-- {
			err := storage.Remove(childSlabIDs[i])
			require.NoError(t, err)

			expectedValues := values[:i]
			testMapLoadedElements(t, m, expectedValues)
		}
	})

	t.Run("root data slab with long string key, unload key from back to front", func(t *testing.T) {
		storage := newTestPersistentStorage(t)

		const mapSize = 3
		m, values := createMapWithLongStringKey(t, storage, address, typeInfo, mapSize)

		// parent map: 1 root data slab
		// long string keys: 1 storable slab for each
		require.Equal(t, 1+mapSize, len(storage.deltas))
		require.Equal(t, 0, getMapMetaDataSlabCount(storage))

		testMapLoadedElements(t, m, values)

		// Unload composite element from front to back.
		for i := len(values) - 1; i >= 0; i-- {
			k := values[i][0]

			s, ok := k.(StringValue)
			require.True(t, ok)

			// Find storage id for StringValue s.
			var keyID SlabID
			for id, slab := range storage.deltas {
				if sslab, ok := slab.(*StorableSlab); ok {
					if other, ok := sslab.storable.(StringValue); ok {
						if s.str == other.str {
							keyID = id
							break
						}
					}
				}
			}

			require.NoError(t, keyID.Valid())

			err := storage.Remove(keyID)
			require.NoError(t, err)

			expectedValues := values[:i]
			testMapLoadedElements(t, m, expectedValues)
		}
	})

	t.Run("root data slab with composite values in collision group, unload value from back to front", func(t *testing.T) {
		storage := newTestPersistentStorage(t)

		// Create parent map with 3 collision groups, 2 elements in each group.
		const mapSize = 6
		m, values, childSlabIDs := createMapWithChildArrayValues(
			t,
			storage,
			address,
			typeInfo,
			mapSize,
			func(i int) []Digest { return []Digest{Digest(i / 2), Digest(i)} },
		)

		// parent map: 1 root data slab
		// composite elements: 1 root data slab for each
		require.Equal(t, 1+mapSize, len(storage.deltas))
		require.Equal(t, 0, getMapMetaDataSlabCount(storage))

		testMapLoadedElements(t, m, values)

		// Unload composite element from back to front
		for i := len(values) - 1; i >= 0; i-- {
			err := storage.Remove(childSlabIDs[i])
			require.NoError(t, err)

			expectedValues := values[:i]
			testMapLoadedElements(t, m, expectedValues)
		}
	})

	t.Run("root data slab with composite values in external collision group, unload value from back to front", func(t *testing.T) {
		storage := newTestPersistentStorage(t)

		// Create parent map with 3 external collision groups, 4 elements in the group.
		const mapSize = 12
		m, values, childSlabIDs := createMapWithChildArrayValues(
			t,
			storage,
			address,
			typeInfo,
			mapSize,
			func(i int) []Digest { return []Digest{Digest(i / 4), Digest(i)} },
		)

		// parent map: 1 root data slab, 3 external collision group
		// composite elements: 1 root data slab for each
		require.Equal(t, 1+3+mapSize, len(storage.deltas))
		require.Equal(t, 0, getMapMetaDataSlabCount(storage))

		testMapLoadedElements(t, m, values)

		// Unload composite element from back to front
		for i := len(values) - 1; i >= 0; i-- {
			err := storage.Remove(childSlabIDs[i])
			require.NoError(t, err)

			expectedValues := values[:i]
			testMapLoadedElements(t, m, expectedValues)
		}
	})

	t.Run("root data slab with composite values in external collision group, unload external slab from back to front", func(t *testing.T) {
		storage := newTestPersistentStorage(t)

		// Create parent map with 3 external collision groups, 4 elements in the group.
		const mapSize = 12
		m, values, _ := createMapWithChildArrayValues(
			t,
			storage,
			address,
			typeInfo,
			mapSize,
			func(i int) []Digest { return []Digest{Digest(i / 4), Digest(i)} },
		)

		// parent map: 1 root data slab, 3 external collision group
		// composite elements: 1 root data slab for each
		require.Equal(t, 1+3+mapSize, len(storage.deltas))
		require.Equal(t, 0, getMapMetaDataSlabCount(storage))

		testMapLoadedElements(t, m, values)

		// Unload external slabs from back to front
		var externalCollisionSlabIDs []SlabID
		for id, slab := range storage.deltas {
			if dataSlab, ok := slab.(*MapDataSlab); ok {
				if dataSlab.collisionGroup {
					externalCollisionSlabIDs = append(externalCollisionSlabIDs, id)
				}
			}
		}
		require.Equal(t, 3, len(externalCollisionSlabIDs))

		sort.Slice(externalCollisionSlabIDs, func(i, j int) bool {
			a := externalCollisionSlabIDs[i]
			b := externalCollisionSlabIDs[j]
			if a.address == b.address {
				return a.IndexAsUint64() < b.IndexAsUint64()
			}
			return a.AddressAsUint64() < b.AddressAsUint64()
		})

		for i := len(externalCollisionSlabIDs) - 1; i >= 0; i-- {
			err := storage.Remove(externalCollisionSlabIDs[i])
			require.NoError(t, err)

			expectedValues := values[:i*4]
			testMapLoadedElements(t, m, expectedValues)
		}
	})

	t.Run("root data slab with composite values, unload value in the middle", func(t *testing.T) {
		storage := newTestPersistentStorage(t)

		const mapSize = 3
		m, values, childSlabIDs := createMapWithChildArrayValues(
			t,
			storage,
			address,
			typeInfo,
			mapSize,
			func(i int) []Digest { return []Digest{Digest(i)} },
		)

		// parent map: 1 root data slab
		// nested composite elements: 1 root data slab for each
		require.Equal(t, 1+mapSize, len(storage.deltas))
		require.Equal(t, 0, getMapMetaDataSlabCount(storage))

		testMapLoadedElements(t, m, values)

		// Unload value in the middle
		unloadValueIndex := 1

		err := storage.Remove(childSlabIDs[unloadValueIndex])
		require.NoError(t, err)

		copy(values[unloadValueIndex:], values[unloadValueIndex+1:])
		values = values[:len(values)-1]

		testMapLoadedElements(t, m, values)
	})

	t.Run("root data slab with long string key, unload key in the middle", func(t *testing.T) {
		storage := newTestPersistentStorage(t)

		const mapSize = 3
		m, values := createMapWithLongStringKey(t, storage, address, typeInfo, mapSize)

		// parent map: 1 root data slab
		// nested composite elements: 1 root data slab for each
		require.Equal(t, 1+mapSize, len(storage.deltas))
		require.Equal(t, 0, getMapMetaDataSlabCount(storage))

		testMapLoadedElements(t, m, values)

		// Unload key in the middle.
		unloadValueIndex := 1

		k := values[unloadValueIndex][0]

		s, ok := k.(StringValue)
		require.True(t, ok)

		// Find storage id for StringValue s.
		var keyID SlabID
		for id, slab := range storage.deltas {
			if sslab, ok := slab.(*StorableSlab); ok {
				if other, ok := sslab.storable.(StringValue); ok {
					if s.str == other.str {
						keyID = id
						break
					}
				}
			}
		}

		require.NoError(t, keyID.Valid())

		err := storage.Remove(keyID)
		require.NoError(t, err)

		copy(values[unloadValueIndex:], values[unloadValueIndex+1:])
		values = values[:len(values)-1]

		testMapLoadedElements(t, m, values)
	})

	t.Run("root data slab with composite values in collision group, unload value in the middle", func(t *testing.T) {
		storage := newTestPersistentStorage(t)

		// Create parent map with 3 collision groups, 2 elements in each group.
		const mapSize = 6
		m, values, childSlabIDs := createMapWithChildArrayValues(
			t,
			storage,
			address,
			typeInfo,
			mapSize,
			func(i int) []Digest { return []Digest{Digest(i / 2), Digest(i)} },
		)

		// parent map: 1 root data slab
		// nested composite elements: 1 root data slab for each
		require.Equal(t, 1+mapSize, len(storage.deltas))
		require.Equal(t, 0, getMapMetaDataSlabCount(storage))

		testMapLoadedElements(t, m, values)

		// Unload composite element in the middle
		for _, unloadValueIndex := range []int{1, 3, 5} {
			err := storage.Remove(childSlabIDs[unloadValueIndex])
			require.NoError(t, err)
		}

		expectedValues := [][2]Value{
			values[0],
			values[2],
			values[4],
		}
		testMapLoadedElements(t, m, expectedValues)
	})

	t.Run("root data slab with composite values in external collision group, unload value in the middle", func(t *testing.T) {
		storage := newTestPersistentStorage(t)

		// Create parent map with 3 external collision groups, 4 elements in the group.
		const mapSize = 12
		m, values, childSlabIDs := createMapWithChildArrayValues(
			t,
			storage,
			address,
			typeInfo,
			mapSize,
			func(i int) []Digest { return []Digest{Digest(i / 4), Digest(i)} },
		)

		// parent map: 1 root data slab, 3 external collision group
		// nested composite elements: 1 root data slab for each
		require.Equal(t, 1+3+mapSize, len(storage.deltas))
		require.Equal(t, 0, getMapMetaDataSlabCount(storage))

		testMapLoadedElements(t, m, values)

		// Unload composite value in the middle.
		for _, unloadValueIndex := range []int{1, 3, 5, 7, 9, 11} {
			err := storage.Remove(childSlabIDs[unloadValueIndex])
			require.NoError(t, err)
		}

		expectedValues := [][2]Value{
			values[0],
			values[2],
			values[4],
			values[6],
			values[8],
			values[10],
		}
		testMapLoadedElements(t, m, expectedValues)
	})

	t.Run("root data slab with composite values in external collision group, unload external slab in the middle", func(t *testing.T) {
		storage := newTestPersistentStorage(t)

		// Create parent map with 3 external collision groups, 4 elements in the group.
		const mapSize = 12
		m, values, _ := createMapWithChildArrayValues(
			t,
			storage,
			address,
			typeInfo,
			mapSize,
			func(i int) []Digest { return []Digest{Digest(i / 4), Digest(i)} },
		)

		// parent map: 1 root data slab, 3 external collision group
		// nested composite elements: 1 root data slab for each
		require.Equal(t, 1+3+mapSize, len(storage.deltas))
		require.Equal(t, 0, getMapMetaDataSlabCount(storage))

		testMapLoadedElements(t, m, values)

		// Unload external slabs in the middle.
		var externalCollisionSlabIDs []SlabID
		for id, slab := range storage.deltas {
			if dataSlab, ok := slab.(*MapDataSlab); ok {
				if dataSlab.collisionGroup {
					externalCollisionSlabIDs = append(externalCollisionSlabIDs, id)
				}
			}
		}
		require.Equal(t, 3, len(externalCollisionSlabIDs))

		sort.Slice(externalCollisionSlabIDs, func(i, j int) bool {
			a := externalCollisionSlabIDs[i]
			b := externalCollisionSlabIDs[j]
			if a.address == b.address {
				return a.IndexAsUint64() < b.IndexAsUint64()
			}
			return a.AddressAsUint64() < b.AddressAsUint64()
		})

		id := externalCollisionSlabIDs[1]
		err := storage.Remove(id)
		require.NoError(t, err)

		copy(values[4:], values[8:])
		values = values[:8]

		testMapLoadedElements(t, m, values)
	})

	t.Run("root data slab with composite values, unload composite elements during iteration", func(t *testing.T) {
		storage := newTestPersistentStorage(t)

		const mapSize = 3
		m, values, childSlabIDs := createMapWithChildArrayValues(
			t,
			storage,
			address,
			typeInfo,
			mapSize,
			func(i int) []Digest { return []Digest{Digest(i)} },
		)

		// parent map: 1 root data slab
		// nested composite elements: 1 root data slab for each
		require.Equal(t, 1+mapSize, len(storage.deltas))
		require.Equal(t, 0, getMapMetaDataSlabCount(storage))

		testMapLoadedElements(t, m, values)

		i := 0
		err := m.IterateReadOnlyLoadedValues(func(k Value, v Value) (bool, error) {
			// At this point, iterator returned first element (v).

			// Remove all other nested composite elements (except first element) from storage.
			for _, slabID := range childSlabIDs[1:] {
				err := storage.Remove(slabID)
				require.NoError(t, err)
			}

			require.Equal(t, 0, i)
			valueEqual(t, values[0][0], k)
			valueEqual(t, values[0][1], v)
			i++
			return true, nil
		})

		require.NoError(t, err)
		require.Equal(t, 1, i) // Only first element is iterated because other elements are remove during iteration.
	})

	t.Run("root data slab with simple and composite values, unloading composite value", func(t *testing.T) {
		const mapSize = 3

		// Create a map with nested composite value at specified index
		for childArrayIndex := 0; childArrayIndex < mapSize; childArrayIndex++ {
			storage := newTestPersistentStorage(t)

			m, values, childSlabID := createMapWithSimpleAndChildArrayValues(
				t,
				storage,
				address,
				typeInfo,
				mapSize,
				childArrayIndex,
				func(i int) []Digest { return []Digest{Digest(i)} },
			)

			// parent map: 1 root data slab
			// composite element: 1 root data slab
			require.Equal(t, 2, len(storage.deltas))
			require.Equal(t, 0, getMapMetaDataSlabCount(storage))

			testMapLoadedElements(t, m, values)

			// Unload composite value
			err := storage.Remove(childSlabID)
			require.NoError(t, err)

			copy(values[childArrayIndex:], values[childArrayIndex+1:])
			values = values[:len(values)-1]

			testMapLoadedElements(t, m, values)
		}
	})

	t.Run("root metadata slab with simple values", func(t *testing.T) {
		storage := newTestPersistentStorage(t)

		const mapSize = 20
		m, values := createMapWithSimpleValues(
			t,
			storage,
			address,
			typeInfo,
			mapSize,
			func(i int) []Digest { return []Digest{Digest(i)} },
		)

		// parent map (2 levels): 1 root metadata slab, 3 data slabs
		require.Equal(t, 4, len(storage.deltas))
		require.Equal(t, 1, getMapMetaDataSlabCount(storage))

		testMapLoadedElements(t, m, values)
	})

	t.Run("root metadata slab with composite values", func(t *testing.T) {
		storage := newTestPersistentStorage(t)

		const mapSize = 20
		m, values, _ := createMapWithChildArrayValues(
			t,
			storage,
			address,
			typeInfo,
			mapSize,
			func(i int) []Digest { return []Digest{Digest(i)} },
		)

		// parent map (2 levels): 1 root metadata slab, 3 data slabs
		// composite values: 1 root data slab for each
		require.Equal(t, 4+mapSize, len(storage.deltas))
		require.Equal(t, 1, getMapMetaDataSlabCount(storage))

		testMapLoadedElements(t, m, values)
	})

	t.Run("root metadata slab with composite values, unload value from front to back", func(t *testing.T) {
		storage := newTestPersistentStorage(t)

		const mapSize = 20
		m, values, childSlabIDs := createMapWithChildArrayValues(
			t,
			storage,
			address,
			typeInfo,
			mapSize,
			func(i int) []Digest { return []Digest{Digest(i)} },
		)

		// parent map (2 levels): 1 root metadata slab, 3 data slabs
		// composite values : 1 root data slab for each
		require.Equal(t, 4+mapSize, len(storage.deltas))
		require.Equal(t, 1, getMapMetaDataSlabCount(storage))

		testMapLoadedElements(t, m, values)

		// Unload composite element from front to back
		for i := 0; i < len(values); i++ {
			err := storage.Remove(childSlabIDs[i])
			require.NoError(t, err)

			expectedValues := values[i+1:]
			testMapLoadedElements(t, m, expectedValues)
		}
	})

	t.Run("root metadata slab with composite values, unload values from back to front", func(t *testing.T) {
		storage := newTestPersistentStorage(t)

		const mapSize = 20
		m, values, childSlabIDs := createMapWithChildArrayValues(
			t,
			storage,
			address,
			typeInfo,
			mapSize,
			func(i int) []Digest { return []Digest{Digest(i)} },
		)

		// parent map (2 levels): 1 root metadata slab, 3 data slabs
		// composite values: 1 root data slab for each
		require.Equal(t, 4+mapSize, len(storage.deltas))
		require.Equal(t, 1, getMapMetaDataSlabCount(storage))

		testMapLoadedElements(t, m, values)

		// Unload composite element from back to front
		for i := len(values) - 1; i >= 0; i-- {
			err := storage.Remove(childSlabIDs[i])
			require.NoError(t, err)

			expectedValues := values[:i]
			testMapLoadedElements(t, m, expectedValues)
		}
	})

	t.Run("root metadata slab with composite values, unload value in the middle", func(t *testing.T) {
		storage := newTestPersistentStorage(t)

		const mapSize = 20
		m, values, childSlabIDs := createMapWithChildArrayValues(
			t,
			storage,
			address,
			typeInfo,
			mapSize,
			func(i int) []Digest { return []Digest{Digest(i)} },
		)

		// parent map (2 levels): 1 root metadata slab, 3 data slabs
		// composite values: 1 root data slab for each
		require.Equal(t, 4+mapSize, len(storage.deltas))
		require.Equal(t, 1, getMapMetaDataSlabCount(storage))

		testMapLoadedElements(t, m, values)

		// Unload composite element in the middle
		for _, index := range []int{4, 14} {
			err := storage.Remove(childSlabIDs[index])
			require.NoError(t, err)

			copy(values[index:], values[index+1:])
			values = values[:len(values)-1]

			copy(childSlabIDs[index:], childSlabIDs[index+1:])
			childSlabIDs = childSlabIDs[:len(childSlabIDs)-1]

			testMapLoadedElements(t, m, values)
		}
	})

	t.Run("root metadata slab with simple and composite values, unload composite value", func(t *testing.T) {
		const mapSize = 20

		// Create a map with nested composite value at specified index
		for childArrayIndex := 0; childArrayIndex < mapSize; childArrayIndex++ {
			storage := newTestPersistentStorage(t)

			m, values, childSlabID := createMapWithSimpleAndChildArrayValues(
				t,
				storage,
				address,
				typeInfo,
				mapSize,
				childArrayIndex,
				func(i int) []Digest { return []Digest{Digest(i)} },
			)

			// parent map (2 levels): 1 root metadata slab, 3 data slabs
			// composite values: 1 root data slab for each
			require.Equal(t, 5, len(storage.deltas))
			require.Equal(t, 1, getMapMetaDataSlabCount(storage))

			testMapLoadedElements(t, m, values)

			err := storage.Remove(childSlabID)
			require.NoError(t, err)

			copy(values[childArrayIndex:], values[childArrayIndex+1:])
			values = values[:len(values)-1]

			testMapLoadedElements(t, m, values)
		}
	})

	t.Run("root metadata slab, unload data slab from front to back", func(t *testing.T) {
		storage := newTestPersistentStorage(t)

		const mapSize = 20

		m, values := createMapWithSimpleValues(
			t,
			storage,
			address,
			typeInfo,
			mapSize,
			func(i int) []Digest { return []Digest{Digest(i)} },
		)

		// parent map (2 levels): 1 root metadata slab, 3 data slabs
		require.Equal(t, 4, len(storage.deltas))
		require.Equal(t, 1, getMapMetaDataSlabCount(storage))

		testMapLoadedElements(t, m, values)

		rootMetaDataSlab, ok := m.root.(*MapMetaDataSlab)
		require.True(t, ok)

		// Unload data slabs from front to back
		for i := 0; i < len(rootMetaDataSlab.childrenHeaders); i++ {

			childHeader := rootMetaDataSlab.childrenHeaders[i]

			// Get data slab element count before unload it from storage.
			// Element count isn't in the header.
			mapDataSlab, ok := storage.deltas[childHeader.slabID].(*MapDataSlab)
			require.True(t, ok)

			count := mapDataSlab.elements.Count()

			err := storage.Remove(childHeader.slabID)
			require.NoError(t, err)

			values = values[count:]

			testMapLoadedElements(t, m, values)
		}
	})

	t.Run("root metadata slab, unload data slab from back to front", func(t *testing.T) {
		storage := newTestPersistentStorage(t)

		const mapSize = 20

		m, values := createMapWithSimpleValues(
			t,
			storage,
			address,
			typeInfo,
			mapSize,
			func(i int) []Digest { return []Digest{Digest(i)} },
		)

		// parent map (2 levels): 1 root metadata slab, 3 data slabs
		require.Equal(t, 4, len(storage.deltas))
		require.Equal(t, 1, getMapMetaDataSlabCount(storage))

		testMapLoadedElements(t, m, values)

		rootMetaDataSlab, ok := m.root.(*MapMetaDataSlab)
		require.True(t, ok)

		// Unload data slabs from back to front
		for i := len(rootMetaDataSlab.childrenHeaders) - 1; i >= 0; i-- {

			childHeader := rootMetaDataSlab.childrenHeaders[i]

			// Get data slab element count before unload it from storage
			// Element count isn't in the header.
			mapDataSlab, ok := storage.deltas[childHeader.slabID].(*MapDataSlab)
			require.True(t, ok)

			count := mapDataSlab.elements.Count()

			err := storage.Remove(childHeader.slabID)
			require.NoError(t, err)

			values = values[:len(values)-int(count)]

			testMapLoadedElements(t, m, values)
		}
	})

	t.Run("root metadata slab, unload data slab in the middle", func(t *testing.T) {
		storage := newTestPersistentStorage(t)

		const mapSize = 20

		m, values := createMapWithSimpleValues(
			t,
			storage,
			address,
			typeInfo,
			mapSize,
			func(i int) []Digest { return []Digest{Digest(i)} },
		)

		// parent map (2 levels): 1 root metadata slab, 3 data slabs
		require.Equal(t, 4, len(storage.deltas))
		require.Equal(t, 1, getMapMetaDataSlabCount(storage))

		testMapLoadedElements(t, m, values)

		rootMetaDataSlab, ok := m.root.(*MapMetaDataSlab)
		require.True(t, ok)

		require.True(t, len(rootMetaDataSlab.childrenHeaders) > 2)

		index := 1
		childHeader := rootMetaDataSlab.childrenHeaders[index]

		// Get element count from previous data slab
		mapDataSlab, ok := storage.deltas[rootMetaDataSlab.childrenHeaders[0].slabID].(*MapDataSlab)
		require.True(t, ok)

		countAtIndex0 := mapDataSlab.elements.Count()

		// Get element count from slab to be unloaded
		mapDataSlab, ok = storage.deltas[rootMetaDataSlab.childrenHeaders[index].slabID].(*MapDataSlab)
		require.True(t, ok)

		countAtIndex1 := mapDataSlab.elements.Count()

		err := storage.Remove(childHeader.slabID)
		require.NoError(t, err)

		copy(values[countAtIndex0:], values[countAtIndex0+countAtIndex1:])
		values = values[:m.Count()-uint64(countAtIndex1)]

		testMapLoadedElements(t, m, values)
	})

	t.Run("root metadata slab, unload non-root metadata slab from front to back", func(t *testing.T) {
		storage := newTestPersistentStorage(t)

		const mapSize = 200

		m, values := createMapWithSimpleValues(
			t,
			storage,
			address,
			typeInfo,
			mapSize,
			func(i int) []Digest { return []Digest{Digest(i)} },
		)

		// parent map (3 levels): 1 root metadata slab, 3 child metadata slabs, n data slabs
		require.Equal(t, 4, getMapMetaDataSlabCount(storage))

		rootMetaDataSlab, ok := m.root.(*MapMetaDataSlab)
		require.True(t, ok)

		// Unload non-root metadata slabs from front to back.
		for i := 0; i < len(rootMetaDataSlab.childrenHeaders); i++ {

			childHeader := rootMetaDataSlab.childrenHeaders[i]

			err := storage.Remove(childHeader.slabID)
			require.NoError(t, err)

			// Use firstKey to deduce number of elements in slab.
			var expectedValues [][2]Value
			if i < len(rootMetaDataSlab.childrenHeaders)-1 {
				nextChildHeader := rootMetaDataSlab.childrenHeaders[i+1]
				expectedValues = values[int(nextChildHeader.firstKey):]
			}

			testMapLoadedElements(t, m, expectedValues)
		}
	})

	t.Run("root metadata slab, unload non-root metadata slab from back to front", func(t *testing.T) {
		storage := newTestPersistentStorage(t)

		const mapSize = 200

		m, values := createMapWithSimpleValues(
			t,
			storage,
			address,
			typeInfo,
			mapSize,
			func(i int) []Digest { return []Digest{Digest(i)} },
		)

		// parent map (3 levels): 1 root metadata slab, 3 child metadata slabs, n data slabs
		require.Equal(t, 4, getMapMetaDataSlabCount(storage))

		rootMetaDataSlab, ok := m.root.(*MapMetaDataSlab)
		require.True(t, ok)

		// Unload non-root metadata slabs from back to front.
		for i := len(rootMetaDataSlab.childrenHeaders) - 1; i >= 0; i-- {

			childHeader := rootMetaDataSlab.childrenHeaders[i]

			err := storage.Remove(childHeader.slabID)
			require.NoError(t, err)

			// Use firstKey to deduce number of elements in slabs.
			values = values[:childHeader.firstKey]

			testMapLoadedElements(t, m, values)
		}
	})

	t.Run("root metadata slab with composite values, unload composite value at random index", func(t *testing.T) {

		storage := newTestPersistentStorage(t)

		const mapSize = 500
		m, values, childSlabIDs := createMapWithChildArrayValues(
			t,
			storage,
			address,
			typeInfo,
			mapSize,
			func(i int) []Digest { return []Digest{Digest(i)} },
		)

		// parent map (3 levels): 1 root metadata slab, n non-root metadata slabs, n data slabs
		// nested composite elements: 1 root data slab for each
		require.True(t, len(storage.deltas) > 1+mapSize)
		require.True(t, getMapMetaDataSlabCount(storage) > 1)

		testMapLoadedElements(t, m, values)

		r := newRand(t)

		// Unload composite element in random position
		for len(values) > 0 {

			i := r.Intn(len(values))

			err := storage.Remove(childSlabIDs[i])
			require.NoError(t, err)

			copy(values[i:], values[i+1:])
			values = values[:len(values)-1]

			copy(childSlabIDs[i:], childSlabIDs[i+1:])
			childSlabIDs = childSlabIDs[:len(childSlabIDs)-1]

			testMapLoadedElements(t, m, values)
		}
	})

	t.Run("root metadata slab with composite values, unload random data slab", func(t *testing.T) {

		storage := newTestPersistentStorage(t)

		const mapSize = 500
		m, values, _ := createMapWithChildArrayValues(
			t,
			storage,
			address,
			typeInfo,
			mapSize,
			func(i int) []Digest { return []Digest{Digest(i)} },
		)

		// parent map (3 levels): 1 root metadata slab, n non-root metadata slabs, n data slabs
		// composite values: 1 root data slab for each
		require.True(t, len(storage.deltas) > 1+mapSize)
		require.True(t, getMapMetaDataSlabCount(storage) > 1)

		testMapLoadedElements(t, m, values)

		rootMetaDataSlab, ok := m.root.(*MapMetaDataSlab)
		require.True(t, ok)

		type slabInfo struct {
			id         SlabID
			startIndex int
			count      int
		}

		var dataSlabInfos []*slabInfo
		for _, mheader := range rootMetaDataSlab.childrenHeaders {

			nonRootMetaDataSlab, ok := storage.deltas[mheader.slabID].(*MapMetaDataSlab)
			require.True(t, ok)

			for i := 0; i < len(nonRootMetaDataSlab.childrenHeaders); i++ {
				h := nonRootMetaDataSlab.childrenHeaders[i]

				if len(dataSlabInfos) > 0 {
					// Update previous slabInfo.count
					dataSlabInfos[len(dataSlabInfos)-1].count = int(h.firstKey) - dataSlabInfos[len(dataSlabInfos)-1].startIndex
				}

				dataSlabInfos = append(dataSlabInfos, &slabInfo{id: h.slabID, startIndex: int(h.firstKey)})
			}
		}

		r := newRand(t)

		for len(dataSlabInfos) > 0 {
			index := r.Intn(len(dataSlabInfos))

			slabToBeRemoved := dataSlabInfos[index]

			// Update startIndex for all subsequence data slabs
			for i := index + 1; i < len(dataSlabInfos); i++ {
				dataSlabInfos[i].startIndex -= slabToBeRemoved.count
			}

			err := storage.Remove(slabToBeRemoved.id)
			require.NoError(t, err)

			if index == len(dataSlabInfos)-1 {
				values = values[:slabToBeRemoved.startIndex]
			} else {
				copy(values[slabToBeRemoved.startIndex:], values[slabToBeRemoved.startIndex+slabToBeRemoved.count:])
				values = values[:len(values)-slabToBeRemoved.count]
			}

			copy(dataSlabInfos[index:], dataSlabInfos[index+1:])
			dataSlabInfos = dataSlabInfos[:len(dataSlabInfos)-1]

			testMapLoadedElements(t, m, values)
		}

		require.Equal(t, 0, len(values))
	})

	t.Run("root metadata slab with composite values, unload random slab", func(t *testing.T) {

		storage := newTestPersistentStorage(t)

		const mapSize = 500
		m, values, _ := createMapWithChildArrayValues(
			t,
			storage,
			address,
			typeInfo,
			mapSize,
			func(i int) []Digest { return []Digest{Digest(i)} },
		)

		// parent map (3 levels): 1 root metadata slab, n non-root metadata slabs, n data slabs
		// composite values: 1 root data slab for each
		require.True(t, len(storage.deltas) > 1+mapSize)
		require.True(t, getMapMetaDataSlabCount(storage) > 1)

		testMapLoadedElements(t, m, values)

		type slabInfo struct {
			id         SlabID
			startIndex int
			count      int
			children   []*slabInfo
		}

		rootMetaDataSlab, ok := m.root.(*MapMetaDataSlab)
		require.True(t, ok)

		metadataSlabInfos := make([]*slabInfo, len(rootMetaDataSlab.childrenHeaders))
		for i, mheader := range rootMetaDataSlab.childrenHeaders {

			if i > 0 {
				prevMetaDataSlabInfo := metadataSlabInfos[i-1]
				prevDataSlabInfo := prevMetaDataSlabInfo.children[len(prevMetaDataSlabInfo.children)-1]

				// Update previous metadata slab count
				prevMetaDataSlabInfo.count = int(mheader.firstKey) - prevMetaDataSlabInfo.startIndex

				// Update previous data slab count
				prevDataSlabInfo.count = int(mheader.firstKey) - prevDataSlabInfo.startIndex
			}

			metadataSlabInfo := &slabInfo{
				id:         mheader.slabID,
				startIndex: int(mheader.firstKey),
			}

			nonRootMetadataSlab, ok := storage.deltas[mheader.slabID].(*MapMetaDataSlab)
			require.True(t, ok)

			children := make([]*slabInfo, len(nonRootMetadataSlab.childrenHeaders))
			for i, h := range nonRootMetadataSlab.childrenHeaders {
				children[i] = &slabInfo{
					id:         h.slabID,
					startIndex: int(h.firstKey),
				}
				if i > 0 {
					children[i-1].count = int(h.firstKey) - children[i-1].startIndex
				}
			}

			metadataSlabInfo.children = children
			metadataSlabInfos[i] = metadataSlabInfo
		}

		const (
			metadataSlabType int = iota
			dataSlabType
			maxSlabType
		)

		r := newRand(t)

		for len(metadataSlabInfos) > 0 {

			var slabInfoToBeRemoved *slabInfo
			var isLastSlab bool

			switch r.Intn(maxSlabType) {

			case metadataSlabType:

				metadataSlabIndex := r.Intn(len(metadataSlabInfos))

				isLastSlab = metadataSlabIndex == len(metadataSlabInfos)-1

				slabInfoToBeRemoved = metadataSlabInfos[metadataSlabIndex]

				count := slabInfoToBeRemoved.count

				// Update startIndex for subsequence metadata slabs
				for i := metadataSlabIndex + 1; i < len(metadataSlabInfos); i++ {
					metadataSlabInfos[i].startIndex -= count

					for j := 0; j < len(metadataSlabInfos[i].children); j++ {
						metadataSlabInfos[i].children[j].startIndex -= count
					}
				}

				copy(metadataSlabInfos[metadataSlabIndex:], metadataSlabInfos[metadataSlabIndex+1:])
				metadataSlabInfos = metadataSlabInfos[:len(metadataSlabInfos)-1]

			case dataSlabType:

				metadataSlabIndex := r.Intn(len(metadataSlabInfos))

				metadataSlabInfo := metadataSlabInfos[metadataSlabIndex]

				dataSlabIndex := r.Intn(len(metadataSlabInfo.children))

				isLastSlab = (metadataSlabIndex == len(metadataSlabInfos)-1) &&
					(dataSlabIndex == len(metadataSlabInfo.children)-1)

				slabInfoToBeRemoved = metadataSlabInfo.children[dataSlabIndex]

				count := slabInfoToBeRemoved.count

				// Update startIndex for all subsequence data slabs in this metadata slab info
				for i := dataSlabIndex + 1; i < len(metadataSlabInfo.children); i++ {
					metadataSlabInfo.children[i].startIndex -= count
				}

				copy(metadataSlabInfo.children[dataSlabIndex:], metadataSlabInfo.children[dataSlabIndex+1:])
				metadataSlabInfo.children = metadataSlabInfo.children[:len(metadataSlabInfo.children)-1]

				metadataSlabInfo.count -= count

				// Update startIndex for all subsequence metadata slabs.
				for i := metadataSlabIndex + 1; i < len(metadataSlabInfos); i++ {
					metadataSlabInfos[i].startIndex -= count

					for j := 0; j < len(metadataSlabInfos[i].children); j++ {
						metadataSlabInfos[i].children[j].startIndex -= count
					}
				}

				if len(metadataSlabInfo.children) == 0 {
					copy(metadataSlabInfos[metadataSlabIndex:], metadataSlabInfos[metadataSlabIndex+1:])
					metadataSlabInfos = metadataSlabInfos[:len(metadataSlabInfos)-1]
				}
			}

			err := storage.Remove(slabInfoToBeRemoved.id)
			require.NoError(t, err)

			if isLastSlab {
				values = values[:slabInfoToBeRemoved.startIndex]
			} else {
				copy(values[slabInfoToBeRemoved.startIndex:], values[slabInfoToBeRemoved.startIndex+slabInfoToBeRemoved.count:])
				values = values[:len(values)-slabInfoToBeRemoved.count]
			}

			testMapLoadedElements(t, m, values)
		}

		require.Equal(t, 0, len(values))
	})
}

func createMapWithLongStringKey(
	t *testing.T,
	storage SlabStorage,
	address Address,
	typeInfo TypeInfo,
	size int,
) (*OrderedMap, [][2]Value) {

	digesterBuilder := &mockDigesterBuilder{}

	// Create parent map.
	m, err := NewMap(storage, address, digesterBuilder, typeInfo)
	require.NoError(t, err)

	expectedValues := make([][2]Value, size)
	r := 'a'
	for i := 0; i < size; i++ {
		s := strings.Repeat(string(r), int(maxInlineMapElementSize))

		k := NewStringValue(s)
		v := Uint64Value(i)

		expectedValues[i] = [2]Value{k, v}

		digests := []Digest{Digest(i)}
		digesterBuilder.On("Digest", k).Return(mockDigester{digests})

		existingStorable, err := m.Set(compare, hashInputProvider, k, v)
		require.NoError(t, err)
		require.Nil(t, existingStorable)

		r++
	}

	return m, expectedValues
}

func createMapWithSimpleValues(
	t *testing.T,
	storage SlabStorage,
	address Address,
	typeInfo TypeInfo,
	size int,
	newDigests func(i int) []Digest,
) (*OrderedMap, [][2]Value) {

	digesterBuilder := &mockDigesterBuilder{}

	m, err := NewMap(storage, address, digesterBuilder, typeInfo)
	require.NoError(t, err)

	expectedValues := make([][2]Value, size)
	r := rune('a')
	for i := 0; i < size; i++ {
		k := Uint64Value(i)
		v := NewStringValue(strings.Repeat(string(r), 20))

		digests := newDigests(i)
		digesterBuilder.On("Digest", k).Return(mockDigester{digests})

		expectedValues[i] = [2]Value{k, v}

		existingStorable, err := m.Set(compare, hashInputProvider, expectedValues[i][0], expectedValues[i][1])
		require.NoError(t, err)
		require.Nil(t, existingStorable)
	}

	return m, expectedValues
}

func createMapWithChildArrayValues(
	t *testing.T,
	storage SlabStorage,
	address Address,
	typeInfo TypeInfo,
	size int,
	newDigests func(i int) []Digest,
) (*OrderedMap, [][2]Value, []SlabID) {
	const childArraySize = 50

	// Use mockDigesterBuilder to guarantee element order.
	digesterBuilder := &mockDigesterBuilder{}

	// Create parent map
	m, err := NewMap(storage, address, digesterBuilder, typeInfo)
	require.NoError(t, err)

	slabIDs := make([]SlabID, size)
	expectedValues := make([][2]Value, size)
	for i := 0; i < size; i++ {
		// Create child array
		childArray, err := NewArray(storage, address, typeInfo)
		require.NoError(t, err)

		expectedChildValues := make([]Value, childArraySize)
		for j := 0; j < childArraySize; j++ {
			v := Uint64Value(j)

			err = childArray.Append(v)
			require.NoError(t, err)

			expectedChildValues[j] = v
		}

		k := Uint64Value(i)
		v := childArray

		expectedValues[i] = [2]Value{k, arrayValue(expectedChildValues)}
		slabIDs[i] = childArray.SlabID()

		digests := newDigests(i)
		digesterBuilder.On("Digest", k).Return(mockDigester{digests})

		// Set child array to parent
		existingStorable, err := m.Set(compare, hashInputProvider, k, v)
		require.NoError(t, err)
		require.Nil(t, existingStorable)
	}

	return m, expectedValues, slabIDs
}

func createMapWithSimpleAndChildArrayValues(
	t *testing.T,
	storage SlabStorage,
	address Address,
	typeInfo TypeInfo,
	size int,
	compositeValueIndex int,
	newDigests func(i int) []Digest,
) (*OrderedMap, [][2]Value, SlabID) {
	const childArraySize = 50

	digesterBuilder := &mockDigesterBuilder{}

	// Create parent map
	m, err := NewMap(storage, address, digesterBuilder, typeInfo)
	require.NoError(t, err)

	var slabID SlabID
	values := make([][2]Value, size)
	r := 'a'
	for i := 0; i < size; i++ {

		k := Uint64Value(i)

		digests := newDigests(i)
		digesterBuilder.On("Digest", k).Return(mockDigester{digests})

		if compositeValueIndex == i {
			// Create child array with one element
			childArray, err := NewArray(storage, address, typeInfo)
			require.NoError(t, err)

			expectedChildValues := make([]Value, childArraySize)
			for j := 0; j < childArraySize; j++ {
				v := Uint64Value(j)
				err = childArray.Append(v)
				require.NoError(t, err)

				expectedChildValues[j] = v
			}

			values[i] = [2]Value{k, arrayValue(expectedChildValues)}

			existingStorable, err := m.Set(compare, hashInputProvider, k, childArray)
			require.NoError(t, err)
			require.Nil(t, existingStorable)

			slabID = childArray.SlabID()

		} else {
			v := NewStringValue(strings.Repeat(string(r), 18))
			values[i] = [2]Value{k, v}

			existingStorable, err := m.Set(compare, hashInputProvider, k, v)
			require.NoError(t, err)
			require.Nil(t, existingStorable)
		}
	}

	return m, values, slabID
}

func testMapLoadedElements(t *testing.T, m *OrderedMap, expectedValues [][2]Value) {
	i := 0
	err := m.IterateReadOnlyLoadedValues(func(k Value, v Value) (bool, error) {
		require.True(t, i < len(expectedValues))
		valueEqual(t, expectedValues[i][0], k)
		valueEqual(t, expectedValues[i][1], v)
		i++
		return true, nil
	})
	require.NoError(t, err)
	require.Equal(t, len(expectedValues), i)
}

func getMapMetaDataSlabCount(storage *PersistentSlabStorage) int {
	var counter int
	for _, slab := range storage.deltas {
		if _, ok := slab.(*MapMetaDataSlab); ok {
			counter++
		}
	}
	return counter
}

func TestMaxInlineMapValueSize(t *testing.T) {

	t.Run("small key", func(t *testing.T) {
		// Value has larger max inline size when key is less than max map key size.

		SetThreshold(256)
		defer SetThreshold(1024)

		mapSize := 2
		keyStringSize := 16                               // Key size is less than max map key size.
		valueStringSize := maxInlineMapElementSize/2 + 10 // Value size is more than half of max map element size.

		r := newRand(t)

		keyValues := make(map[Value]Value, mapSize)
		for len(keyValues) < mapSize {
			k := NewStringValue(randStr(r, keyStringSize))
			v := NewStringValue(randStr(r, int(valueStringSize)))
			keyValues[k] = v
		}

		typeInfo := testTypeInfo{42}
		address := Address{1, 2, 3, 4, 5, 6, 7, 8}
		storage := newTestPersistentStorage(t)

		m, err := NewMap(storage, address, newBasicDigesterBuilder(), typeInfo)
		require.NoError(t, err)

		for k, v := range keyValues {
			existingStorable, err := m.Set(compare, hashInputProvider, k, v)
			require.NoError(t, err)
			require.Nil(t, existingStorable)
		}

		// Both key and value are stored in map slab.
		require.Equal(t, 1, len(storage.deltas))

		testMap(t, storage, typeInfo, address, m, keyValues, nil, false)
	})

	t.Run("max size key", func(t *testing.T) {
		// Value max size is about half of max map element size when key is exactly max map key size.

		SetThreshold(256)
		defer SetThreshold(1024)

		mapSize := 1
		keyStringSize := maxInlineMapKeySize - 2         // Key size is exactly max map key size (2 bytes is string encoding overhead).
		valueStringSize := maxInlineMapElementSize/2 + 2 // Value size is more than half of max map element size (add 2 bytes to make it more than half).

		r := newRand(t)

		keyValues := make(map[Value]Value, mapSize)
		for len(keyValues) < mapSize {
			k := NewStringValue(randStr(r, int(keyStringSize)))
			v := NewStringValue(randStr(r, int(valueStringSize)))
			keyValues[k] = v
		}

		typeInfo := testTypeInfo{42}
		address := Address{1, 2, 3, 4, 5, 6, 7, 8}
		storage := newTestPersistentStorage(t)

		m, err := NewMap(storage, address, newBasicDigesterBuilder(), typeInfo)
		require.NoError(t, err)

		for k, v := range keyValues {
			existingStorable, err := m.Set(compare, hashInputProvider, k, v)
			require.NoError(t, err)
			require.Nil(t, existingStorable)
		}

		// Key is stored in map slab, while value is stored separately in storable slab.
		require.Equal(t, 2, len(storage.deltas))

		testMap(t, storage, typeInfo, address, m, keyValues, nil, false)
	})

	t.Run("large key", func(t *testing.T) {
		// Value has larger max inline size when key is more than max map key size because
		// when key size exceeds max map key size, it is stored in a separate storable slab,
		// and SlabIDStorable is stored as key in the map, which is 19 bytes.

		SetThreshold(256)
		defer SetThreshold(1024)

		mapSize := 1
		keyStringSize := maxInlineMapKeySize + 10         // key size is more than max map key size
		valueStringSize := maxInlineMapElementSize/2 + 10 // value size is more than half of max map element size

		r := newRand(t)

		keyValues := make(map[Value]Value, mapSize)
		for len(keyValues) < mapSize {
			k := NewStringValue(randStr(r, int(keyStringSize)))
			v := NewStringValue(randStr(r, int(valueStringSize)))
			keyValues[k] = v
		}

		typeInfo := testTypeInfo{42}
		address := Address{1, 2, 3, 4, 5, 6, 7, 8}
		storage := newTestPersistentStorage(t)

		m, err := NewMap(storage, address, newBasicDigesterBuilder(), typeInfo)
		require.NoError(t, err)

		for k, v := range keyValues {
			existingStorable, err := m.Set(compare, hashInputProvider, k, v)
			require.NoError(t, err)
			require.Nil(t, existingStorable)
		}

		// Key is stored in separate storable slabs, while value is stored in map slab.
		require.Equal(t, 2, len(storage.deltas))

		testMap(t, storage, typeInfo, address, m, keyValues, nil, false)
	})
}

func TestMapID(t *testing.T) {
	typeInfo := testTypeInfo{42}
	storage := newTestPersistentStorage(t)
	address := Address{1, 2, 3, 4, 5, 6, 7, 8}

	m, err := NewMap(storage, address, newBasicDigesterBuilder(), typeInfo)
	require.NoError(t, err)

	sid := m.SlabID()
	id := m.ValueID()

	require.Equal(t, sid.address[:], id[:8])
	require.Equal(t, sid.index[:], id[8:])
}

func TestSlabSizeWhenResettingMutableStorableInMap(t *testing.T) {
	const (
		mapSize             = 3
		keyStringSize       = 16
		initialStorableSize = 1
		mutatedStorableSize = 5
	)

	keyValues := make(map[Value]*testMutableValue, mapSize)
	for i := 0; i < mapSize; i++ {
		k := Uint64Value(i)
		v := newTestMutableValue(initialStorableSize)
		keyValues[k] = v
	}

	typeInfo := testTypeInfo{42}
	address := Address{1, 2, 3, 4, 5, 6, 7, 8}
	storage := newTestPersistentStorage(t)

	m, err := NewMap(storage, address, newBasicDigesterBuilder(), typeInfo)
	require.NoError(t, err)

	for k, v := range keyValues {
		existingStorable, err := m.Set(compare, hashInputProvider, k, v)
		require.NoError(t, err)
		require.Nil(t, existingStorable)
	}

	require.True(t, m.root.IsData())

	expectedElementSize := singleElementPrefixSize + digestSize + Uint64Value(0).ByteSize() + initialStorableSize
	expectedMapRootDataSlabSize := mapRootDataSlabPrefixSize + hkeyElementsPrefixSize + expectedElementSize*mapSize
	require.Equal(t, expectedMapRootDataSlabSize, m.root.ByteSize())

	err = VerifyMap(m, address, typeInfo, typeInfoComparator, hashInputProvider, true)
	require.NoError(t, err)

	// Reset mutable values after changing its storable size
	for k, v := range keyValues {
		v.updateStorableSize(mutatedStorableSize)

		existingStorable, err := m.Set(compare, hashInputProvider, k, v)
		require.NoError(t, err)
		require.NotNil(t, existingStorable)
	}

	require.True(t, m.root.IsData())

	expectedElementSize = singleElementPrefixSize + digestSize + Uint64Value(0).ByteSize() + mutatedStorableSize
	expectedMapRootDataSlabSize = mapRootDataSlabPrefixSize + hkeyElementsPrefixSize + expectedElementSize*mapSize
	require.Equal(t, expectedMapRootDataSlabSize, m.root.ByteSize())

	err = VerifyMap(m, address, typeInfo, typeInfoComparator, hashInputProvider, true)
	require.NoError(t, err)
}

func TestChildMapInlinabilityInParentMap(t *testing.T) {

	SetThreshold(256)
	defer SetThreshold(1024)

	const expectedEmptyInlinedMapSize = uint32(inlinedMapDataSlabPrefixSize + hkeyElementsPrefixSize) // 22

	t.Run("parent is root data slab, with one child map", func(t *testing.T) {
		const (
			mapSize         = 1
			keyStringSize   = 9
			valueStringSize = 4
		)

		// encoded key size is the same for all string keys of the same length.
		encodedKeySize := NewStringValue(strings.Repeat("a", keyStringSize)).ByteSize()
		encodedValueSize := NewStringValue(strings.Repeat("a", valueStringSize)).ByteSize()

		r := newRand(t)

		typeInfo := testTypeInfo{42}
		storage := newTestPersistentStorage(t)
		address := Address{1, 2, 3, 4, 5, 6, 7, 8}

		parentMap, expectedKeyValues := createMapWithEmptyChildMap(t, storage, address, typeInfo, mapSize, func() Value {
			return NewStringValue(randStr(r, keyStringSize))
		})

		require.Equal(t, uint64(mapSize), parentMap.Count())
		require.True(t, parentMap.root.IsData())
		require.Equal(t, 1, getStoredDeltas(storage)) // There is only 1 stored slab because child map is inlined.

		testMap(t, storage, typeInfo, address, parentMap, expectedKeyValues, nil, true)

		children := getInlinedChildMapsFromParentMap(t, address, parentMap)

		// Appending 3 elements to child map so that inlined child map reaches max inlined size as map element.
		for i := 0; i < 3; i++ {
			for childKey, child := range children {
				childMap := child.m
				valueID := child.valueID

				expectedChildMapValues, ok := expectedKeyValues[childKey].(mapValue)
				require.True(t, ok)

				k := NewStringValue(randStr(r, keyStringSize))
				v := NewStringValue(randStr(r, valueStringSize))

				existingStorable, err := childMap.Set(compare, hashInputProvider, k, v)
				require.NoError(t, err)
				require.Nil(t, existingStorable)
				require.Equal(t, uint64(i+1), childMap.Count())

				expectedChildMapValues[k] = v

				require.True(t, childMap.Inlined())
				require.Equal(t, SlabIDUndefined, childMap.SlabID()) // Slab ID is undefined for inlined slab
				require.Equal(t, valueID, childMap.ValueID())        // Value ID is unchanged
				require.Equal(t, 1, getStoredDeltas(storage))

				// Test inlined child slab size
				expectedChildElementSize := singleElementPrefixSize + digestSize + encodedKeySize + encodedValueSize
				expectedInlinedMapSize := inlinedMapDataSlabPrefixSize + hkeyElementsPrefixSize +
					expectedChildElementSize*uint32(childMap.Count())
				require.Equal(t, expectedInlinedMapSize, childMap.root.ByteSize())

				// Test parent slab size
				expectedParentElementSize := singleElementPrefixSize + digestSize + encodedKeySize + expectedInlinedMapSize
				expectedParentSize := uint32(mapRootDataSlabPrefixSize+hkeyElementsPrefixSize) +
					expectedParentElementSize*mapSize
				require.Equal(t, expectedParentSize, parentMap.root.ByteSize())

				testMap(t, storage, typeInfo, address, parentMap, expectedKeyValues, nil, true)
			}
		}

		// Add one more element to child array which triggers inlined child array slab becomes standalone slab
		i := 0
		for childKey, child := range children {
			childMap := child.m
			valueID := child.valueID

			expectedChildMapValues, ok := expectedKeyValues[childKey].(mapValue)
			require.True(t, ok)

			k := NewStringValue(randStr(r, keyStringSize))
			v := NewStringValue(randStr(r, valueStringSize))

			existingStorable, err := childMap.Set(compare, hashInputProvider, k, v)
			require.NoError(t, err)
			require.Nil(t, existingStorable)

			expectedChildMapValues[k] = v

			require.False(t, childMap.Inlined())
			require.Equal(t, 1+1+i, getStoredDeltas(storage)) // There are >1 stored slab because child map is no longer inlined.

			i++

			expectedSlabID := valueIDToSlabID(valueID)
			require.Equal(t, expectedSlabID, childMap.SlabID()) // Storage ID is the same bytewise as value ID.
			require.Equal(t, valueID, childMap.ValueID())       // Value ID is unchanged

			expectedChildElementSize := singleElementPrefixSize + digestSize + encodedKeySize + encodedValueSize
			expectedStandaloneSlabSize := uint32(mapRootDataSlabPrefixSize+hkeyElementsPrefixSize) +
				expectedChildElementSize*uint32(childMap.Count())
			require.Equal(t, expectedStandaloneSlabSize, childMap.root.ByteSize())

			expectedParentElementSize := singleElementPrefixSize + digestSize + encodedKeySize + SlabIDStorable(expectedSlabID).ByteSize()
			expectedParentSize := uint32(mapRootDataSlabPrefixSize+hkeyElementsPrefixSize) +
				expectedParentElementSize*mapSize
			require.Equal(t, expectedParentSize, parentMap.root.ByteSize())

			testMap(t, storage, typeInfo, address, parentMap, expectedKeyValues, nil, true)
		}

		// Remove elements from child map which triggers standalone map slab becomes inlined slab again.
		for childKey, child := range children {
			childMap := child.m
			valueID := child.valueID

			expectedChildMapValues, ok := expectedKeyValues[childKey].(mapValue)
			require.True(t, ok)

			keys := make([]Value, 0, len(expectedChildMapValues))
			for k := range expectedChildMapValues {
				keys = append(keys, k)
			}

			for _, k := range keys {
				existingMapKeyStorable, existingMapValueStorable, err := childMap.Remove(compare, hashInputProvider, k)
				require.NoError(t, err)
				require.Equal(t, k, existingMapKeyStorable)
				require.NotNil(t, existingMapValueStorable)

				delete(expectedChildMapValues, k)

				require.True(t, childMap.Inlined())
				require.Equal(t, SlabIDUndefined, childMap.SlabID())
				require.Equal(t, valueID, childMap.ValueID()) // value ID is unchanged
				require.Equal(t, 1, getStoredDeltas(storage))

				expectedChildElementSize := singleElementPrefixSize + digestSize + encodedKeySize + encodedValueSize
				expectedInlinedMapSize := inlinedMapDataSlabPrefixSize + hkeyElementsPrefixSize +
					expectedChildElementSize*uint32(childMap.Count())
				require.Equal(t, expectedInlinedMapSize, childMap.root.ByteSize())

				expectedParentElementSize := singleElementPrefixSize + digestSize + encodedKeySize + expectedInlinedMapSize
				expectedParentSize := uint32(mapRootDataSlabPrefixSize+hkeyElementsPrefixSize) +
					expectedParentElementSize*mapSize
				require.Equal(t, expectedParentSize, parentMap.root.ByteSize())

				testMap(t, storage, typeInfo, address, parentMap, expectedKeyValues, nil, true)
			}
		}

		require.Equal(t, uint64(mapSize), parentMap.Count())
		require.True(t, parentMap.root.IsData())
		require.Equal(t, 1, getStoredDeltas(storage)) // There is only 1 stored slab because child map is inlined.
	})

	t.Run("parent is root data slab, with two child maps", func(t *testing.T) {
		const (
			mapSize         = 2
			keyStringSize   = 9
			valueStringSize = 4
		)

		// encoded key size is the same for all string keys of the same length.
		encodedKeySize := NewStringValue(strings.Repeat("a", keyStringSize)).ByteSize()
		encodedValueSize := NewStringValue(strings.Repeat("a", valueStringSize)).ByteSize()

		r := newRand(t)

		typeInfo := testTypeInfo{42}
		storage := newTestPersistentStorage(t)
		address := Address{1, 2, 3, 4, 5, 6, 7, 8}

		parentMap, expectedKeyValues := createMapWithEmptyChildMap(t, storage, address, typeInfo, mapSize, func() Value {
			return NewStringValue(randStr(r, keyStringSize))
		})

		require.Equal(t, uint64(mapSize), parentMap.Count())
		require.True(t, parentMap.root.IsData())
		require.Equal(t, 1, getStoredDeltas(storage)) // There is only 1 stored slab because child map is inlined.

		testMap(t, storage, typeInfo, address, parentMap, expectedKeyValues, nil, true)

		children := getInlinedChildMapsFromParentMap(t, address, parentMap)

		expectedParentSize := parentMap.root.ByteSize()

		// Appending 3 elements to child map so that inlined child map reaches max inlined size as map element.
		for i := 0; i < 3; i++ {
			for childKey, child := range children {
				childMap := child.m
				valueID := child.valueID

				expectedChildMapValues, ok := expectedKeyValues[childKey].(mapValue)
				require.True(t, ok)

				k := NewStringValue(randStr(r, keyStringSize))
				v := NewStringValue(randStr(r, valueStringSize))

				existingStorable, err := childMap.Set(compare, hashInputProvider, k, v)
				require.NoError(t, err)
				require.Nil(t, existingStorable)
				require.Equal(t, uint64(i+1), childMap.Count())

				expectedChildMapValues[k] = v

				require.True(t, childMap.Inlined())
				require.Equal(t, SlabIDUndefined, childMap.SlabID()) // Slab ID is undefined for inlined slab
				require.Equal(t, valueID, childMap.ValueID())        // Value ID is unchanged
				require.Equal(t, 1, getStoredDeltas(storage))

				// Test inlined child slab size
				expectedChildElementSize := singleElementPrefixSize + digestSize + encodedKeySize + encodedValueSize
				expectedInlinedMapSize := inlinedMapDataSlabPrefixSize + hkeyElementsPrefixSize +
					expectedChildElementSize*uint32(childMap.Count())
				require.Equal(t, expectedInlinedMapSize, childMap.root.ByteSize())

				// Test parent slab size
				expectedParentSize += expectedChildElementSize
				require.Equal(t, expectedParentSize, parentMap.root.ByteSize())

				testMap(t, storage, typeInfo, address, parentMap, expectedKeyValues, nil, true)
			}
		}

		// Add one more element to child array which triggers inlined child array slab becomes standalone slab
		i := 0
		for childKey, child := range children {
			childMap := child.m
			valueID := child.valueID

			expectedChildMapValues, ok := expectedKeyValues[childKey].(mapValue)
			require.True(t, ok)

			k := NewStringValue(randStr(r, keyStringSize))
			v := NewStringValue(randStr(r, valueStringSize))

			existingStorable, err := childMap.Set(compare, hashInputProvider, k, v)
			require.NoError(t, err)
			require.Nil(t, existingStorable)

			expectedChildMapValues[k] = v

			require.False(t, childMap.Inlined())
			require.Equal(t, 1+1+i, getStoredDeltas(storage)) // There are >1 stored slab because child map is no longer inlined.

			i++

			expectedSlabID := valueIDToSlabID(valueID)
			require.Equal(t, expectedSlabID, childMap.SlabID()) // Storage ID is the same bytewise as value ID.
			require.Equal(t, valueID, childMap.ValueID())       // Value ID is unchanged

			expectedChildElementSize := singleElementPrefixSize + digestSize + encodedKeySize + encodedValueSize
			expectedStandaloneSlabSize := uint32(mapRootDataSlabPrefixSize+hkeyElementsPrefixSize) +
				expectedChildElementSize*uint32(childMap.Count())
			require.Equal(t, expectedStandaloneSlabSize, childMap.root.ByteSize())

			// Subtract inlined child map size from expected parent size
			expectedParentSize -= uint32(inlinedMapDataSlabPrefixSize+hkeyElementsPrefixSize) +
				expectedChildElementSize*uint32(childMap.Count()-1)
			// Add slab id storable size to expected parent size
			expectedParentSize += SlabIDStorable(expectedSlabID).ByteSize()
			require.Equal(t, expectedParentSize, parentMap.root.ByteSize())

			testMap(t, storage, typeInfo, address, parentMap, expectedKeyValues, nil, true)
		}

		require.Equal(t, 1+mapSize, getStoredDeltas(storage)) // There are >1 stored slab because child map is no longer inlined.

		// Remove one element from each child map which triggers standalone map slab becomes inlined slab again.
		i = 0
		for childKey, child := range children {
			childMap := child.m
			valueID := child.valueID

			expectedChildMapValues, ok := expectedKeyValues[childKey].(mapValue)
			require.True(t, ok)

			var aKey Value
			for k := range expectedChildMapValues {
				aKey = k
				break
			}

			existingMapKeyStorable, existingMapValueStorable, err := childMap.Remove(compare, hashInputProvider, aKey)
			require.NoError(t, err)
			require.Equal(t, aKey, existingMapKeyStorable)
			require.NotNil(t, existingMapValueStorable)

			delete(expectedChildMapValues, aKey)

			require.Equal(t, 1+mapSize-1-i, getStoredDeltas(storage))

			i++

			require.True(t, childMap.Inlined())
			require.Equal(t, SlabIDUndefined, childMap.SlabID())
			require.Equal(t, valueID, childMap.ValueID()) // value ID is unchanged

			expectedChildElementSize := singleElementPrefixSize + digestSize + encodedKeySize + encodedValueSize
			expectedInlinedMapSize := inlinedMapDataSlabPrefixSize + hkeyElementsPrefixSize +
				expectedChildElementSize*uint32(childMap.Count())
			require.Equal(t, expectedInlinedMapSize, childMap.root.ByteSize())

			// Subtract slab id storable size from expected parent size
			expectedParentSize -= SlabIDStorable(SlabID{}).ByteSize()
			// Add expected inlined child map to expected parent size
			expectedParentSize += expectedInlinedMapSize
			require.Equal(t, expectedParentSize, parentMap.root.ByteSize())

			testMap(t, storage, typeInfo, address, parentMap, expectedKeyValues, nil, true)
		}

		// Remove remaining elements from each inlined child map.
		for childKey, child := range children {
			childMap := child.m
			valueID := child.valueID

			expectedChildMapValues, ok := expectedKeyValues[childKey].(mapValue)
			require.True(t, ok)

			keys := make([]Value, 0, len(expectedChildMapValues))
			for k := range expectedChildMapValues {
				keys = append(keys, k)
			}

			for _, k := range keys {
				existingMapKeyStorable, existingMapValueStorable, err := childMap.Remove(compare, hashInputProvider, k)
				require.NoError(t, err)
				require.Equal(t, k, existingMapKeyStorable)
				require.NotNil(t, existingMapValueStorable)

				delete(expectedChildMapValues, k)

				require.Equal(t, 1, getStoredDeltas(storage))

				require.True(t, childMap.Inlined())
				require.Equal(t, SlabIDUndefined, childMap.SlabID())
				require.Equal(t, valueID, childMap.ValueID()) // value ID is unchanged

				expectedChildElementSize := singleElementPrefixSize + digestSize + encodedKeySize + encodedValueSize
				expectedInlinedMapSize := inlinedMapDataSlabPrefixSize + hkeyElementsPrefixSize +
					expectedChildElementSize*uint32(childMap.Count())
				require.Equal(t, expectedInlinedMapSize, childMap.root.ByteSize())

				expectedParentSize -= expectedChildElementSize
				require.Equal(t, expectedParentSize, parentMap.root.ByteSize())

				testMap(t, storage, typeInfo, address, parentMap, expectedKeyValues, nil, true)
			}
		}

		require.Equal(t, uint64(mapSize), parentMap.Count())
		require.True(t, parentMap.root.IsData())
		require.Equal(t, 1, getStoredDeltas(storage)) // There is only 1 stored slab because child map is inlined.
	})

	t.Run("parent is root metadata slab, with four child maps", func(t *testing.T) {
		const (
			mapSize         = 4
			keyStringSize   = 9
			valueStringSize = 4
		)

		// encoded key size is the same for all string keys of the same length.
		encodedKeySize := NewStringValue(strings.Repeat("a", keyStringSize)).ByteSize()
		encodedValueSize := NewStringValue(strings.Repeat("a", valueStringSize)).ByteSize()

		r := newRand(t)

		typeInfo := testTypeInfo{42}
		storage := newTestPersistentStorage(t)
		address := Address{1, 2, 3, 4, 5, 6, 7, 8}

		parentMap, expectedKeyValues := createMapWithEmptyChildMap(t, storage, address, typeInfo, mapSize, func() Value {
			return NewStringValue(randStr(r, keyStringSize))
		})

		require.Equal(t, uint64(mapSize), parentMap.Count())
		require.True(t, parentMap.root.IsData())
		require.Equal(t, 1, getStoredDeltas(storage)) // There is only 1 stored slab because child map is inlined.

		testMap(t, storage, typeInfo, address, parentMap, expectedKeyValues, nil, true)

		children := getInlinedChildMapsFromParentMap(t, address, parentMap)

		// Appending 3 elements to child map so that inlined child map reaches max inlined size as map element.
		for i := 0; i < 3; i++ {
			for childKey, child := range children {
				childMap := child.m
				valueID := child.valueID

				expectedChildMapValues, ok := expectedKeyValues[childKey].(mapValue)
				require.True(t, ok)

				k := NewStringValue(randStr(r, keyStringSize))
				v := NewStringValue(randStr(r, valueStringSize))

				existingStorable, err := childMap.Set(compare, hashInputProvider, k, v)
				require.NoError(t, err)
				require.Nil(t, existingStorable)
				require.Equal(t, uint64(i+1), childMap.Count())

				expectedChildMapValues[k] = v

				require.True(t, childMap.Inlined())
				require.Equal(t, SlabIDUndefined, childMap.SlabID()) // Slab ID is undefined for inlined slab
				require.Equal(t, valueID, childMap.ValueID())        // Value ID is unchanged

				// Test inlined child slab size
				expectedChildElementSize := singleElementPrefixSize + digestSize + encodedKeySize + encodedValueSize
				expectedInlinedMapSize := inlinedMapDataSlabPrefixSize + hkeyElementsPrefixSize +
					expectedChildElementSize*uint32(childMap.Count())
				require.Equal(t, expectedInlinedMapSize, childMap.root.ByteSize())

				testMap(t, storage, typeInfo, address, parentMap, expectedKeyValues, nil, true)
			}
		}

		// Parent array has 1 meta data slab and 2 data slabs.
		// All child arrays are inlined.
		require.Equal(t, 3, getStoredDeltas(storage))
		require.False(t, parentMap.root.IsData())

		// Add one more element to child array which triggers inlined child array slab becomes standalone slab
		for childKey, child := range children {
			childMap := child.m
			valueID := child.valueID

			expectedChildMapValues, ok := expectedKeyValues[childKey].(mapValue)
			require.True(t, ok)

			k := NewStringValue(randStr(r, keyStringSize))
			v := NewStringValue(randStr(r, valueStringSize))

			existingStorable, err := childMap.Set(compare, hashInputProvider, k, v)
			require.NoError(t, err)
			require.Nil(t, existingStorable)

			expectedChildMapValues[k] = v

			require.False(t, childMap.Inlined())

			expectedSlabID := valueIDToSlabID(valueID)
			require.Equal(t, expectedSlabID, childMap.SlabID()) // Storage ID is the same bytewise as value ID.
			require.Equal(t, valueID, childMap.ValueID())       // Value ID is unchanged

			expectedChildElementSize := singleElementPrefixSize + digestSize + encodedKeySize + encodedValueSize
			expectedStandaloneSlabSize := uint32(mapRootDataSlabPrefixSize+hkeyElementsPrefixSize) +
				expectedChildElementSize*uint32(childMap.Count())
			require.Equal(t, expectedStandaloneSlabSize, childMap.root.ByteSize())

			testMap(t, storage, typeInfo, address, parentMap, expectedKeyValues, nil, true)
		}

		// Parent map has one root data slab.
		// Each child maps has one root data slab.
		require.Equal(t, 1+mapSize, getStoredDeltas(storage)) // There are >1 stored slab because child map is no longer inlined.
		require.True(t, parentMap.root.IsData())

		// Remove one element from each child map which triggers standalone map slab becomes inlined slab again.
		for childKey, child := range children {
			childMap := child.m
			valueID := child.valueID

			expectedChildMapValues, ok := expectedKeyValues[childKey].(mapValue)
			require.True(t, ok)

			var aKey Value
			for k := range expectedChildMapValues {
				aKey = k
				break
			}

			existingMapKeyStorable, existingMapValueStorable, err := childMap.Remove(compare, hashInputProvider, aKey)
			require.NoError(t, err)
			require.Equal(t, aKey, existingMapKeyStorable)
			require.NotNil(t, existingMapValueStorable)

			delete(expectedChildMapValues, aKey)

			require.True(t, childMap.Inlined())
			require.Equal(t, SlabIDUndefined, childMap.SlabID())
			require.Equal(t, valueID, childMap.ValueID()) // value ID is unchanged

			expectedChildElementSize := singleElementPrefixSize + digestSize + encodedKeySize + encodedValueSize
			expectedInlinedMapSize := inlinedMapDataSlabPrefixSize + hkeyElementsPrefixSize +
				expectedChildElementSize*uint32(childMap.Count())
			require.Equal(t, expectedInlinedMapSize, childMap.root.ByteSize())

			testMap(t, storage, typeInfo, address, parentMap, expectedKeyValues, nil, true)
		}

		// Parent map has one metadata slab + 2 data slabs.
		require.Equal(t, 3, getStoredDeltas(storage)) // There are 3 stored slab because child map is inlined again.
		require.False(t, parentMap.root.IsData())

		// Remove remaining elements from each inlined child map.
		for childKey, child := range children {
			childMap := child.m
			valueID := child.valueID

			expectedChildMapValues, ok := expectedKeyValues[childKey].(mapValue)
			require.True(t, ok)

			keys := make([]Value, 0, len(expectedChildMapValues))
			for k := range expectedChildMapValues {
				keys = append(keys, k)
			}

			for _, k := range keys {
				existingMapKeyStorable, existingMapValueStorable, err := childMap.Remove(compare, hashInputProvider, k)
				require.NoError(t, err)
				require.Equal(t, k, existingMapKeyStorable)
				require.NotNil(t, existingMapValueStorable)

				delete(expectedChildMapValues, k)

				require.True(t, childMap.Inlined())
				require.Equal(t, SlabIDUndefined, childMap.SlabID())
				require.Equal(t, valueID, childMap.ValueID()) // value ID is unchanged

				expectedChildElementSize := singleElementPrefixSize + digestSize + encodedKeySize + encodedValueSize
				expectedInlinedMapSize := inlinedMapDataSlabPrefixSize + hkeyElementsPrefixSize +
					expectedChildElementSize*uint32(childMap.Count())
				require.Equal(t, expectedInlinedMapSize, childMap.root.ByteSize())

				testMap(t, storage, typeInfo, address, parentMap, expectedKeyValues, nil, true)
			}
		}

		require.Equal(t, uint64(mapSize), parentMap.Count())
		for _, child := range children {
			require.Equal(t, uint64(0), child.m.Count())
		}

		require.True(t, parentMap.root.IsData())
		require.Equal(t, 1, getStoredDeltas(storage)) // There is only 1 stored slab because child map is inlined.

		// Test parent map slab size
		expectedParentElementSize := singleElementPrefixSize + digestSize + encodedKeySize + expectedEmptyInlinedMapSize
		expectedParentSize := uint32(mapRootDataSlabPrefixSize+hkeyElementsPrefixSize) + // standalone map data slab with 0 element
			expectedParentElementSize*uint32(mapSize)
		require.Equal(t, expectedParentSize, parentMap.root.ByteSize())
	})
}

func TestNestedThreeLevelChildMapInlinabilityInParentMap(t *testing.T) {

	SetThreshold(256)
	defer SetThreshold(1024)

	t.Run("parent is root data slab, one child map, one grand child map, changes to grand child map triggers child map slab to become standalone slab", func(t *testing.T) {
		const (
			mapSize         = 1
			keyStringSize   = 9
			valueStringSize = 4
		)

		// encoded key size is the same for all string keys of the same length.
		encodedKeySize := NewStringValue(strings.Repeat("a", keyStringSize)).ByteSize()
		encodedValueSize := NewStringValue(strings.Repeat("a", valueStringSize)).ByteSize()

		r := newRand(t)

		typeInfo := testTypeInfo{42}
		storage := newTestPersistentStorage(t)
		address := Address{1, 2, 3, 4, 5, 6, 7, 8}

		getKeyFunc := func() Value {
			return NewStringValue(randStr(r, keyStringSize))
		}

		// Create a parent map, with an inlined child map, with an inlined grand child map
		parentMap, expectedKeyValues := createMapWithEmpty2LevelChildMap(t, storage, address, typeInfo, mapSize, getKeyFunc)

		require.Equal(t, uint64(mapSize), parentMap.Count())
		require.True(t, parentMap.root.IsData())
		require.Equal(t, 1, getStoredDeltas(storage)) // There is only 1 stored slab because child map is inlined.

		testMap(t, storage, typeInfo, address, parentMap, expectedKeyValues, nil, true)

		children := getInlinedChildMapsFromParentMap(t, address, parentMap)
		require.Equal(t, mapSize, len(children))

		expectedParentSize := parentMap.root.ByteSize()

		// Inserting 1 elements to grand child map so that inlined grand child map reaches max inlined size as map element.
		for childKey, child := range children {
			require.Equal(t, 1, len(child.children))

			childMap := child.m
			cValueID := child.valueID

			var gchildKey Value
			var gchild *mapInfo
			for gk, gv := range child.children {
				gchildKey = gk
				gchild = gv
				break
			}

			gchildMap := gchild.m
			gValueID := gchild.valueID

			expectedChildMapValues, ok := expectedKeyValues[childKey].(mapValue)
			require.True(t, ok)

			expectedGChildMapValues, ok := expectedChildMapValues[gchildKey].(mapValue)
			require.True(t, ok)

			k := NewStringValue(randStr(r, keyStringSize))
			v := NewStringValue(randStr(r, valueStringSize))

			existingStorable, err := gchildMap.Set(compare, hashInputProvider, k, v)
			require.NoError(t, err)
			require.Nil(t, existingStorable)

			expectedGChildMapValues[k] = v

			// Grand child map is still inlined
			require.True(t, gchildMap.Inlined())
			require.Equal(t, SlabIDUndefined, gchildMap.SlabID()) // Slab ID is undefined for inlined slab
			require.Equal(t, gValueID, gchildMap.ValueID())       // Value ID is unchanged

			// Child map is still inlined
			require.True(t, childMap.Inlined())
			require.Equal(t, SlabIDUndefined, childMap.SlabID()) // Slab ID is undefined for inlined slab
			require.Equal(t, cValueID, childMap.ValueID())       // Value ID is unchanged

			// Only parent map slab is standalone
			require.False(t, parentMap.Inlined())
			require.Equal(t, 1, getStoredDeltas(storage))

			// Test inlined grand child slab size
			expectedGrandChildElementSize := singleElementPrefixSize + digestSize + encodedKeySize + encodedValueSize
			expectedGrandChildMapSize := inlinedMapDataSlabPrefixSize + hkeyElementsPrefixSize +
				expectedGrandChildElementSize*uint32(gchildMap.Count())
			require.Equal(t, expectedGrandChildMapSize, gchildMap.root.ByteSize())

			// Test inlined child slab size
			expectedChildElementSize := singleElementPrefixSize + digestSize + encodedKeySize + expectedGrandChildMapSize
			expectedChildMapSize := inlinedMapDataSlabPrefixSize + hkeyElementsPrefixSize +
				expectedChildElementSize*uint32(childMap.Count())
			require.Equal(t, expectedChildMapSize, childMap.root.ByteSize())

			// Test parent slab size
			expectedParentSize += expectedGrandChildElementSize
			require.Equal(t, expectedParentSize, parentMap.root.ByteSize())

			testMap(t, storage, typeInfo, address, parentMap, expectedKeyValues, nil, true)
		}

		require.True(t, parentMap.root.IsData())
		require.Equal(t, 1, getStoredDeltas(storage)) // There is only 1 stored slab because child map is inlined.

		testMap(t, storage, typeInfo, address, parentMap, expectedKeyValues, nil, true)

		// Add one more element to grand child map which triggers inlined child map slab (NOT grand child map slab) becomes standalone slab
		for childKey, child := range children {
			require.Equal(t, 1, len(child.children))

			childMap := child.m
			cValueID := child.valueID

			var gchildKey Value
			var gchild *mapInfo
			for gk, gv := range child.children {
				gchildKey = gk
				gchild = gv
				break
			}

			gchildMap := gchild.m
			gValueID := gchild.valueID

			expectedChildMapValues, ok := expectedKeyValues[childKey].(mapValue)
			require.True(t, ok)

			expectedGChildMapValues, ok := expectedChildMapValues[gchildKey].(mapValue)
			require.True(t, ok)

			k := NewStringValue(randStr(r, keyStringSize))
			v := NewStringValue(randStr(r, valueStringSize))

			existingStorable, err := gchildMap.Set(compare, hashInputProvider, k, v)
			require.NoError(t, err)
			require.Nil(t, existingStorable)

			expectedGChildMapValues[k] = v

			// Grand child map is inlined
			require.True(t, gchildMap.Inlined())
			require.Equal(t, SlabIDUndefined, gchildMap.SlabID()) // Slab ID is undefined for inlined slab
			require.Equal(t, gValueID, gchildMap.ValueID())       // Value ID is unchanged

			// Child map is NOT inlined
			require.False(t, childMap.Inlined())
			require.Equal(t, valueIDToSlabID(cValueID), childMap.SlabID()) // Slab ID is undefined for inlined slab
			require.Equal(t, cValueID, childMap.ValueID())                 // Value ID is unchanged

			// Parent map is standalone
			require.False(t, parentMap.Inlined())
			require.Equal(t, 2, getStoredDeltas(storage))

			// Test inlined grand child slab size
			expectedGrandChildElementSize := singleElementPrefixSize + digestSize + encodedKeySize + encodedValueSize
			expectedGrandChildMapSize := inlinedMapDataSlabPrefixSize + hkeyElementsPrefixSize +
				expectedGrandChildElementSize*uint32(gchildMap.Count())
			require.Equal(t, expectedGrandChildMapSize, gchildMap.root.ByteSize())

			// Test standalone child slab size
			expectedChildElementSize := singleElementPrefixSize + digestSize + encodedKeySize + expectedGrandChildMapSize
			expectedChildMapSize := mapRootDataSlabPrefixSize + hkeyElementsPrefixSize +
				expectedChildElementSize*uint32(childMap.Count())
			require.Equal(t, expectedChildMapSize, childMap.root.ByteSize())

			// Test parent slab size
			expectedParentSize := mapRootDataSlabPrefixSize + hkeyElementsPrefixSize +
				singleElementPrefixSize + digestSize + encodedKeySize + SlabIDStorable(SlabID{}).ByteSize()
			require.Equal(t, expectedParentSize, parentMap.root.ByteSize())

			testMap(t, storage, typeInfo, address, parentMap, expectedKeyValues, nil, true)
		}

		require.True(t, parentMap.root.IsData())
		require.Equal(t, 2, getStoredDeltas(storage)) // There is 2 stored slab because child map is not inlined.

		testMap(t, storage, typeInfo, address, parentMap, expectedKeyValues, nil, true)

		// Remove elements from grand child map which triggers standalone child map slab becomes inlined slab again.
		for childKey, child := range children {
			childMap := child.m
			cValueID := child.valueID

			var gchildKey Value
			var gchild *mapInfo
			for gk, gv := range child.children {
				gchildKey = gk
				gchild = gv
				break
			}

			gchildMap := gchild.m
			gValueID := gchild.valueID

			expectedChildMapValues, ok := expectedKeyValues[childKey].(mapValue)
			require.True(t, ok)

			expectedGChildMapValues, ok := expectedChildMapValues[gchildKey].(mapValue)
			require.True(t, ok)

			gchildKeys := make([]Value, 0, len(expectedGChildMapValues))
			for k := range expectedGChildMapValues {
				gchildKeys = append(gchildKeys, k)
			}

			for _, k := range gchildKeys {
				existingMapKey, existingMapValueStorable, err := gchildMap.Remove(compare, hashInputProvider, k)
				require.NoError(t, err)
				require.Equal(t, k, existingMapKey)
				require.NotNil(t, existingMapValueStorable)

				delete(expectedGChildMapValues, k)

				// Child map is inlined
				require.True(t, childMap.Inlined())
				require.Equal(t, SlabIDUndefined, childMap.SlabID())
				require.Equal(t, cValueID, childMap.ValueID()) // value ID is unchanged

				// Grand child map is inlined
				require.True(t, gchildMap.Inlined())
				require.Equal(t, SlabIDUndefined, gchildMap.SlabID())
				require.Equal(t, gValueID, gchildMap.ValueID()) // value ID is unchanged

				// Test inlined grand child slab size
				expectedGrandChildElementSize := singleElementPrefixSize + digestSize + encodedKeySize + encodedValueSize
				expectedGrandChildMapSize := inlinedMapDataSlabPrefixSize + hkeyElementsPrefixSize +
					expectedGrandChildElementSize*uint32(gchildMap.Count())
				require.Equal(t, expectedGrandChildMapSize, gchildMap.root.ByteSize())

				// Test inlined child slab size
				expectedChildElementSize := singleElementPrefixSize + digestSize + encodedKeySize + expectedGrandChildMapSize
				expectedChildMapSize := inlinedMapDataSlabPrefixSize + hkeyElementsPrefixSize +
					expectedChildElementSize*uint32(childMap.Count())
				require.Equal(t, expectedChildMapSize, childMap.root.ByteSize())

				// Test parent child slab size
				expectedParentElementSize := singleElementPrefixSize + digestSize + encodedKeySize + expectedChildMapSize
				expectedParentMapSize := mapRootDataSlabPrefixSize + hkeyElementsPrefixSize +
					expectedParentElementSize*uint32(parentMap.Count())
				require.Equal(t, expectedParentMapSize, parentMap.root.ByteSize())

				testMap(t, storage, typeInfo, address, parentMap, expectedKeyValues, nil, true)
			}

			require.Equal(t, uint64(0), gchildMap.Count())
			require.Equal(t, uint64(1), childMap.Count())
		}

		require.Equal(t, uint64(1), parentMap.Count())
		require.True(t, parentMap.root.IsData())
		require.Equal(t, 1, getStoredDeltas(storage)) // There is only 1 stored slab because child map and grand child map are inlined.

		testMap(t, storage, typeInfo, address, parentMap, expectedKeyValues, nil, true)
	})

	t.Run("parent is root data slab, one child map, one grand child map, changes to grand child map triggers grand child array slab to become standalone slab", func(t *testing.T) {
		const (
			mapSize              = 1
			keyStringSize        = 9
			valueStringSize      = 4
			largeValueStringSize = 40
		)

		// encoded key size is the same for all string keys of the same length.
		encodedKeySize := NewStringValue(strings.Repeat("a", keyStringSize)).ByteSize()
		encodedValueSize := NewStringValue(strings.Repeat("a", valueStringSize)).ByteSize()
		encodedLargeValueSize := NewStringValue(strings.Repeat("a", largeValueStringSize)).ByteSize()
		slabIDStorableSize := SlabIDStorable(SlabID{}).ByteSize()

		r := newRand(t)

		typeInfo := testTypeInfo{42}
		storage := newTestPersistentStorage(t)
		address := Address{1, 2, 3, 4, 5, 6, 7, 8}

		getKeyFunc := func() Value {
			return NewStringValue(randStr(r, keyStringSize))
		}

		// Create a parent map, with an inlined child map, with an inlined grand child map
		parentMap, expectedKeyValues := createMapWithEmpty2LevelChildMap(t, storage, address, typeInfo, mapSize, getKeyFunc)

		require.Equal(t, uint64(mapSize), parentMap.Count())
		require.True(t, parentMap.root.IsData())
		require.Equal(t, 1, getStoredDeltas(storage)) // There is only 1 stored slab because child map is inlined.

		testMap(t, storage, typeInfo, address, parentMap, expectedKeyValues, nil, true)

		children := getInlinedChildMapsFromParentMap(t, address, parentMap)
		require.Equal(t, mapSize, len(children))

		expectedParentSize := parentMap.root.ByteSize()

		// Inserting 1 elements to grand child map so that inlined grand child map reaches max inlined size as map element.
		for childKey, child := range children {
			require.Equal(t, 1, len(child.children))

			childMap := child.m
			cValueID := child.valueID

			var gchildKey Value
			var gchild *mapInfo
			for gk, gv := range child.children {
				gchildKey = gk
				gchild = gv
				break
			}

			gchildMap := gchild.m
			gValueID := gchild.valueID

			expectedChildMapValues, ok := expectedKeyValues[childKey].(mapValue)
			require.True(t, ok)

			expectedGChildMapValues, ok := expectedChildMapValues[gchildKey].(mapValue)
			require.True(t, ok)

			k := NewStringValue(randStr(r, keyStringSize))
			v := NewStringValue(randStr(r, valueStringSize))

			existingStorable, err := gchildMap.Set(compare, hashInputProvider, k, v)
			require.NoError(t, err)
			require.Nil(t, existingStorable)

			expectedGChildMapValues[k] = v

			// Grand child map is still inlined
			require.True(t, gchildMap.Inlined())
			require.Equal(t, SlabIDUndefined, gchildMap.SlabID()) // Slab ID is undefined for inlined slab
			require.Equal(t, gValueID, gchildMap.ValueID())       // Value ID is unchanged

			// Child map is still inlined
			require.True(t, childMap.Inlined())
			require.Equal(t, SlabIDUndefined, childMap.SlabID()) // Slab ID is undefined for inlined slab
			require.Equal(t, cValueID, childMap.ValueID())       // Value ID is unchanged

			// Only parent map slab is standalone
			require.False(t, parentMap.Inlined())
			require.Equal(t, 1, getStoredDeltas(storage))

			// Test inlined grand child slab size
			expectedGrandChildElementSize := singleElementPrefixSize + digestSize + encodedKeySize + encodedValueSize
			expectedGrandChildMapSize := inlinedMapDataSlabPrefixSize + hkeyElementsPrefixSize +
				expectedGrandChildElementSize*uint32(gchildMap.Count())
			require.Equal(t, expectedGrandChildMapSize, gchildMap.root.ByteSize())

			// Test inlined child slab size
			expectedChildElementSize := singleElementPrefixSize + digestSize + encodedKeySize + expectedGrandChildMapSize
			expectedChildMapSize := inlinedMapDataSlabPrefixSize + hkeyElementsPrefixSize +
				expectedChildElementSize*uint32(childMap.Count())
			require.Equal(t, expectedChildMapSize, childMap.root.ByteSize())

			// Test parent slab size
			expectedParentSize += expectedGrandChildElementSize
			require.Equal(t, expectedParentSize, parentMap.root.ByteSize())

			testMap(t, storage, typeInfo, address, parentMap, expectedKeyValues, nil, true)
		}

		require.True(t, parentMap.root.IsData())
		require.Equal(t, 1, getStoredDeltas(storage)) // There is only 1 stored slab because child map is inlined.

		testMap(t, storage, typeInfo, address, parentMap, expectedKeyValues, nil, true)

		gchildLargeElementKeys := make(map[Value]Value) // key: child map key, value: gchild map key
		// Add one large element to grand child map which triggers inlined grand child map slab (NOT child map slab) becomes standalone slab
		for childKey, child := range children {
			require.Equal(t, 1, len(child.children))

			childMap := child.m
			cValueID := child.valueID

			var gchildKey Value
			var gchild *mapInfo
			for gk, gv := range child.children {
				gchildKey = gk
				gchild = gv
				break
			}

			gchildMap := gchild.m
			gValueID := gchild.valueID

			expectedChildMapValues, ok := expectedKeyValues[childKey].(mapValue)
			require.True(t, ok)

			expectedGChildMapValues, ok := expectedChildMapValues[gchildKey].(mapValue)
			require.True(t, ok)

			k := NewStringValue(randStr(r, keyStringSize))
			v := NewStringValue(randStr(r, largeValueStringSize))

			existingStorable, err := gchildMap.Set(compare, hashInputProvider, k, v)
			require.NoError(t, err)
			require.Nil(t, existingStorable)

			expectedGChildMapValues[k] = v

			gchildLargeElementKeys[childKey] = k

			// Grand child map is NOT inlined
			require.False(t, gchildMap.Inlined())
			require.Equal(t, valueIDToSlabID(gValueID), gchildMap.SlabID()) // Slab ID is valid for not inlined slab
			require.Equal(t, gValueID, gchildMap.ValueID())                 // Value ID is unchanged

			// Child map is inlined
			require.True(t, childMap.Inlined())
			require.Equal(t, SlabIDUndefined, childMap.SlabID()) // Slab ID is undefined for inlined slab
			require.Equal(t, cValueID, childMap.ValueID())       // Value ID is unchanged

			// Parent map is standalone
			require.False(t, parentMap.Inlined())
			require.Equal(t, 2, getStoredDeltas(storage))

			// Test standalone grand child slab size
			expectedGrandChildElement1Size := singleElementPrefixSize + digestSize + encodedKeySize + encodedValueSize
			expectedGrandChildElement2Size := singleElementPrefixSize + digestSize + encodedKeySize + encodedLargeValueSize
			expectedGrandChildMapSize := mapRootDataSlabPrefixSize + hkeyElementsPrefixSize +
				expectedGrandChildElement1Size + expectedGrandChildElement2Size
			require.Equal(t, expectedGrandChildMapSize, gchildMap.root.ByteSize())

			// Test inlined child slab size
			expectedChildElementSize := singleElementPrefixSize + digestSize + encodedKeySize + slabIDStorableSize
			expectedChildMapSize := inlinedMapDataSlabPrefixSize + hkeyElementsPrefixSize + expectedChildElementSize
			require.Equal(t, expectedChildMapSize, childMap.root.ByteSize())

			// Test parent slab size
			expectedParentSize := mapRootDataSlabPrefixSize + hkeyElementsPrefixSize +
				singleElementPrefixSize + digestSize + encodedKeySize + expectedChildMapSize
			require.Equal(t, expectedParentSize, parentMap.root.ByteSize())

			testMap(t, storage, typeInfo, address, parentMap, expectedKeyValues, nil, true)
		}

		require.True(t, parentMap.root.IsData())
		require.Equal(t, 2, getStoredDeltas(storage)) // There is 2 stored slab because child map is not inlined.

		testMap(t, storage, typeInfo, address, parentMap, expectedKeyValues, nil, true)

		// Remove elements from grand child map which triggers standalone child map slab becomes inlined slab again.
		for childKey, child := range children {
			childMap := child.m
			cValueID := child.valueID

			var gchildKey Value
			var gchild *mapInfo
			for gk, gv := range child.children {
				gchildKey = gk
				gchild = gv
				break
			}

			gchildMap := gchild.m
			gValueID := gchild.valueID

			expectedChildMapValues, ok := expectedKeyValues[childKey].(mapValue)
			require.True(t, ok)

			expectedGChildMapValues, ok := expectedChildMapValues[gchildKey].(mapValue)
			require.True(t, ok)

			// Get all grand child map keys with large element key first
			keys := make([]Value, 0, len(expectedGChildMapValues))
			keys = append(keys, gchildLargeElementKeys[childKey])
			for k := range expectedGChildMapValues {
				if k != gchildLargeElementKeys[childKey] {
					keys = append(keys, k)
				}
			}

			// Remove all elements (large element first) to trigger grand child map being inlined again.
			for _, k := range keys {

				existingMapKeyStorable, existingMapValueStorable, err := gchildMap.Remove(compare, hashInputProvider, k)
				require.NoError(t, err)
				require.Equal(t, k, existingMapKeyStorable)
				require.NotNil(t, existingMapValueStorable)

				delete(expectedGChildMapValues, k)

				// Child map is inlined
				require.True(t, childMap.Inlined())
				require.Equal(t, SlabIDUndefined, childMap.SlabID())
				require.Equal(t, cValueID, childMap.ValueID()) // value ID is unchanged

				// Grand child map is inlined
				require.True(t, gchildMap.Inlined())
				require.Equal(t, SlabIDUndefined, gchildMap.SlabID())
				require.Equal(t, gValueID, gchildMap.ValueID()) // value ID is unchanged

				// Test inlined grand child slab size
				expectedGrandChildElementSize := singleElementPrefixSize + digestSize + encodedKeySize + encodedValueSize
				expectedGrandChildMapSize := inlinedMapDataSlabPrefixSize + hkeyElementsPrefixSize +
					expectedGrandChildElementSize*uint32(gchildMap.Count())
				require.Equal(t, expectedGrandChildMapSize, gchildMap.root.ByteSize())

				// Test inlined child slab size
				expectedChildElementSize := singleElementPrefixSize + digestSize + encodedKeySize + expectedGrandChildMapSize
				expectedChildMapSize := inlinedMapDataSlabPrefixSize + hkeyElementsPrefixSize +
					expectedChildElementSize*uint32(childMap.Count())
				require.Equal(t, expectedChildMapSize, childMap.root.ByteSize())

				// Test parent child slab size
				expectedParentElementSize := singleElementPrefixSize + digestSize + encodedKeySize + expectedChildMapSize
				expectedParentMapSize := mapRootDataSlabPrefixSize + hkeyElementsPrefixSize +
					expectedParentElementSize*uint32(parentMap.Count())
				require.Equal(t, expectedParentMapSize, parentMap.root.ByteSize())

				testMap(t, storage, typeInfo, address, parentMap, expectedKeyValues, nil, true)
			}

			require.Equal(t, uint64(0), gchildMap.Count())
			require.Equal(t, uint64(1), childMap.Count())
		}

		require.Equal(t, uint64(1), parentMap.Count())
		require.True(t, parentMap.root.IsData())
		require.Equal(t, 1, getStoredDeltas(storage)) // There is only 1 stored slab because child map and grand child map are inlined.

		testMap(t, storage, typeInfo, address, parentMap, expectedKeyValues, nil, true)
	})

	t.Run("parent is root data slab, two child map, one grand child map each, changes to child map triggers child map slab to become standalone slab", func(t *testing.T) {
		const (
			mapSize         = 2
			keyStringSize   = 4
			valueStringSize = 4
		)

		// encoded key size is the same for all string keys of the same length.
		encodedKeySize := NewStringValue(strings.Repeat("a", keyStringSize)).ByteSize()
		encodedValueSize := NewStringValue(strings.Repeat("a", valueStringSize)).ByteSize()
		slabIDStorableSize := SlabIDStorable(SlabID{}).ByteSize()

		r := newRand(t)

		typeInfo := testTypeInfo{42}
		storage := newTestPersistentStorage(t)
		address := Address{1, 2, 3, 4, 5, 6, 7, 8}

		getKeyFunc := func() Value {
			return NewStringValue(randStr(r, keyStringSize))
		}

		// Create a parent map, with inlined child map, containing inlined grand child map
		parentMap, expectedKeyValues := createMapWithEmpty2LevelChildMap(t, storage, address, typeInfo, mapSize, getKeyFunc)

		require.Equal(t, uint64(mapSize), parentMap.Count())
		require.True(t, parentMap.root.IsData())
		require.Equal(t, 1, getStoredDeltas(storage)) // There is only 1 stored slab because child map is inlined.

		testMap(t, storage, typeInfo, address, parentMap, expectedKeyValues, nil, true)

		children := getInlinedChildMapsFromParentMap(t, address, parentMap)
		require.Equal(t, mapSize, len(children))

		expectedParentSize := parentMap.root.ByteSize()

		// Insert 1 elements to grand child map (both child map and grand child map are still inlined).
		for childKey, child := range children {
			childMap := child.m
			cValueID := child.valueID

			var gchildKey Value
			var gchild *mapInfo
			for gk, gv := range child.children {
				gchildKey = gk
				gchild = gv
				break
			}

			gchildMap := gchild.m
			gValueID := gchild.valueID

			expectedChildMapValues, ok := expectedKeyValues[childKey].(mapValue)
			require.True(t, ok)

			expectedGChildMapValues, ok := expectedChildMapValues[gchildKey].(mapValue)
			require.True(t, ok)

			k := NewStringValue(randStr(r, keyStringSize))
			v := NewStringValue(randStr(r, valueStringSize))

			existingStorable, err := gchildMap.Set(compare, hashInputProvider, k, v)
			require.NoError(t, err)
			require.Nil(t, existingStorable)

			expectedGChildMapValues[k] = v

			// Grand child map is still inlined
			require.True(t, gchildMap.Inlined())
			require.Equal(t, SlabIDUndefined, gchildMap.SlabID()) // Slab ID is undefined for inlined slab
			require.Equal(t, gValueID, gchildMap.ValueID())       // Value ID is unchanged

			// Child map is still inlined
			require.True(t, childMap.Inlined())
			require.Equal(t, SlabIDUndefined, childMap.SlabID()) // Slab ID is undefined for inlined slab
			require.Equal(t, cValueID, childMap.ValueID())       // Value ID is unchanged

			// Only parent map slab is standalone
			require.False(t, parentMap.Inlined())
			require.Equal(t, 1, getStoredDeltas(storage))

			// Test inlined grand child slab size
			expectedGrandChildElementSize := singleElementPrefixSize + digestSize + encodedKeySize + encodedValueSize
			expectedGrandChildMapSize := inlinedMapDataSlabPrefixSize + hkeyElementsPrefixSize +
				expectedGrandChildElementSize*uint32(gchildMap.Count())
			require.Equal(t, expectedGrandChildMapSize, gchildMap.root.ByteSize())

			// Test inlined child slab size
			expectedChildElementSize := singleElementPrefixSize + digestSize + encodedKeySize + expectedGrandChildMapSize
			expectedChildMapSize := inlinedMapDataSlabPrefixSize + hkeyElementsPrefixSize +
				expectedChildElementSize*uint32(childMap.Count())
			require.Equal(t, expectedChildMapSize, childMap.root.ByteSize())

			// Test parent slab size
			expectedParentSize += expectedGrandChildElementSize
			require.Equal(t, expectedParentSize, parentMap.root.ByteSize())

			testMap(t, storage, typeInfo, address, parentMap, expectedKeyValues, nil, true)
		}

		require.True(t, parentMap.root.IsData())
		require.Equal(t, 1, getStoredDeltas(storage)) // There is only 1 stored slab because child map is inlined.

		testMap(t, storage, typeInfo, address, parentMap, expectedKeyValues, nil, true)

		expectedParentSize = parentMap.root.ByteSize()

		// Add 1 element to each child map so child map reaches its max size
		for childKey, child := range children {

			childMap := child.m
			cValueID := child.valueID

			var gchild *mapInfo
			for _, gv := range child.children {
				gchild = gv
				break
			}

			gchildMap := gchild.m
			gValueID := gchild.valueID

			expectedChildMapValues, ok := expectedKeyValues[childKey].(mapValue)
			require.True(t, ok)

			k := NewStringValue(randStr(r, keyStringSize))
			v := NewStringValue(randStr(r, valueStringSize))

			existingStorable, err := childMap.Set(compare, hashInputProvider, k, v)
			require.NoError(t, err)
			require.Nil(t, existingStorable)

			expectedChildMapValues[k] = v

			// Grand child map is inlined
			require.True(t, gchildMap.Inlined())
			require.Equal(t, SlabIDUndefined, gchildMap.SlabID()) // Slab ID is undefined for inlined slab
			require.Equal(t, gValueID, gchildMap.ValueID())       // Value ID is unchanged

			// Child map is inlined
			require.True(t, childMap.Inlined())
			require.Equal(t, SlabIDUndefined, childMap.SlabID()) // Slab ID is undefined for inlined slab
			require.Equal(t, cValueID, childMap.ValueID())       // Value ID is unchanged

			// Parent map is standalone
			require.False(t, parentMap.Inlined())
			require.Equal(t, 1, getStoredDeltas(storage))

			// Test inlined grand child slab size
			expectedGrandChildElementSize := digestSize + singleElementPrefixSize + encodedKeySize + encodedValueSize
			expectedGrandChildMapSize := inlinedMapDataSlabPrefixSize + hkeyElementsPrefixSize +
				expectedGrandChildElementSize*uint32(gchildMap.Count())
			require.Equal(t, expectedGrandChildMapSize, gchildMap.root.ByteSize())

			// Test inlined child slab size
			expectedChildElementSize := digestSize + singleElementPrefixSize + encodedKeySize + encodedValueSize
			expectedChildMapSize := inlinedMapDataSlabPrefixSize + hkeyElementsPrefixSize +
				expectedChildElementSize + (digestSize + singleElementPrefixSize + encodedKeySize + expectedGrandChildMapSize)
			require.Equal(t, expectedChildMapSize, childMap.root.ByteSize())

			// Test parent slab size
			expectedParentSize += digestSize + singleElementPrefixSize + encodedKeySize + encodedValueSize
			require.Equal(t, expectedParentSize, parentMap.root.ByteSize())

			testMap(t, storage, typeInfo, address, parentMap, expectedKeyValues, nil, true)
		}

		require.True(t, parentMap.root.IsData())
		require.Equal(t, 1, getStoredDeltas(storage)) // There is 1 stored slab because child map is inlined.

		testMap(t, storage, typeInfo, address, parentMap, expectedKeyValues, nil, true)

		// Add 1 more element to each child map so child map reaches its max size
		i := 0
		for childKey, child := range children {

			childMap := child.m
			cValueID := child.valueID

			var gchild *mapInfo
			for _, gv := range child.children {
				gchild = gv
				break
			}

			gchildMap := gchild.m
			gValueID := gchild.valueID

			expectedChildMapValues, ok := expectedKeyValues[childKey].(mapValue)
			require.True(t, ok)

			k := NewStringValue(randStr(r, keyStringSize))
			v := NewStringValue(randStr(r, valueStringSize))

			existingStorable, err := childMap.Set(compare, hashInputProvider, k, v)
			require.NoError(t, err)
			require.Nil(t, existingStorable)

			expectedChildMapValues[k] = v

			// Grand child map is inlined
			require.True(t, gchildMap.Inlined())
			require.Equal(t, SlabIDUndefined, gchildMap.SlabID()) // Slab ID is undefined for inlined slab
			require.Equal(t, gValueID, gchildMap.ValueID())       // Value ID is unchanged

			// Child map is NOT inlined
			require.False(t, childMap.Inlined())
			require.Equal(t, valueIDToSlabID(cValueID), childMap.SlabID()) // Slab ID is the same as value ID for inlined slab
			require.Equal(t, cValueID, childMap.ValueID())                 // Value ID is unchanged

			// Parent map is standalone
			require.False(t, parentMap.Inlined())
			require.Equal(t, (1 + i + 1), getStoredDeltas(storage))

			i++

			// Test inlined grand child slab size
			expectedGrandChildElementSize := singleElementPrefixSize + digestSize + encodedKeySize + encodedValueSize
			expectedGrandChildMapSize := inlinedMapDataSlabPrefixSize + hkeyElementsPrefixSize +
				expectedGrandChildElementSize*uint32(gchildMap.Count())
			require.Equal(t, expectedGrandChildMapSize, gchildMap.root.ByteSize())

			// Test standalone child slab size
			expectedChildElementSize := singleElementPrefixSize + digestSize + encodedKeySize + encodedValueSize
			expectedChildMapSize := mapRootDataSlabPrefixSize + hkeyElementsPrefixSize +
				expectedChildElementSize*2 + (digestSize + singleElementPrefixSize + encodedKeySize + expectedGrandChildMapSize)
			require.Equal(t, expectedChildMapSize, childMap.root.ByteSize())

			testMap(t, storage, typeInfo, address, parentMap, expectedKeyValues, nil, true)
		}

		require.True(t, parentMap.root.IsData())
		require.Equal(t, 1+mapSize, getStoredDeltas(storage)) // There is 1+mapSize stored slab because all child maps are standalone.

		// Test parent slab size
		expectedParentSize = mapRootDataSlabPrefixSize + hkeyElementsPrefixSize +
			(singleElementPrefixSize+digestSize+encodedKeySize+slabIDStorableSize)*mapSize
		require.Equal(t, expectedParentSize, parentMap.root.ByteSize())

		testMap(t, storage, typeInfo, address, parentMap, expectedKeyValues, nil, true)

		expectedParentMapSize := parentMap.root.ByteSize()

		// Remove one element from child map which triggers standalone child map slab becomes inlined slab again.
		for childKey, child := range children {
			childMap := child.m
			cValueID := child.valueID

			var gchildKey Value
			var gchild *mapInfo
			for gk, gv := range child.children {
				gchildKey = gk
				gchild = gv
				break
			}
			gchildMap := gchild.m
			gValueID := gchild.valueID

			expectedChildMapValues, ok := expectedKeyValues[childKey].(mapValue)
			require.True(t, ok)

			var aKey Value
			for k := range expectedChildMapValues {
				if k != gchildKey {
					aKey = k
					break
				}
			}

			// Remove one element
			existingMapKeyStorable, existingMapValueStorable, err := childMap.Remove(compare, hashInputProvider, aKey)
			require.NoError(t, err)
			require.Equal(t, aKey, existingMapKeyStorable)
			require.NotNil(t, existingMapValueStorable)

			delete(expectedChildMapValues, aKey)

			// Child map is inlined
			require.True(t, childMap.Inlined())
			require.Equal(t, SlabIDUndefined, childMap.SlabID())
			require.Equal(t, cValueID, childMap.ValueID()) // value ID is unchanged

			// Grand child map is inlined
			require.True(t, gchildMap.Inlined())
			require.Equal(t, SlabIDUndefined, gchildMap.SlabID())
			require.Equal(t, gValueID, gchildMap.ValueID()) // value ID is unchanged

			// Test inlined grand child slab size
			expectedGrandChildElementSize := singleElementPrefixSize + digestSize + encodedKeySize + encodedValueSize
			expectedGrandChildMapSize := inlinedMapDataSlabPrefixSize + hkeyElementsPrefixSize +
				expectedGrandChildElementSize*uint32(gchildMap.Count())
			require.Equal(t, expectedGrandChildMapSize, gchildMap.root.ByteSize())

			// Test inlined child slab size
			expectedChildElementSize1 := singleElementPrefixSize + digestSize + encodedKeySize + expectedGrandChildMapSize
			expectedChildElementSize2 := singleElementPrefixSize + digestSize + encodedKeySize + encodedValueSize
			expectedChildMapSize := inlinedMapDataSlabPrefixSize + hkeyElementsPrefixSize +
				expectedChildElementSize1 + expectedChildElementSize2*uint32(childMap.Count()-1)
			require.Equal(t, expectedChildMapSize, childMap.root.ByteSize())

			// Test parent child slab size
			expectedParentMapSize = expectedParentMapSize - slabIDStorableSize + expectedChildMapSize
			require.Equal(t, expectedParentMapSize, parentMap.root.ByteSize())

			testMap(t, storage, typeInfo, address, parentMap, expectedKeyValues, nil, true)
		}

		require.Equal(t, uint64(mapSize), parentMap.Count())
		require.True(t, parentMap.root.IsData())
		require.Equal(t, 1, getStoredDeltas(storage)) // There is only 1 stored slab because child map and grand child map are inlined.

		testMap(t, storage, typeInfo, address, parentMap, expectedKeyValues, nil, true)

		// remove remaining elements from child map, except for grand child map
		for childKey, child := range children {
			childMap := child.m
			cValueID := child.valueID

			var gchildKey Value
			var gchild *mapInfo
			for gk, gv := range child.children {
				gchildKey = gk
				gchild = gv
				break
			}
			gchildMap := gchild.m
			gValueID := gchild.valueID

			expectedChildMapValues, ok := expectedKeyValues[childKey].(mapValue)
			require.True(t, ok)

			keys := make([]Value, 0, len(expectedChildMapValues)-1)
			for k := range expectedChildMapValues {
				if k != gchildKey {
					keys = append(keys, k)
				}
			}

			// Remove all elements, except grand child map
			for _, k := range keys {
				existingMapKeyStorable, existingMapValueStorable, err := childMap.Remove(compare, hashInputProvider, k)
				require.NoError(t, err)
				require.Equal(t, k, existingMapKeyStorable)
				require.NotNil(t, existingMapValueStorable)

				delete(expectedChildMapValues, k)

				// Child map is inlined
				require.True(t, childMap.Inlined())
				require.Equal(t, SlabIDUndefined, childMap.SlabID())
				require.Equal(t, cValueID, childMap.ValueID()) // value ID is unchanged

				// Grand child map is inlined
				require.True(t, gchildMap.Inlined())
				require.Equal(t, SlabIDUndefined, gchildMap.SlabID())
				require.Equal(t, gValueID, gchildMap.ValueID()) // value ID is unchanged

				// Test inlined grand child slab size
				expectedGrandChildElementSize := singleElementPrefixSize + digestSize + encodedKeySize + encodedValueSize
				expectedGrandChildMapSize := inlinedMapDataSlabPrefixSize + hkeyElementsPrefixSize +
					expectedGrandChildElementSize*uint32(gchildMap.Count())
				require.Equal(t, expectedGrandChildMapSize, gchildMap.root.ByteSize())

				// Test inlined child slab size
				expectedChildElementSize1 := singleElementPrefixSize + digestSize + encodedKeySize + expectedGrandChildMapSize
				expectedChildElementSize2 := singleElementPrefixSize + digestSize + encodedKeySize + encodedValueSize
				expectedChildMapSize := inlinedMapDataSlabPrefixSize + hkeyElementsPrefixSize +
					expectedChildElementSize1 + expectedChildElementSize2*uint32(childMap.Count()-1)
				require.Equal(t, expectedChildMapSize, childMap.root.ByteSize())

				// Test parent child slab size
				expectedParentMapSize -= digestSize + singleElementPrefixSize + encodedKeySize + encodedValueSize
				require.Equal(t, expectedParentMapSize, parentMap.root.ByteSize())

				testMap(t, storage, typeInfo, address, parentMap, expectedKeyValues, nil, true)
			}

			require.Equal(t, uint64(1), gchildMap.Count())
			require.Equal(t, uint64(1), childMap.Count())
		}

		require.Equal(t, uint64(mapSize), parentMap.Count())
		require.True(t, parentMap.root.IsData())
		require.Equal(t, 1, getStoredDeltas(storage)) // There is only 1 stored slab because child map and grand child map are inlined.

		testMap(t, storage, typeInfo, address, parentMap, expectedKeyValues, nil, true)
	})

	t.Run("parent is root metadata slab, with four child maps, each child map has grand child maps", func(t *testing.T) {
		const (
			mapSize         = 4
			keyStringSize   = 4
			valueStringSize = 8
		)

		// encoded key size is the same for all string keys of the same length.
		encodedKeySize := NewStringValue(strings.Repeat("a", keyStringSize)).ByteSize()
		encodedValueSize := NewStringValue(strings.Repeat("a", valueStringSize)).ByteSize()
		slabIDStorableSize := SlabIDStorable(SlabID{}).ByteSize()

		r := newRand(t)

		typeInfo := testTypeInfo{42}
		storage := newTestPersistentStorage(t)
		address := Address{1, 2, 3, 4, 5, 6, 7, 8}

		getKeyFunc := func() Value {
			return NewStringValue(randStr(r, keyStringSize))
		}

		// Create a parent map, with inlined child map, containing inlined grand child map
		parentMap, expectedKeyValues := createMapWithEmpty2LevelChildMap(t, storage, address, typeInfo, mapSize, getKeyFunc)

		require.Equal(t, uint64(mapSize), parentMap.Count())
		require.True(t, parentMap.root.IsData())
		require.Equal(t, 1, getStoredDeltas(storage)) // There is only 1 stored slab because child map is inlined.

		testMap(t, storage, typeInfo, address, parentMap, expectedKeyValues, nil, true)

		children := getInlinedChildMapsFromParentMap(t, address, parentMap)
		require.Equal(t, mapSize, len(children))

		// Insert 1 element to grand child map
		// Both child map and grand child map are still inlined, but parent map's root slab is metadata slab.
		for childKey, child := range children {
			childMap := child.m
			cValueID := child.valueID

			var gchildKey Value
			var gchild *mapInfo
			for gk, gv := range child.children {
				gchildKey = gk
				gchild = gv
				break
			}
			gchildMap := gchild.m
			gValueID := gchild.valueID

			expectedChildMapValues, ok := expectedKeyValues[childKey].(mapValue)
			require.True(t, ok)

			expectedGChildMapValues, ok := expectedChildMapValues[gchildKey].(mapValue)
			require.True(t, ok)

			k := NewStringValue(randStr(r, keyStringSize))
			v := NewStringValue(randStr(r, valueStringSize))

			existingStorable, err := gchildMap.Set(compare, hashInputProvider, k, v)
			require.NoError(t, err)
			require.Nil(t, existingStorable)

			expectedGChildMapValues[k] = v

			// Grand child map is still inlined
			require.True(t, gchildMap.Inlined())
			require.Equal(t, SlabIDUndefined, gchildMap.SlabID()) // Slab ID is undefined for inlined slab
			require.Equal(t, gValueID, gchildMap.ValueID())       // Value ID is unchanged

			// Child map is still inlined
			require.True(t, childMap.Inlined())
			require.Equal(t, SlabIDUndefined, childMap.SlabID()) // Slab ID is undefined for inlined slab
			require.Equal(t, cValueID, childMap.ValueID())       // Value ID is unchanged

			// Test inlined grand child slab size
			expectedGrandChildElementSize := singleElementPrefixSize + digestSize + encodedKeySize + encodedValueSize
			expectedGrandChildMapSize := inlinedMapDataSlabPrefixSize + hkeyElementsPrefixSize +
				expectedGrandChildElementSize*uint32(gchildMap.Count())
			require.Equal(t, expectedGrandChildMapSize, gchildMap.root.ByteSize())

			// Test inlined child slab size
			expectedChildElementSize := singleElementPrefixSize + digestSize + encodedKeySize + expectedGrandChildMapSize
			expectedChildMapSize := inlinedMapDataSlabPrefixSize + hkeyElementsPrefixSize +
				expectedChildElementSize*uint32(childMap.Count())
			require.Equal(t, expectedChildMapSize, childMap.root.ByteSize())

			testMap(t, storage, typeInfo, address, parentMap, expectedKeyValues, nil, true)
		}

		require.False(t, parentMap.Inlined())
		require.False(t, parentMap.root.IsData())
		// There is 3 stored slab: parent metadata slab with 2 data slabs (all child and grand child maps are inlined)
		require.Equal(t, 3, getStoredDeltas(storage))

		testMap(t, storage, typeInfo, address, parentMap, expectedKeyValues, nil, true)

		// Insert 1 element to grand child map
		// - grand child maps are inlined
		// - child maps are standalone
		// - parent map's root slab is data slab.
		for childKey, child := range children {
			childMap := child.m
			cValueID := child.valueID

			var gchildKey Value
			var gchild *mapInfo
			for gk, gv := range child.children {
				gchildKey = gk
				gchild = gv
				break
			}
			gchildMap := gchild.m
			gValueID := gchild.valueID

			expectedChildMapValues, ok := expectedKeyValues[childKey].(mapValue)
			require.True(t, ok)

			expectedGChildMapValues, ok := expectedChildMapValues[gchildKey].(mapValue)
			require.True(t, ok)

			k := NewStringValue(randStr(r, keyStringSize))
			v := NewStringValue(randStr(r, valueStringSize))

			existingStorable, err := gchildMap.Set(compare, hashInputProvider, k, v)
			require.NoError(t, err)
			require.Nil(t, existingStorable)

			expectedGChildMapValues[k] = v

			// Grand child map is still inlined
			require.True(t, gchildMap.Inlined())
			require.Equal(t, SlabIDUndefined, gchildMap.SlabID()) // Slab ID is undefined for inlined slab
			require.Equal(t, gValueID, gchildMap.ValueID())       // Value ID is unchanged

			// Child map is NOT inlined
			require.False(t, childMap.Inlined())
			require.Equal(t, valueIDToSlabID(cValueID), childMap.SlabID()) // Slab ID is same as value ID
			require.Equal(t, cValueID, childMap.ValueID())                 // Value ID is unchanged

			// Test inlined grand child slab size
			expectedGrandChildElementSize := singleElementPrefixSize + digestSize + encodedKeySize + encodedValueSize
			expectedGrandChildMapSize := inlinedMapDataSlabPrefixSize + hkeyElementsPrefixSize +
				expectedGrandChildElementSize*uint32(gchildMap.Count())
			require.Equal(t, expectedGrandChildMapSize, gchildMap.root.ByteSize())

			// Test standalone child slab size
			expectedChildElementSize := singleElementPrefixSize + digestSize + encodedKeySize + expectedGrandChildMapSize
			expectedChildMapSize := mapRootDataSlabPrefixSize + hkeyElementsPrefixSize +
				expectedChildElementSize*uint32(childMap.Count())
			require.Equal(t, expectedChildMapSize, childMap.root.ByteSize())

			testMap(t, storage, typeInfo, address, parentMap, expectedKeyValues, nil, true)
		}

		require.False(t, parentMap.Inlined())
		require.True(t, parentMap.root.IsData())
		require.Equal(t, 1+mapSize, getStoredDeltas(storage))

		// Test parent slab size
		expectedParentElementSize := singleElementPrefixSize + digestSize + encodedKeySize + slabIDStorableSize
		expectedParentMapSize := mapRootDataSlabPrefixSize + hkeyElementsPrefixSize +
			expectedParentElementSize*uint32(parentMap.Count())
		require.Equal(t, expectedParentMapSize, parentMap.root.ByteSize())

		testMap(t, storage, typeInfo, address, parentMap, expectedKeyValues, nil, true)

		// Remove one element from grand child map to trigger child map inlined again.
		// - grand child maps are inlined
		// - child maps are inlined
		// - parent map root slab is metadata slab
		for childKey, child := range children {
			childMap := child.m
			cValueID := child.valueID

			var gchildKey Value
			var gchild *mapInfo
			for gk, gv := range child.children {
				gchildKey = gk
				gchild = gv
				break
			}
			gchildMap := gchild.m
			gValueID := gchild.valueID

			expectedChildMapValues, ok := expectedKeyValues[childKey].(mapValue)
			require.True(t, ok)

			expectedGChildMapValues, ok := expectedChildMapValues[gchildKey].(mapValue)
			require.True(t, ok)

			var aKey Value
			for k := range expectedGChildMapValues {
				aKey = k
				break
			}

			// Remove one element from grand child map
			existingMapKeyStorable, existingMapValueStorable, err := gchildMap.Remove(compare, hashInputProvider, aKey)
			require.NoError(t, err)
			require.Equal(t, aKey, existingMapKeyStorable)
			require.NotNil(t, existingMapValueStorable)

			delete(expectedGChildMapValues, aKey)

			// Child map is inlined
			require.True(t, childMap.Inlined())
			require.Equal(t, SlabIDUndefined, childMap.SlabID())
			require.Equal(t, cValueID, childMap.ValueID()) // value ID is unchanged

			// Grand child map is inlined
			require.True(t, gchildMap.Inlined())
			require.Equal(t, SlabIDUndefined, gchildMap.SlabID())
			require.Equal(t, gValueID, gchildMap.ValueID()) // value ID is unchanged

			// Test inlined grand child slab size
			expectedGrandChildElementSize := singleElementPrefixSize + digestSize + encodedKeySize + encodedValueSize
			expectedGrandChildMapSize := inlinedMapDataSlabPrefixSize + hkeyElementsPrefixSize +
				expectedGrandChildElementSize*uint32(gchildMap.Count())
			require.Equal(t, expectedGrandChildMapSize, gchildMap.root.ByteSize())

			// Test inlined child slab size
			expectedChildElementSize1 := singleElementPrefixSize + digestSize + encodedKeySize + expectedGrandChildMapSize
			expectedChildElementSize2 := singleElementPrefixSize + digestSize + encodedKeySize + encodedValueSize
			expectedChildMapSize := inlinedMapDataSlabPrefixSize + hkeyElementsPrefixSize +
				expectedChildElementSize1 + expectedChildElementSize2*uint32(childMap.Count()-1)
			require.Equal(t, expectedChildMapSize, childMap.root.ByteSize())

			testMap(t, storage, typeInfo, address, parentMap, expectedKeyValues, nil, true)
		}

		require.Equal(t, uint64(mapSize), parentMap.Count())
		require.False(t, parentMap.root.IsData())
		require.Equal(t, 3, getStoredDeltas(storage))

		testMap(t, storage, typeInfo, address, parentMap, expectedKeyValues, nil, true)

		// Remove all grand child element to trigger
		// - child maps are inlined
		// - parent map root slab is data slab
		for childKey, child := range children {
			childMap := child.m
			cValueID := child.valueID

			expectedChildMapValues, ok := expectedKeyValues[childKey].(mapValue)
			require.True(t, ok)

			keys := make([]Value, 0, len(expectedChildMapValues))
			for k := range expectedChildMapValues {
				keys = append(keys, k)
			}

			// Remove grand children
			for _, k := range keys {
				existingMapKeyStorable, existingMapValueStorable, err := childMap.Remove(compare, hashInputProvider, k)
				require.NoError(t, err)
				require.Equal(t, k, existingMapKeyStorable)
				require.NotNil(t, existingMapValueStorable)

				// Grand child map is returned as SlabIDStorable, even if it was stored inlined in the parent.
				id, ok := existingMapValueStorable.(SlabIDStorable)
				require.True(t, ok)

				v, err := id.StoredValue(storage)
				require.NoError(t, err)

				gchildMap, ok := v.(*OrderedMap)
				require.True(t, ok)

				expectedGChildMapValues, ok := expectedChildMapValues[k].(mapValue)
				require.True(t, ok)

				valueEqual(t, expectedGChildMapValues, gchildMap)

				err = storage.Remove(SlabID(id))
				require.NoError(t, err)

				delete(expectedChildMapValues, k)

				// Child map is inlined
				require.True(t, childMap.Inlined())
				require.Equal(t, SlabIDUndefined, childMap.SlabID())
				require.Equal(t, cValueID, childMap.ValueID()) // value ID is unchanged

				testMap(t, storage, typeInfo, address, parentMap, expectedKeyValues, nil, true)
			}

			expectedChildMapSize := uint32(inlinedMapDataSlabPrefixSize + hkeyElementsPrefixSize)
			require.Equal(t, expectedChildMapSize, childMap.root.ByteSize())

			require.Equal(t, uint64(0), childMap.Count())
		}

		require.Equal(t, uint64(mapSize), parentMap.Count())
		require.True(t, parentMap.root.IsData())
		require.Equal(t, 1, getStoredDeltas(storage))

		testMap(t, storage, typeInfo, address, parentMap, expectedKeyValues, nil, true)

		expectedChildMapSize := uint32(inlinedMapDataSlabPrefixSize + hkeyElementsPrefixSize)
		expectedParentMapSize = mapRootDataSlabPrefixSize + hkeyElementsPrefixSize +
			(digestSize+singleElementPrefixSize+encodedKeySize+expectedChildMapSize)*uint32(mapSize)
		require.Equal(t, expectedParentMapSize, parentMap.root.ByteSize())
	})
}

func TestChildMapWhenParentMapIsModified(t *testing.T) {
	const (
		mapSize                     = 2
		keyStringSize               = 4
		valueStringSize             = 4
		expectedEmptyInlinedMapSize = uint32(inlinedMapDataSlabPrefixSize + hkeyElementsPrefixSize) // 22
	)

	// encoded key size is the same for all string keys of the same length.
	encodedKeySize := NewStringValue(strings.Repeat("a", keyStringSize)).ByteSize()

	r := newRand(t)

	typeInfo := testTypeInfo{42}
	storage := newTestPersistentStorage(t)
	address := Address{1, 2, 3, 4, 5, 6, 7, 8}

	parentMapDigesterBuilder := &mockDigesterBuilder{}
	parentDigest := 1

	// Create parent map with mock digests
	parentMap, err := NewMap(storage, address, parentMapDigesterBuilder, typeInfo)
	require.NoError(t, err)

	expectedKeyValues := make(map[Value]Value)

	// Insert 2 child map with digest values of 1 and 3.
	for i := 0; i < mapSize; i++ {
		// Create child map
		childMap, err := NewMap(storage, address, newBasicDigesterBuilder(), typeInfo)
		require.NoError(t, err)

		k := NewStringValue(randStr(r, keyStringSize))

		digests := []Digest{
			Digest(parentDigest),
		}
		parentMapDigesterBuilder.On("Digest", k).Return(mockDigester{digests})
		parentDigest += 2

		// Insert child map to parent map
		existingStorable, err := parentMap.Set(compare, hashInputProvider, k, childMap)
		require.NoError(t, err)
		require.Nil(t, existingStorable)

		expectedKeyValues[k] = mapValue{}

		require.True(t, childMap.Inlined())
		testInlinedMapIDs(t, address, childMap)

		// Test child map slab size
		require.Equal(t, expectedEmptyInlinedMapSize, childMap.root.ByteSize())

		// Test parent map slab size
		expectedParentElementSize := singleElementPrefixSize + digestSize + encodedKeySize + expectedEmptyInlinedMapSize
		expectedParentSize := uint32(mapRootDataSlabPrefixSize+hkeyElementsPrefixSize) + // standalone map data slab with 0 element
			expectedParentElementSize*uint32(i+1)
		require.Equal(t, expectedParentSize, parentMap.root.ByteSize())
	}

	require.Equal(t, uint64(mapSize), parentMap.Count())
	require.True(t, parentMap.root.IsData())
	require.Equal(t, 1, getStoredDeltas(storage)) // There is only 1 stored slab because child map is inlined.

	testMap(t, storage, typeInfo, address, parentMap, expectedKeyValues, nil, true)

	children := getInlinedChildMapsFromParentMap(t, address, parentMap)
	require.Equal(t, mapSize, len(children))

	var keysForNonChildMaps []Value

	t.Run("insert elements in parent map", func(t *testing.T) {

		newDigests := []Digest{
			0, // insert value at digest 0, so all child map physical positions are moved by +1
			2, // insert value at digest 2, so second child map physical positions are moved by +1
			4, // insert value at digest 4, so no child map physical positions are moved
		}

		for _, digest := range newDigests {

			k := NewStringValue(randStr(r, keyStringSize))
			v := NewStringValue(randStr(r, valueStringSize))

			digests := []Digest{digest}
			parentMapDigesterBuilder.On("Digest", k).Return(mockDigester{digests})

			existingStorable, err := parentMap.Set(compare, hashInputProvider, k, v)
			require.NoError(t, err)
			require.Nil(t, existingStorable)

			expectedKeyValues[k] = v
			keysForNonChildMaps = append(keysForNonChildMaps, k)

			i := 0
			for childKey, child := range children {
				childMap := child.m
				childValueID := child.valueID

				expectedChildMapValues, ok := expectedKeyValues[childKey].(mapValue)
				require.True(t, ok)

				k := NewStringValue(randStr(r, keyStringSize))
				v := Uint64Value(i)

				i++

				existingStorable, err = childMap.Set(compare, hashInputProvider, k, v)
				require.NoError(t, err)
				require.Nil(t, existingStorable)

				expectedChildMapValues[k] = v

				require.True(t, childMap.Inlined())
				require.Equal(t, SlabIDUndefined, childMap.SlabID()) // Slab ID is undefined for inlined slab
				require.Equal(t, childValueID, childMap.ValueID())   // Value ID is unchanged

				// Test inlined child slab size
				expectedChildElementSize := singleElementPrefixSize + digestSize + k.ByteSize() + v.ByteSize()
				expectedChildMapSize := inlinedMapDataSlabPrefixSize + hkeyElementsPrefixSize +
					expectedChildElementSize*uint32(childMap.Count())
				require.Equal(t, expectedChildMapSize, childMap.root.ByteSize())

				testMap(t, storage, typeInfo, address, parentMap, expectedKeyValues, nil, true)
			}
		}

		t.Run("remove elements from parent map", func(t *testing.T) {
			// Remove element at digest 0, so all child map physical position are moved by -1.
			// Remove element at digest 2, so only second child map physical position is moved by -1
			// Remove element at digest 4, so no child map physical position is moved by -1

			for _, k := range keysForNonChildMaps {

				existingMapKeyStorable, existingMapValueStorable, err := parentMap.Remove(compare, hashInputProvider, k)
				require.NoError(t, err)
				require.NotNil(t, existingMapKeyStorable)
				require.NotNil(t, existingMapValueStorable)

				delete(expectedKeyValues, k)

				i := 0
				for childKey, child := range children {
					childMap := child.m
					childValueID := child.valueID

					expectedChildMapValues, ok := expectedKeyValues[childKey].(mapValue)
					require.True(t, ok)

					k := NewStringValue(randStr(r, keyStringSize))
					v := Uint64Value(i)

					i++

					existingStorable, err := childMap.Set(compare, hashInputProvider, k, v)
					require.NoError(t, err)
					require.Nil(t, existingStorable)

					expectedChildMapValues[k] = v

					require.True(t, childMap.Inlined())
					require.Equal(t, SlabIDUndefined, childMap.SlabID()) // Slab ID is undefined for inlined slab
					require.Equal(t, childValueID, childMap.ValueID())   // Value ID is unchanged

					// Test inlined child slab size
					expectedChildElementSize := singleElementPrefixSize + digestSize + k.ByteSize() + v.ByteSize()
					expectedChildMapSize := inlinedMapDataSlabPrefixSize + hkeyElementsPrefixSize +
						expectedChildElementSize*uint32(childMap.Count())
					require.Equal(t, expectedChildMapSize, childMap.root.ByteSize())

					testMap(t, storage, typeInfo, address, parentMap, expectedKeyValues, nil, true)
				}
			}
		})
	})
}

func createMapWithEmptyChildMap(
	t *testing.T,
	storage SlabStorage,
	address Address,
	typeInfo TypeInfo,
	mapSize int,
	getKey func() Value,
) (*OrderedMap, map[Value]Value) {

	const expectedEmptyInlinedMapSize = uint32(inlinedMapDataSlabPrefixSize + hkeyElementsPrefixSize) // 22

	// Create parent map
	parentMap, err := NewMap(storage, address, newBasicDigesterBuilder(), typeInfo)
	require.NoError(t, err)

	expectedKeyValues := make(map[Value]Value)

	for i := 0; i < mapSize; i++ {
		// Create child map
		childMap, err := NewMap(storage, address, newBasicDigesterBuilder(), typeInfo)
		require.NoError(t, err)

		k := getKey()

		ks, err := k.Storable(storage, address, maxInlineMapElementSize)
		require.NoError(t, err)

		// Insert child map to parent map
		existingStorable, err := parentMap.Set(compare, hashInputProvider, k, childMap)
		require.NoError(t, err)
		require.Nil(t, existingStorable)

		expectedKeyValues[k] = mapValue{}

		require.True(t, childMap.Inlined())
		testInlinedMapIDs(t, address, childMap)

		// Test child map slab size
		require.Equal(t, expectedEmptyInlinedMapSize, childMap.root.ByteSize())

		// Test parent map slab size
		expectedParentElementSize := singleElementPrefixSize + digestSize + ks.ByteSize() + expectedEmptyInlinedMapSize
		expectedParentSize := uint32(mapRootDataSlabPrefixSize+hkeyElementsPrefixSize) + // standalone map data slab with 0 element
			expectedParentElementSize*uint32(i+1)
		require.Equal(t, expectedParentSize, parentMap.root.ByteSize())
	}

	return parentMap, expectedKeyValues
}

func createMapWithEmpty2LevelChildMap(
	t *testing.T,
	storage SlabStorage,
	address Address,
	typeInfo TypeInfo,
	mapSize int,
	getKey func() Value,
) (*OrderedMap, map[Value]Value) {

	const expectedEmptyInlinedMapSize = uint32(inlinedMapDataSlabPrefixSize + hkeyElementsPrefixSize) // 22

	// Create parent map
	parentMap, err := NewMap(storage, address, newBasicDigesterBuilder(), typeInfo)
	require.NoError(t, err)

	expectedKeyValues := make(map[Value]Value)

	for i := 0; i < mapSize; i++ {
		// Create child map
		childMap, err := NewMap(storage, address, newBasicDigesterBuilder(), typeInfo)
		require.NoError(t, err)

		// Create grand child map
		gchildMap, err := NewMap(storage, address, newBasicDigesterBuilder(), typeInfo)
		require.NoError(t, err)

		k := getKey()

		ks, err := k.Storable(storage, address, maxInlineMapElementSize)
		require.NoError(t, err)

		// Insert grand child map to child map
		existingStorable, err := childMap.Set(compare, hashInputProvider, k, gchildMap)
		require.NoError(t, err)
		require.Nil(t, existingStorable)

		require.True(t, gchildMap.Inlined())
		testInlinedMapIDs(t, address, gchildMap)

		// Insert child map to parent map
		existingStorable, err = parentMap.Set(compare, hashInputProvider, k, childMap)
		require.NoError(t, err)
		require.Nil(t, existingStorable)

		expectedKeyValues[k] = mapValue{k: mapValue{}}

		require.True(t, childMap.Inlined())
		testInlinedMapIDs(t, address, childMap)

		// Test grand child map slab size
		require.Equal(t, expectedEmptyInlinedMapSize, gchildMap.root.ByteSize())

		// Test child map slab size
		expectedChildElementSize := singleElementPrefixSize + digestSize + ks.ByteSize() + expectedEmptyInlinedMapSize
		expectedChildMapSize := inlinedMapDataSlabPrefixSize + hkeyElementsPrefixSize +
			expectedChildElementSize*uint32(childMap.Count())
		require.Equal(t, expectedChildMapSize, childMap.root.ByteSize())

		// Test parent map slab size
		expectedParentElementSize := singleElementPrefixSize + digestSize + ks.ByteSize() + expectedChildMapSize
		expectedParentSize := uint32(mapRootDataSlabPrefixSize+hkeyElementsPrefixSize) + // standalone map data slab with 0 element
			expectedParentElementSize*uint32(i+1)
		require.Equal(t, expectedParentSize, parentMap.root.ByteSize())
	}

	testNotInlinedMapIDs(t, address, parentMap)

	return parentMap, expectedKeyValues
}

type mapInfo struct {
	m        *OrderedMap
	valueID  ValueID
	children map[Value]*mapInfo
}

func getInlinedChildMapsFromParentMap(t *testing.T, address Address, parentMap *OrderedMap) map[Value]*mapInfo {

	children := make(map[Value]*mapInfo)

	err := parentMap.IterateReadOnlyKeys(func(k Value) (bool, error) {
		if k == nil {
			return false, nil
		}

		e, err := parentMap.Get(compare, hashInputProvider, k)
		require.NoError(t, err)

		childMap, ok := e.(*OrderedMap)
		if !ok {
			return true, nil
		}

		if childMap.Inlined() {
			testInlinedMapIDs(t, address, childMap)
		} else {
			testNotInlinedMapIDs(t, address, childMap)
		}

		children[k] = &mapInfo{
			m:        childMap,
			valueID:  childMap.ValueID(),
			children: getInlinedChildMapsFromParentMap(t, address, childMap),
		}

		return true, nil
	})
	require.NoError(t, err)

	return children
}

func TestMapSetReturnedValue(t *testing.T) {
	typeInfo := testTypeInfo{42}
	address := Address{1, 2, 3, 4, 5, 6, 7, 8}

	t.Run("child array is not inlined", func(t *testing.T) {
		const mapSize = 2

		storage := newTestPersistentStorage(t)

		// Create parent map
		parentMap, err := NewMap(storage, address, newBasicDigesterBuilder(), typeInfo)
		require.NoError(t, err)

		expectedKeyValues := make(map[Value]Value)

		for i := 0; i < mapSize; i++ {
			// Create child array
			childArray, err := NewArray(storage, address, typeInfo)
			require.NoError(t, err)

			k := Uint64Value(i)

			existingStorable, err := parentMap.Set(compare, hashInputProvider, k, childArray)
			require.NoError(t, err)
			require.Nil(t, existingStorable)

			var expectedChildValues arrayValue
			for {
				v := NewStringValue(strings.Repeat("a", 10))

				err = childArray.Append(v)
				require.NoError(t, err)

				expectedChildValues = append(expectedChildValues, v)

				if !childArray.Inlined() {
					break
				}
			}

			expectedKeyValues[k] = expectedChildValues
		}

		testMap(t, storage, typeInfo, address, parentMap, expectedKeyValues, nil, true)

		// Overwrite existing child array value
		for k := range expectedKeyValues {
			existingStorable, err := parentMap.Set(compare, hashInputProvider, k, Uint64Value(0))
			require.NoError(t, err)
			require.NotNil(t, existingStorable)

			id, ok := existingStorable.(SlabIDStorable)
			require.True(t, ok)

			child, err := id.StoredValue(storage)
			require.NoError(t, err)

			valueEqual(t, expectedKeyValues[k], child)

			err = storage.Remove(SlabID(id))
			require.NoError(t, err)

			expectedKeyValues[k] = Uint64Value(0)
		}

		testMap(t, storage, typeInfo, address, parentMap, expectedKeyValues, nil, true)
	})

	t.Run("child array is inlined", func(t *testing.T) {
		const mapSize = 2

		storage := newTestPersistentStorage(t)

		// Create parent map
		parentMap, err := NewMap(storage, address, newBasicDigesterBuilder(), typeInfo)
		require.NoError(t, err)

		expectedKeyValues := make(map[Value]Value)

		for i := 0; i < mapSize; i++ {
			// Create child array
			childArray, err := NewArray(storage, address, typeInfo)
			require.NoError(t, err)

			k := Uint64Value(i)

			existingStorable, err := parentMap.Set(compare, hashInputProvider, k, childArray)
			require.NoError(t, err)
			require.Nil(t, existingStorable)

			// Insert one element to child array
			v := NewStringValue(strings.Repeat("a", 10))

			err = childArray.Append(v)
			require.NoError(t, err)
			require.True(t, childArray.Inlined())

			expectedKeyValues[k] = arrayValue{v}
		}

		testMap(t, storage, typeInfo, address, parentMap, expectedKeyValues, nil, true)

		// Overwrite existing child array value
		for k := range expectedKeyValues {
			existingStorable, err := parentMap.Set(compare, hashInputProvider, k, Uint64Value(0))
			require.NoError(t, err)
			require.NotNil(t, existingStorable)

			id, ok := existingStorable.(SlabIDStorable)
			require.True(t, ok)

			child, err := id.StoredValue(storage)
			require.NoError(t, err)

			valueEqual(t, expectedKeyValues[k], child)

			expectedKeyValues[k] = Uint64Value(0)

			err = storage.Remove(SlabID(id))
			require.NoError(t, err)
		}

		testMap(t, storage, typeInfo, address, parentMap, expectedKeyValues, nil, true)
	})

	t.Run("child map is not inlined", func(t *testing.T) {
		const mapSize = 2

		storage := newTestPersistentStorage(t)

		// Create parent map
		parentMap, err := NewMap(storage, address, newBasicDigesterBuilder(), typeInfo)
		require.NoError(t, err)

		expectedKeyValues := make(map[Value]Value)

		for i := 0; i < mapSize; i++ {
			// Create child map
			childMap, err := NewMap(storage, address, newBasicDigesterBuilder(), typeInfo)
			require.NoError(t, err)

			k := Uint64Value(i)

			existingStorable, err := parentMap.Set(compare, hashInputProvider, k, childMap)
			require.NoError(t, err)
			require.Nil(t, existingStorable)

			expectedChildValues := make(mapValue)
			expectedKeyValues[k] = expectedChildValues

			// Insert into child map until child map is not inlined
			j := 0
			for {
				k := Uint64Value(j)
				v := NewStringValue(strings.Repeat("a", 10))
				j++

				existingStorable, err := childMap.Set(compare, hashInputProvider, k, v)
				require.NoError(t, err)
				require.Nil(t, existingStorable)

				expectedChildValues[k] = v

				if !childMap.Inlined() {
					break
				}
			}
		}

		testMap(t, storage, typeInfo, address, parentMap, expectedKeyValues, nil, true)

		// Overwrite existing child map value
		for k := range expectedKeyValues {
			existingStorable, err := parentMap.Set(compare, hashInputProvider, k, Uint64Value(0))
			require.NoError(t, err)
			require.NotNil(t, existingStorable)

			id, ok := existingStorable.(SlabIDStorable)
			require.True(t, ok)

			child, err := id.StoredValue(storage)
			require.NoError(t, err)

			valueEqual(t, expectedKeyValues[k], child)

			expectedKeyValues[k] = Uint64Value(0)

			err = storage.Remove(SlabID(id))
			require.NoError(t, err)
		}

		testMap(t, storage, typeInfo, address, parentMap, expectedKeyValues, nil, true)
	})

	t.Run("child map is inlined", func(t *testing.T) {
		const mapSize = 2

		storage := newTestPersistentStorage(t)

		// Create parent map
		parentMap, err := NewMap(storage, address, newBasicDigesterBuilder(), typeInfo)
		require.NoError(t, err)

		expectedKeyValues := make(map[Value]Value)

		for i := 0; i < mapSize; i++ {
			// Create child map
			childMap, err := NewMap(storage, address, newBasicDigesterBuilder(), typeInfo)
			require.NoError(t, err)

			k := Uint64Value(i)

			existingStorable, err := parentMap.Set(compare, hashInputProvider, k, childMap)
			require.NoError(t, err)
			require.Nil(t, existingStorable)

			expectedChildValues := make(mapValue)
			expectedKeyValues[k] = expectedChildValues

			// Insert into child map until child map is not inlined
			v := NewStringValue(strings.Repeat("a", 10))

			existingStorable, err = childMap.Set(compare, hashInputProvider, k, v)
			require.NoError(t, err)
			require.Nil(t, existingStorable)

			expectedChildValues[k] = v
		}

		testMap(t, storage, typeInfo, address, parentMap, expectedKeyValues, nil, true)

		// Overwrite existing child map value
		for k := range expectedKeyValues {
			existingStorable, err := parentMap.Set(compare, hashInputProvider, k, Uint64Value(0))
			require.NoError(t, err)
			require.NotNil(t, existingStorable)

			id, ok := existingStorable.(SlabIDStorable)
			require.True(t, ok)

			child, err := id.StoredValue(storage)
			require.NoError(t, err)

			valueEqual(t, expectedKeyValues[k], child)

			expectedKeyValues[k] = Uint64Value(0)

			err = storage.Remove(SlabID(id))
			require.NoError(t, err)
		}

		testMap(t, storage, typeInfo, address, parentMap, expectedKeyValues, nil, true)
	})
}

func TestMapRemoveReturnedValue(t *testing.T) {
	typeInfo := testTypeInfo{42}
	address := Address{1, 2, 3, 4, 5, 6, 7, 8}

	t.Run("child array is not inlined", func(t *testing.T) {
		const mapSize = 2

		storage := newTestPersistentStorage(t)

		// Create parent map
		parentMap, err := NewMap(storage, address, newBasicDigesterBuilder(), typeInfo)
		require.NoError(t, err)

		expectedKeyValues := make(map[Value]Value)

		for i := 0; i < mapSize; i++ {
			// Create child array
			childArray, err := NewArray(storage, address, typeInfo)
			require.NoError(t, err)

			k := Uint64Value(i)

			existingStorable, err := parentMap.Set(compare, hashInputProvider, k, childArray)
			require.NoError(t, err)
			require.Nil(t, existingStorable)

			var expectedChildValues arrayValue
			for {
				v := NewStringValue(strings.Repeat("a", 10))

				err = childArray.Append(v)
				require.NoError(t, err)

				expectedChildValues = append(expectedChildValues, v)

				if !childArray.Inlined() {
					break
				}
			}

			expectedKeyValues[k] = expectedChildValues
		}

		testMap(t, storage, typeInfo, address, parentMap, expectedKeyValues, nil, true)

		// Remove child array value
		for k := range expectedKeyValues {
			keyStorable, valueStorable, err := parentMap.Remove(compare, hashInputProvider, k)
			require.NoError(t, err)
			require.Equal(t, keyStorable, k)

			id, ok := valueStorable.(SlabIDStorable)
			require.True(t, ok)

			child, err := id.StoredValue(storage)
			require.NoError(t, err)

			valueEqual(t, expectedKeyValues[k], child)

			err = storage.Remove(SlabID(id))
			require.NoError(t, err)

			delete(expectedKeyValues, k)
		}

		testMap(t, storage, typeInfo, address, parentMap, expectedKeyValues, nil, true)
	})

	t.Run("child array is inlined", func(t *testing.T) {
		const mapSize = 2

		storage := newTestPersistentStorage(t)

		// Create parent map
		parentMap, err := NewMap(storage, address, newBasicDigesterBuilder(), typeInfo)
		require.NoError(t, err)

		expectedKeyValues := make(map[Value]Value)

		for i := 0; i < mapSize; i++ {
			// Create child array
			childArray, err := NewArray(storage, address, typeInfo)
			require.NoError(t, err)

			k := Uint64Value(i)

			existingStorable, err := parentMap.Set(compare, hashInputProvider, k, childArray)
			require.NoError(t, err)
			require.Nil(t, existingStorable)

			// Insert one element to child array
			v := NewStringValue(strings.Repeat("a", 10))

			err = childArray.Append(v)
			require.NoError(t, err)
			require.True(t, childArray.Inlined())

			expectedKeyValues[k] = arrayValue{v}
		}

		testMap(t, storage, typeInfo, address, parentMap, expectedKeyValues, nil, true)

		// Remove child array value
		for k := range expectedKeyValues {
			keyStorable, valueStorable, err := parentMap.Remove(compare, hashInputProvider, k)
			require.NoError(t, err)
			require.Equal(t, keyStorable, k)

			id, ok := valueStorable.(SlabIDStorable)
			require.True(t, ok)

			child, err := id.StoredValue(storage)
			require.NoError(t, err)

			valueEqual(t, expectedKeyValues[k], child)

			delete(expectedKeyValues, k)

			err = storage.Remove(SlabID(id))
			require.NoError(t, err)
		}

		testMap(t, storage, typeInfo, address, parentMap, expectedKeyValues, nil, true)
	})

	t.Run("child map is not inlined", func(t *testing.T) {
		const mapSize = 2

		storage := newTestPersistentStorage(t)

		// Create parent map
		parentMap, err := NewMap(storage, address, newBasicDigesterBuilder(), typeInfo)
		require.NoError(t, err)

		expectedKeyValues := make(map[Value]Value)

		for i := 0; i < mapSize; i++ {
			// Create child map
			childMap, err := NewMap(storage, address, newBasicDigesterBuilder(), typeInfo)
			require.NoError(t, err)

			k := Uint64Value(i)

			existingStorable, err := parentMap.Set(compare, hashInputProvider, k, childMap)
			require.NoError(t, err)
			require.Nil(t, existingStorable)

			expectedChildValues := make(mapValue)
			expectedKeyValues[k] = expectedChildValues

			// Insert into child map until child map is not inlined
			j := 0
			for {
				k := Uint64Value(j)
				v := NewStringValue(strings.Repeat("a", 10))
				j++

				existingStorable, err := childMap.Set(compare, hashInputProvider, k, v)
				require.NoError(t, err)
				require.Nil(t, existingStorable)

				expectedChildValues[k] = v

				if !childMap.Inlined() {
					break
				}
			}
		}

		testMap(t, storage, typeInfo, address, parentMap, expectedKeyValues, nil, true)

		// Remove child map value
		for k := range expectedKeyValues {
			keyStorable, valueStorable, err := parentMap.Remove(compare, hashInputProvider, k)
			require.NoError(t, err)
			require.Equal(t, keyStorable, k)

			id, ok := valueStorable.(SlabIDStorable)
			require.True(t, ok)

			child, err := id.StoredValue(storage)
			require.NoError(t, err)

			valueEqual(t, expectedKeyValues[k], child)

			delete(expectedKeyValues, k)

			err = storage.Remove(SlabID(id))
			require.NoError(t, err)
		}

		testMap(t, storage, typeInfo, address, parentMap, expectedKeyValues, nil, true)
	})

	t.Run("child map is inlined", func(t *testing.T) {
		const mapSize = 2

		storage := newTestPersistentStorage(t)

		// Create parent map
		parentMap, err := NewMap(storage, address, newBasicDigesterBuilder(), typeInfo)
		require.NoError(t, err)

		expectedKeyValues := make(map[Value]Value)

		for i := 0; i < mapSize; i++ {
			// Create child map
			childMap, err := NewMap(storage, address, newBasicDigesterBuilder(), typeInfo)
			require.NoError(t, err)

			k := Uint64Value(i)

			existingStorable, err := parentMap.Set(compare, hashInputProvider, k, childMap)
			require.NoError(t, err)
			require.Nil(t, existingStorable)

			expectedChildValues := make(mapValue)
			expectedKeyValues[k] = expectedChildValues

			// Insert into child map until child map is not inlined
			v := NewStringValue(strings.Repeat("a", 10))

			existingStorable, err = childMap.Set(compare, hashInputProvider, k, v)
			require.NoError(t, err)
			require.Nil(t, existingStorable)

			expectedChildValues[k] = v
		}

		testMap(t, storage, typeInfo, address, parentMap, expectedKeyValues, nil, true)

		// Remove child map value
		for k := range expectedKeyValues {
			keyStorable, valueStorable, err := parentMap.Remove(compare, hashInputProvider, k)
			require.NoError(t, err)
			require.Equal(t, keyStorable, k)

			id, ok := valueStorable.(SlabIDStorable)
			require.True(t, ok)

			child, err := id.StoredValue(storage)
			require.NoError(t, err)

			valueEqual(t, expectedKeyValues[k], child)

			delete(expectedKeyValues, k)

			err = storage.Remove(SlabID(id))
			require.NoError(t, err)
		}

		testMap(t, storage, typeInfo, address, parentMap, expectedKeyValues, nil, true)
	})
}

func TestMapWithOutdatedCallback(t *testing.T) {
	typeInfo := testTypeInfo{42}
	address := Address{1, 2, 3, 4, 5, 6, 7, 8}

	t.Run("overwritten child array", func(t *testing.T) {

		storage := newTestPersistentStorage(t)

		// Create parent map
		parentMap, err := NewMap(storage, address, newBasicDigesterBuilder(), typeInfo)
		require.NoError(t, err)

		expectedKeyValues := make(mapValue)

		// Create child array
		childArray, err := NewArray(storage, address, typeInfo)
		require.NoError(t, err)

		k := Uint64Value(0)

		// Insert child array to parent map
		existingStorable, err := parentMap.Set(compare, hashInputProvider, k, childArray)
		require.NoError(t, err)
		require.Nil(t, existingStorable)

		v := NewStringValue(strings.Repeat("a", 10))

		err = childArray.Append(v)
		require.NoError(t, err)

		expectedKeyValues[k] = arrayValue{v}

		testMap(t, storage, typeInfo, address, parentMap, expectedKeyValues, nil, true)

		// Overwrite child array value from parent
		valueStorable, err := parentMap.Set(compare, hashInputProvider, k, Uint64Value(0))
		require.NoError(t, err)

		id, ok := valueStorable.(SlabIDStorable)
		require.True(t, ok)

		child, err := id.StoredValue(storage)
		require.NoError(t, err)

		valueEqual(t, expectedKeyValues[k], child)

		expectedKeyValues[k] = Uint64Value(0)

		// childArray.parentUpdater isn't nil before callback is invoked.
		require.NotNil(t, childArray.parentUpdater)

		// modify overwritten child array
		err = childArray.Append(Uint64Value(0))
		require.NoError(t, err)

		// childArray.parentUpdater is nil after callback is invoked.
		require.Nil(t, childArray.parentUpdater)

		// No-op on parent
		valueEqual(t, expectedKeyValues, parentMap)
	})

	t.Run("removed child array", func(t *testing.T) {

		storage := newTestPersistentStorage(t)

		// Create parent map
		parentMap, err := NewMap(storage, address, newBasicDigesterBuilder(), typeInfo)
		require.NoError(t, err)

		expectedKeyValues := make(mapValue)

		// Create child array
		childArray, err := NewArray(storage, address, typeInfo)
		require.NoError(t, err)

		k := Uint64Value(0)

		// Insert child array to parent map
		existingStorable, err := parentMap.Set(compare, hashInputProvider, k, childArray)
		require.NoError(t, err)
		require.Nil(t, existingStorable)

		v := NewStringValue(strings.Repeat("a", 10))

		err = childArray.Append(v)
		require.NoError(t, err)

		expectedKeyValues[k] = arrayValue{v}

		testMap(t, storage, typeInfo, address, parentMap, expectedKeyValues, nil, true)

		// Remove child array value from parent
		keyStorable, valueStorable, err := parentMap.Remove(compare, hashInputProvider, k)
		require.NoError(t, err)
		require.Equal(t, keyStorable, k)

		id, ok := valueStorable.(SlabIDStorable)
		require.True(t, ok)

		child, err := id.StoredValue(storage)
		require.NoError(t, err)

		valueEqual(t, expectedKeyValues[k], child)

		delete(expectedKeyValues, k)

		// childArray.parentUpdater isn't nil before callback is invoked.
		require.NotNil(t, childArray.parentUpdater)

		// modify removed child array
		err = childArray.Append(Uint64Value(0))
		require.NoError(t, err)

		// childArray.parentUpdater is nil after callback is invoked.
		require.Nil(t, childArray.parentUpdater)

		// No-op on parent
		valueEqual(t, expectedKeyValues, parentMap)
	})
}<|MERGE_RESOLUTION|>--- conflicted
+++ resolved
@@ -1123,7 +1123,7 @@
 		require.NoError(t, err)
 		require.Equal(t, 0, i)
 
-		verifyMap(t, storage, typeInfo, address, m, mapValue{}, nil, false)
+		testMap(t, storage, typeInfo, address, m, mapValue{}, nil, false)
 	})
 
 	t.Run("no collision", func(t *testing.T) {
@@ -1276,13 +1276,7 @@
 		require.NoError(t, err)
 		require.Equal(t, i, uint64(mapSize))
 
-<<<<<<< HEAD
-		verifyMap(t, storage, typeInfo, address, m, keyValues, sortedKeys, false)
-=======
-		t.Log("iterated values")
-
 		testMap(t, storage, typeInfo, address, m, keyValues, sortedKeys, false)
->>>>>>> 8d02bbcd
 	})
 
 	t.Run("mutation", func(t *testing.T) {
@@ -1332,7 +1326,7 @@
 		require.Equal(t, uint64(mapSize), m.Count())
 		require.True(t, m.root.IsData())
 
-		verifyMap(t, storage, typeInfo, address, m, keyValues, nil, false)
+		testMap(t, storage, typeInfo, address, m, keyValues, nil, false)
 
 		// Sort keys by digest
 		sort.Stable(keysByDigest{sortedKeys, digesterBuilder})
@@ -1372,7 +1366,7 @@
 		require.NoError(t, err)
 		require.Equal(t, uint64(mapSize), i)
 
-		verifyMap(t, storage, typeInfo, address, m, keyValues, nil, false)
+		testMap(t, storage, typeInfo, address, m, keyValues, nil, false)
 
 		sizeAfterInsertionMutation := m.root.Header().size
 
@@ -1408,7 +1402,7 @@
 			delete(expectedChildMapValues, Uint64Value(0))
 		}
 
-		verifyMap(t, storage, typeInfo, address, m, keyValues, nil, false)
+		testMap(t, storage, typeInfo, address, m, keyValues, nil, false)
 	})
 }
 
