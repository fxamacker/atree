/*
 * Atree - Scalable Arrays and Ordered Maps
 *
 * Copyright 2021 Dapper Labs, Inc.
 *
 * Licensed under the Apache License, Version 2.0 (the "License");
 * you may not use this file except in compliance with the License.
 * You may obtain a copy of the License at
 *
 *   http://www.apache.org/licenses/LICENSE-2.0
 *
 * Unless required by applicable law or agreed to in writing, software
 * distributed under the License is distributed on an "AS IS" BASIS,
 * WITHOUT WARRANTIES OR CONDITIONS OF ANY KIND, either express or implied.
 * See the License for the specific language governing permissions and
 * limitations under the License.
 */

package atree

import (
	"errors"
	"fmt"
	"math"
	"math/rand"
	"reflect"
	"sort"
	"strings"
	"testing"

	"github.com/stretchr/testify/mock"
	"github.com/stretchr/testify/require"
)

type mockDigesterBuilder struct {
	mock.Mock
}

var _ DigesterBuilder = &mockDigesterBuilder{}

type mockDigester struct {
	d []Digest
}

var _ Digester = &mockDigester{}

func (h *mockDigesterBuilder) SetSeed(_ uint64, _ uint64) {
}

func (h *mockDigesterBuilder) Digest(hip HashInputProvider, value Value) (Digester, error) {
	args := h.Called(value)
	return args.Get(0).(mockDigester), nil
}

func (d mockDigester) DigestPrefix(level uint) ([]Digest, error) {
	if level > uint(len(d.d)) {
		return nil, fmt.Errorf("digest level %d out of bounds", level)
	}
	return d.d[:level], nil
}

func (d mockDigester) Digest(level uint) (Digest, error) {
	if level >= uint(len(d.d)) {
		return 0, fmt.Errorf("digest level %d out of bounds", level)
	}
	return d.d[level], nil
}

func (d mockDigester) Levels() uint {
	return uint(len(d.d))
}

func (d mockDigester) Reset() {}

type errorDigesterBuilder struct {
	err error
}

var _ DigesterBuilder = &errorDigesterBuilder{}

func newErrorDigesterBuilder(err error) *errorDigesterBuilder {
	return &errorDigesterBuilder{err: err}
}

func (h *errorDigesterBuilder) SetSeed(_ uint64, _ uint64) {
}

func (h *errorDigesterBuilder) Digest(hip HashInputProvider, value Value) (Digester, error) {
	return nil, h.err
}

func verifyEmptyMap(
	t *testing.T,
	storage *PersistentSlabStorage,
	typeInfo TypeInfo,
	address Address,
	m *OrderedMap,
) {
	verifyMap(t, storage, typeInfo, address, m, nil, nil, false)
}

// verifyMap verifies map elements and validates serialization and in-memory slab tree.
// It also verifies elements ordering if sortedKeys is not nil.
func verifyMap(
	t *testing.T,
	storage *PersistentSlabStorage,
	typeInfo TypeInfo,
	address Address,
	m *OrderedMap,
	keyValues map[Value]Value,
	sortedKeys []Value,
	hasNestedArrayMapElement bool,
) {
	require.True(t, typeInfoComparator(typeInfo, m.Type()))
	require.Equal(t, address, m.Address())
	require.Equal(t, uint64(len(keyValues)), m.Count())

	var err error

	// Verify map elements
	for k, v := range keyValues {
		e, err := m.Get(compare, hashInputProvider, k)
		require.NoError(t, err)

		valueEqual(t, typeInfoComparator, v, e)
	}

	// Verify map elements ordering
	if len(sortedKeys) > 0 {
		require.Equal(t, len(keyValues), len(sortedKeys))

		i := 0
		err = m.Iterate(func(k, v Value) (bool, error) {
			expectedKey := sortedKeys[i]
			expectedValue := keyValues[expectedKey]

			valueEqual(t, typeInfoComparator, expectedKey, k)
			valueEqual(t, typeInfoComparator, expectedValue, v)

			i++
			return true, nil
		})
		require.NoError(t, err)
		require.Equal(t, len(keyValues), i)
	}

	// Verify in-memory slabs
	err = ValidMap(m, typeInfo, typeInfoComparator, hashInputProvider)
	if err != nil {
		PrintMap(m)
	}
	require.NoError(t, err)

	// Verify slab serializations
	err = ValidMapSerialization(
		m,
		storage.cborDecMode,
		storage.cborEncMode,
		storage.DecodeStorable,
		storage.DecodeTypeInfo,
		func(a, b Storable) bool {
			return reflect.DeepEqual(a, b)
		},
	)
	if err != nil {
		PrintMap(m)
	}
	require.NoError(t, err)

	// Check storage slab tree
	rootIDSet, err := CheckStorageHealth(storage, 1)
	require.NoError(t, err)

	rootIDs := make([]StorageID, 0, len(rootIDSet))
	for id := range rootIDSet {
		rootIDs = append(rootIDs, id)
	}
	require.Equal(t, 1, len(rootIDs))
	require.Equal(t, m.StorageID(), rootIDs[0])

	if !hasNestedArrayMapElement {
		// Need to call Commit before calling storage.Count() for PersistentSlabStorage.
		err = storage.Commit()
		require.NoError(t, err)

		stats, err := GetMapStats(m)
		require.NoError(t, err)
		require.Equal(t, stats.SlabCount(), uint64(storage.Count()))

		if len(keyValues) == 0 {
			// Verify slab count for empty map
			require.Equal(t, uint64(1), stats.DataSlabCount)
			require.Equal(t, uint64(0), stats.MetaDataSlabCount)
			require.Equal(t, uint64(0), stats.StorableSlabCount)
			require.Equal(t, uint64(0), stats.CollisionDataSlabCount)
		}
	}
}

type keysByDigest struct {
	keys            []Value
	digesterBuilder DigesterBuilder
}

func (d keysByDigest) Len() int { return len(d.keys) }

func (d keysByDigest) Swap(i, j int) { d.keys[i], d.keys[j] = d.keys[j], d.keys[i] }

func (d keysByDigest) Less(i, j int) bool {
	d1, err := d.digesterBuilder.Digest(hashInputProvider, d.keys[i])
	if err != nil {
		panic(err)
	}

	digest1, err := d1.DigestPrefix(d1.Levels())
	if err != nil {
		panic(err)
	}

	d2, err := d.digesterBuilder.Digest(hashInputProvider, d.keys[j])
	if err != nil {
		panic(err)
	}

	digest2, err := d2.DigestPrefix(d2.Levels())
	if err != nil {
		panic(err)
	}

	for z := 0; z < len(digest1); z++ {
		if digest1[z] != digest2[z] {
			return digest1[z] < digest2[z] // sort by hkey
		}
	}
	return i < j // sort by insertion order with hash collision
}

func TestMapSetAndGet(t *testing.T) {

	t.Run("unique keys", func(t *testing.T) {
		// Map tree will be 4 levels, with ~35 metadata slabs, and ~270 data slabs when
		// slab size is 256 bytes, number of map elements is 2048,
		// keys are strings of 16 bytes of random content, values are 0-2048,

		SetThreshold(256)
		defer SetThreshold(1024)

		const (
			mapSize       = 2048
			keyStringSize = 16
		)

		r := newRand(t)

		keyValues := make(map[Value]Value, mapSize)
		i := uint64(0)
		for len(keyValues) < mapSize {
			k := NewStringValue(randStr(r, keyStringSize))
			v := Uint64Value(i)
			keyValues[k] = v
			i++
		}

		typeInfo := testTypeInfo{42}
		address := Address{1, 2, 3, 4, 5, 6, 7, 8}
		storage := newTestPersistentStorage(t)

		m, err := NewMap(storage, address, newBasicDigesterBuilder(), typeInfo)
		require.NoError(t, err)

		for k, v := range keyValues {
			existingStorable, err := m.Set(compare, hashInputProvider, k, v)
			require.NoError(t, err)
			require.Nil(t, existingStorable)
		}

		verifyMap(t, storage, typeInfo, address, m, keyValues, nil, false)
	})

	t.Run("replicate keys", func(t *testing.T) {
		SetThreshold(256)
		defer SetThreshold(1024)

		const (
			mapSize       = 2048
			keyStringSize = 16
		)

		r := newRand(t)

		keyValues := make(map[Value]Value, mapSize)
		i := uint64(0)
		for len(keyValues) < mapSize {
			k := NewStringValue(randStr(r, keyStringSize))
			v := Uint64Value(i)
			keyValues[k] = v
			i++
		}

		typeInfo := testTypeInfo{42}
		address := Address{1, 2, 3, 4, 5, 6, 7, 8}
		storage := newTestPersistentStorage(t)

		m, err := NewMap(storage, address, newBasicDigesterBuilder(), typeInfo)
		require.NoError(t, err)

		for k, v := range keyValues {
			existingStorable, err := m.Set(compare, hashInputProvider, k, v)
			require.NoError(t, err)
			require.Nil(t, existingStorable)
		}

		// Overwrite values
		for k, v := range keyValues {
			oldValue := v.(Uint64Value)
			newValue := Uint64Value(uint64(oldValue) + mapSize)

			existingStorable, err := m.Set(compare, hashInputProvider, k, newValue)
			require.NoError(t, err)
			require.NotNil(t, existingStorable)

			existingValue, err := existingStorable.StoredValue(storage)
			require.NoError(t, err)
			valueEqual(t, typeInfoComparator, oldValue, existingValue)

			keyValues[k] = newValue
		}

		verifyMap(t, storage, typeInfo, address, m, keyValues, nil, false)
	})

	t.Run("random key and value", func(t *testing.T) {
		SetThreshold(256)
		defer SetThreshold(1024)

		const (
			mapSize          = 2048
			keyStringMaxSize = 1024
		)

		r := newRand(t)

		keyValues := make(map[Value]Value, mapSize)
		for len(keyValues) < mapSize {
			slen := r.Intn(keyStringMaxSize)
			k := NewStringValue(randStr(r, slen))
			v := randomValue(r, int(maxInlineMapElementSize))
			keyValues[k] = v
		}

		typeInfo := testTypeInfo{42}
		address := Address{1, 2, 3, 4, 5, 6, 7, 8}
		storage := newTestPersistentStorage(t)

		m, err := NewMap(storage, address, newBasicDigesterBuilder(), typeInfo)
		require.NoError(t, err)

		for k, v := range keyValues {
			existingStorable, err := m.Set(compare, hashInputProvider, k, v)
			require.NoError(t, err)
			require.Nil(t, existingStorable)
		}

		verifyMap(t, storage, typeInfo, address, m, keyValues, nil, false)
	})

	t.Run("unique keys with hash collision", func(t *testing.T) {

		const (
			mapSize       = 1024
			keyStringSize = 16
		)

		SetThreshold(256)
		defer SetThreshold(1024)

		savedMaxCollisionLimitPerDigest := MaxCollisionLimitPerDigest
		MaxCollisionLimitPerDigest = uint32(math.Ceil(float64(mapSize) / 10))
		defer func() {
			MaxCollisionLimitPerDigest = savedMaxCollisionLimitPerDigest
		}()

		r := newRand(t)

		digesterBuilder := &mockDigesterBuilder{}
		keyValues := make(map[Value]Value, mapSize)
		i := uint64(0)
		for len(keyValues) < mapSize {
			k := NewStringValue(randStr(r, keyStringSize))
			v := Uint64Value(i)
			keyValues[k] = v
			i++

			digests := []Digest{
				Digest(i % 10),
			}
			digesterBuilder.On("Digest", k).Return(mockDigester{digests})
		}

		typeInfo := testTypeInfo{42}
		address := Address{1, 2, 3, 4, 5, 6, 7, 8}
		storage := newTestPersistentStorage(t)

		m, err := NewMap(storage, address, digesterBuilder, typeInfo)
		require.NoError(t, err)

		for k, v := range keyValues {
			existingStorable, err := m.Set(compare, hashInputProvider, k, v)
			require.NoError(t, err)
			require.Nil(t, existingStorable)
		}

		verifyMap(t, storage, typeInfo, address, m, keyValues, nil, false)
	})

	t.Run("replicate keys with hash collision", func(t *testing.T) {
		const (
			mapSize       = 1024
			keyStringSize = 16
		)

		SetThreshold(256)
		defer SetThreshold(1024)

		savedMaxCollisionLimitPerDigest := MaxCollisionLimitPerDigest
		MaxCollisionLimitPerDigest = uint32(math.Ceil(float64(mapSize) / 10))
		defer func() {
			MaxCollisionLimitPerDigest = savedMaxCollisionLimitPerDigest
		}()

		r := newRand(t)

		digesterBuilder := &mockDigesterBuilder{}
		keyValues := make(map[Value]Value, mapSize)
		i := uint64(0)
		for len(keyValues) < mapSize {
			k := NewStringValue(randStr(r, keyStringSize))
			v := Uint64Value(i)
			keyValues[k] = v
			i++

			digests := []Digest{
				Digest(i % 10),
			}
			digesterBuilder.On("Digest", k).Return(mockDigester{digests})
		}

		typeInfo := testTypeInfo{42}
		address := Address{1, 2, 3, 4, 5, 6, 7, 8}
		storage := newTestPersistentStorage(t)

		m, err := NewMap(storage, address, digesterBuilder, typeInfo)
		require.NoError(t, err)

		for k, v := range keyValues {
			existingStorable, err := m.Set(compare, hashInputProvider, k, v)
			require.NoError(t, err)
			require.Nil(t, existingStorable)
		}

		// Overwrite values
		for k, v := range keyValues {
			oldValue := v.(Uint64Value)
			newValue := Uint64Value(uint64(oldValue) + mapSize)

			existingStorable, err := m.Set(compare, hashInputProvider, k, newValue)
			require.NoError(t, err)
			require.NotNil(t, existingStorable)

			existingValue, err := existingStorable.StoredValue(storage)
			require.NoError(t, err)
			valueEqual(t, typeInfoComparator, oldValue, existingValue)

			keyValues[k] = newValue
		}

		verifyMap(t, storage, typeInfo, address, m, keyValues, nil, false)
	})
}

func TestMapGetKeyNotFound(t *testing.T) {
	t.Run("no collision", func(t *testing.T) {
		const mapSize = 1024

		typeInfo := testTypeInfo{42}
		address := Address{1, 2, 3, 4, 5, 6, 7, 8}
		storage := newTestPersistentStorage(t)

		m, err := NewMap(storage, address, newBasicDigesterBuilder(), typeInfo)
		require.NoError(t, err)

		keyValues := make(map[Value]Value, mapSize)
		for i := 0; i < mapSize; i++ {
			k := Uint64Value(i)
			v := Uint64Value(i)
			keyValues[k] = v
			storable, err := m.Set(compare, hashInputProvider, k, v)
			require.NoError(t, err)
			require.Nil(t, storable)
		}

		r := newRand(t)

		k := NewStringValue(randStr(r, 1024))
		storable, err := m.Get(compare, hashInputProvider, k)
		require.Nil(t, storable)
		require.Equal(t, 1, errorCategorizationCount(err))
		var userError *UserError
		var keyNotFoundError *KeyNotFoundError
		require.ErrorAs(t, err, &userError)
		require.ErrorAs(t, err, &keyNotFoundError)
		require.ErrorAs(t, userError, &keyNotFoundError)

		verifyMap(t, storage, typeInfo, address, m, keyValues, nil, false)
	})

	t.Run("collision", func(t *testing.T) {
		const mapSize = 256

		typeInfo := testTypeInfo{42}
		address := Address{1, 2, 3, 4, 5, 6, 7, 8}
		storage := newTestPersistentStorage(t)
		digesterBuilder := &mockDigesterBuilder{}

		m, err := NewMap(storage, address, digesterBuilder, typeInfo)
		require.NoError(t, err)

		keyValues := make(map[Value]Value, mapSize)
		for i := 0; i < mapSize; i++ {
			k := Uint64Value(i)
			v := Uint64Value(i)
			keyValues[k] = v

			digests := []Digest{Digest(i)}
			digesterBuilder.On("Digest", k).Return(mockDigester{digests})

			storable, err := m.Set(compare, hashInputProvider, k, v)
			require.NoError(t, err)
			require.Nil(t, storable)
		}

		r := newRand(t)
		k := NewStringValue(randStr(r, 1024))

		digests := []Digest{Digest(0)}
		digesterBuilder.On("Digest", k).Return(mockDigester{digests})

		storable, err := m.Get(compare, hashInputProvider, k)
		require.Nil(t, storable)
		require.Equal(t, 1, errorCategorizationCount(err))
		var userError *UserError
		var keyNotFoundError *KeyNotFoundError
		require.ErrorAs(t, err, &userError)
		require.ErrorAs(t, err, &keyNotFoundError)
		require.ErrorAs(t, userError, &keyNotFoundError)

		verifyMap(t, storage, typeInfo, address, m, keyValues, nil, false)
	})

	t.Run("collision group", func(t *testing.T) {
		const mapSize = 256

		typeInfo := testTypeInfo{42}
		address := Address{1, 2, 3, 4, 5, 6, 7, 8}
		storage := newTestPersistentStorage(t)
		digesterBuilder := &mockDigesterBuilder{}

		m, err := NewMap(storage, address, digesterBuilder, typeInfo)
		require.NoError(t, err)

		keyValues := make(map[Value]Value, mapSize)
		for i := 0; i < mapSize; i++ {
			k := Uint64Value(i)
			v := Uint64Value(i)
			keyValues[k] = v

			digests := []Digest{Digest(i % 10)}
			digesterBuilder.On("Digest", k).Return(mockDigester{digests})

			storable, err := m.Set(compare, hashInputProvider, k, v)
			require.NoError(t, err)
			require.Nil(t, storable)
		}

		r := newRand(t)
		k := NewStringValue(randStr(r, 1024))

		digests := []Digest{Digest(0)}
		digesterBuilder.On("Digest", k).Return(mockDigester{digests})

		storable, err := m.Get(compare, hashInputProvider, k)
		require.Nil(t, storable)
		require.Equal(t, 1, errorCategorizationCount(err))
		var userError *UserError
		var keyNotFoundError *KeyNotFoundError
		require.ErrorAs(t, err, &userError)
		require.ErrorAs(t, err, &keyNotFoundError)
		require.ErrorAs(t, userError, &keyNotFoundError)

		verifyMap(t, storage, typeInfo, address, m, keyValues, nil, false)
	})
}

func TestMapHas(t *testing.T) {

	t.Run("no error", func(t *testing.T) {
		const (
			mapSize       = 2048
			keyStringSize = 16
		)

		r := newRand(t)

		keys := make(map[Value]bool, mapSize*2)
		keysToInsert := make([]Value, 0, mapSize)
		keysToNotInsert := make([]Value, 0, mapSize)
		for len(keysToInsert) < mapSize || len(keysToNotInsert) < mapSize {
			k := NewStringValue(randStr(r, keyStringSize))
			if !keys[k] {
				keys[k] = true

				if len(keysToInsert) < mapSize {
					keysToInsert = append(keysToInsert, k)
				} else {
					keysToNotInsert = append(keysToNotInsert, k)
				}
			}
		}

		typeInfo := testTypeInfo{42}
		address := Address{1, 2, 3, 4, 5, 6, 7, 8}
		storage := newTestPersistentStorage(t)

		m, err := NewMap(storage, address, newBasicDigesterBuilder(), typeInfo)
		require.NoError(t, err)

		for i, k := range keysToInsert {
			existingStorable, err := m.Set(compare, hashInputProvider, k, Uint64Value(i))
			require.NoError(t, err)
			require.Nil(t, existingStorable)
		}

		for _, k := range keysToInsert {
			exist, err := m.Has(compare, hashInputProvider, k)
			require.NoError(t, err)
			require.True(t, exist)
		}

		for _, k := range keysToNotInsert {
			exist, err := m.Has(compare, hashInputProvider, k)
			require.NoError(t, err)
			require.False(t, exist)
		}
	})

	t.Run("error", func(t *testing.T) {

		typeInfo := testTypeInfo{42}
		address := Address{1, 2, 3, 4, 5, 6, 7, 8}
		storage := newTestPersistentStorage(t)

		testErr := errors.New("test")
		digesterBuilder := newErrorDigesterBuilder(testErr)

		m, err := NewMap(storage, address, digesterBuilder, typeInfo)
		require.NoError(t, err)

		exist, err := m.Has(compare, hashInputProvider, Uint64Value(0))
		// err is testErr wrapped in ExternalError.
		require.Equal(t, 1, errorCategorizationCount(err))
		var externalError *ExternalError
		require.ErrorAs(t, err, &externalError)
		require.Equal(t, testErr, externalError.Unwrap())
		require.False(t, exist)
	})
}

func testMapRemoveElement(t *testing.T, m *OrderedMap, k Value, expectedV Value) {

	removedKeyStorable, removedValueStorable, err := m.Remove(compare, hashInputProvider, k)
	require.NoError(t, err)

	removedKey, err := removedKeyStorable.StoredValue(m.Storage)
	require.NoError(t, err)
	valueEqual(t, typeInfoComparator, k, removedKey)

	removedValue, err := removedValueStorable.StoredValue(m.Storage)
	require.NoError(t, err)
	valueEqual(t, typeInfoComparator, expectedV, removedValue)

	if id, ok := removedKeyStorable.(StorageIDStorable); ok {
		err = m.Storage.Remove(StorageID(id))
		require.NoError(t, err)
	}

	if id, ok := removedValueStorable.(StorageIDStorable); ok {
		err = m.Storage.Remove(StorageID(id))
		require.NoError(t, err)
	}

	// Remove the same key for the second time.
	removedKeyStorable, removedValueStorable, err = m.Remove(compare, hashInputProvider, k)
	require.Equal(t, 1, errorCategorizationCount(err))
	var userError *UserError
	var keyNotFoundError *KeyNotFoundError
	require.ErrorAs(t, err, &userError)
	require.ErrorAs(t, err, &keyNotFoundError)
	require.ErrorAs(t, userError, &keyNotFoundError)
	require.Nil(t, removedKeyStorable)
	require.Nil(t, removedValueStorable)
}

func TestMapRemove(t *testing.T) {

	SetThreshold(512)
	defer SetThreshold(1024)

	const (
		mapSize              = 2048
		smallKeyStringSize   = 16
		smallValueStringSize = 16
		largeKeyStringSize   = 512
		largeValueStringSize = 512
	)

	r := newRand(t)

	smallKeyValues := make(map[Value]Value, mapSize)
	for len(smallKeyValues) < mapSize {
		k := NewStringValue(randStr(r, smallKeyStringSize))
		v := NewStringValue(randStr(r, smallValueStringSize))
		smallKeyValues[k] = v
	}

	largeKeyValues := make(map[Value]Value, mapSize)
	for len(largeKeyValues) < mapSize {
		k := NewStringValue(randStr(r, largeKeyStringSize))
		v := NewStringValue(randStr(r, largeValueStringSize))
		largeKeyValues[k] = v
	}

	testCases := []struct {
		name      string
		keyValues map[Value]Value
	}{
		{name: "small key and value", keyValues: smallKeyValues},
		{name: "large key and value", keyValues: largeKeyValues},
	}

	for _, tc := range testCases {
		t.Run(tc.name, func(t *testing.T) {
			typeInfo := testTypeInfo{42}
			address := Address{1, 2, 3, 4, 5, 6, 7, 8}
			storage := newTestPersistentStorage(t)

			m, err := NewMap(storage, address, newBasicDigesterBuilder(), typeInfo)
			require.NoError(t, err)

			// Insert elements
			for k, v := range tc.keyValues {
				existingStorable, err := m.Set(compare, hashInputProvider, k, v)
				require.NoError(t, err)
				require.Nil(t, existingStorable)
			}

			verifyMap(t, storage, typeInfo, address, m, tc.keyValues, nil, false)

			count := len(tc.keyValues)

			// Remove all elements
			for k, v := range tc.keyValues {

				testMapRemoveElement(t, m, k, v)

				count--

				require.True(t, typeInfoComparator(typeInfo, m.Type()))
				require.Equal(t, address, m.Address())
				require.Equal(t, uint64(count), m.Count())
			}

			verifyEmptyMap(t, storage, typeInfo, address, m)
		})
	}

	t.Run("collision", func(t *testing.T) {
		// Test:
		// - data slab refers to an external slab containing elements with hash collision
		// - last collision element is inlined after all other collision elements are removed
		// - data slab overflows with inlined colllision element
		// - data slab splits

		SetThreshold(512)
		defer SetThreshold(1024)

		const (
			numOfElementsBeforeCollision = 54
			numOfElementsWithCollision   = 10
			numOfElementsAfterCollision  = 1
		)

		digesterBuilder := &mockDigesterBuilder{}
		typeInfo := testTypeInfo{42}
		storage := newTestPersistentStorage(t)
		address := Address{1, 2, 3, 4, 5, 6, 7, 8}
		r := newRand(t)

		m, err := NewMap(storage, address, digesterBuilder, typeInfo)
		require.NoError(t, err)

		nextDigest := Digest(0)

		nonCollisionKeyValues := make(map[Value]Value)
		for i := 0; i < numOfElementsBeforeCollision; i++ {
			k := Uint64Value(i)
			v := Uint64Value(i)
			nonCollisionKeyValues[k] = v

			digesterBuilder.On("Digest", k).Return(mockDigester{d: []Digest{nextDigest}})
			nextDigest++

			existingStorable, err := m.Set(compare, hashInputProvider, k, v)
			require.NoError(t, err)
			require.Nil(t, existingStorable)
		}

		collisionKeyValues := make(map[Value]Value)
		for len(collisionKeyValues) < numOfElementsWithCollision {
			k := NewStringValue(randStr(r, int(maxInlineMapKeySize)-2))
			v := NewStringValue(randStr(r, int(maxInlineMapKeySize)-2))
			collisionKeyValues[k] = v

			digesterBuilder.On("Digest", k).Return(mockDigester{d: []Digest{nextDigest}})
		}

		for k, v := range collisionKeyValues {
			existingStorable, err := m.Set(compare, hashInputProvider, k, v)
			require.NoError(t, err)
			require.Nil(t, existingStorable)
		}

		nextDigest++
		k := Uint64Value(nextDigest)
		v := Uint64Value(nextDigest)
		nonCollisionKeyValues[k] = v

		digesterBuilder.On("Digest", k).Return(mockDigester{d: []Digest{nextDigest}})

		existingStorable, err := m.Set(compare, hashInputProvider, k, v)
		require.NoError(t, err)
		require.Nil(t, existingStorable)

		count := len(nonCollisionKeyValues) + len(collisionKeyValues)

		// Remove all collision elements
		for k, v := range collisionKeyValues {

			testMapRemoveElement(t, m, k, v)

			count--

			require.True(t, typeInfoComparator(typeInfo, m.Type()))
			require.Equal(t, address, m.Address())
			require.Equal(t, uint64(count), m.Count())
		}

		verifyMap(t, storage, typeInfo, address, m, nonCollisionKeyValues, nil, false)

		// Remove remaining elements
		for k, v := range nonCollisionKeyValues {

			testMapRemoveElement(t, m, k, v)

			count--

			require.True(t, typeInfoComparator(typeInfo, m.Type()))
			require.Equal(t, address, m.Address())
			require.Equal(t, uint64(count), m.Count())
		}

		verifyEmptyMap(t, storage, typeInfo, address, m)
	})

	t.Run("collision with data root", func(t *testing.T) {
		// Test:
		// - data slab refers to an external slab containing elements with hash collision
		// - last collision element is inlined after all other collision elements are removed
		// - data slab overflows with inlined colllision element
		// - data slab splits

		SetThreshold(512)
		defer SetThreshold(1024)

		const (
			numOfElementsWithCollision    = 10
			numOfElementsWithoutCollision = 35
		)

		digesterBuilder := &mockDigesterBuilder{}
		typeInfo := testTypeInfo{42}
		storage := newTestPersistentStorage(t)
		address := Address{1, 2, 3, 4, 5, 6, 7, 8}
		r := newRand(t)

		m, err := NewMap(storage, address, digesterBuilder, typeInfo)
		require.NoError(t, err)

		collisionKeyValues := make(map[Value]Value)
		for len(collisionKeyValues) < numOfElementsWithCollision {
			k := NewStringValue(randStr(r, int(maxInlineMapKeySize)-2))
			v := NewStringValue(randStr(r, int(maxInlineMapKeySize)-2))
			collisionKeyValues[k] = v

			digesterBuilder.On("Digest", k).Return(mockDigester{d: []Digest{0}})
		}

		for k, v := range collisionKeyValues {
			existingStorable, err := m.Set(compare, hashInputProvider, k, v)
			require.NoError(t, err)
			require.Nil(t, existingStorable)
		}

		nonCollisionKeyValues := make(map[Value]Value)
		for i := 0; i < numOfElementsWithoutCollision; i++ {
			k := Uint64Value(i)
			v := Uint64Value(i)
			nonCollisionKeyValues[k] = v

			digesterBuilder.On("Digest", k).Return(mockDigester{d: []Digest{Digest(i) + 1}})

			existingStorable, err := m.Set(compare, hashInputProvider, k, v)
			require.NoError(t, err)
			require.Nil(t, existingStorable)
		}

		count := len(nonCollisionKeyValues) + len(collisionKeyValues)

		// Remove all collision elements
		for k, v := range collisionKeyValues {

			testMapRemoveElement(t, m, k, v)

			count--

			require.True(t, typeInfoComparator(typeInfo, m.Type()))
			require.Equal(t, address, m.Address())
			require.Equal(t, uint64(count), m.Count())
		}

		verifyMap(t, storage, typeInfo, address, m, nonCollisionKeyValues, nil, false)

		// Remove remaining elements
		for k, v := range nonCollisionKeyValues {

			testMapRemoveElement(t, m, k, v)

			count--

			require.True(t, typeInfoComparator(typeInfo, m.Type()))
			require.Equal(t, address, m.Address())
			require.Equal(t, uint64(count), m.Count())
		}

		verifyEmptyMap(t, storage, typeInfo, address, m)
	})

	t.Run("no collision key not found", func(t *testing.T) {
		const mapSize = 1024

		typeInfo := testTypeInfo{42}
		address := Address{1, 2, 3, 4, 5, 6, 7, 8}
		storage := newTestPersistentStorage(t)

		m, err := NewMap(storage, address, newBasicDigesterBuilder(), typeInfo)
		require.NoError(t, err)

		keyValues := make(map[Value]Value, mapSize)
		for i := 0; i < mapSize; i++ {
			k := Uint64Value(i)
			v := Uint64Value(i)
			keyValues[k] = v
			storable, err := m.Set(compare, hashInputProvider, k, v)
			require.NoError(t, err)
			require.Nil(t, storable)
		}

		r := newRand(t)

		k := NewStringValue(randStr(r, 1024))
		existingKeyStorable, existingValueStorable, err := m.Remove(compare, hashInputProvider, k)
		require.Nil(t, existingKeyStorable)
		require.Nil(t, existingValueStorable)
		require.Equal(t, 1, errorCategorizationCount(err))
		var userError *UserError
		var keyNotFoundError *KeyNotFoundError
		require.ErrorAs(t, err, &userError)
		require.ErrorAs(t, err, &keyNotFoundError)
		require.ErrorAs(t, userError, &keyNotFoundError)

		verifyMap(t, storage, typeInfo, address, m, keyValues, nil, false)
	})

	t.Run("collision key not found", func(t *testing.T) {
		const mapSize = 256

		typeInfo := testTypeInfo{42}
		address := Address{1, 2, 3, 4, 5, 6, 7, 8}
		storage := newTestPersistentStorage(t)
		digesterBuilder := &mockDigesterBuilder{}

		m, err := NewMap(storage, address, digesterBuilder, typeInfo)
		require.NoError(t, err)

		keyValues := make(map[Value]Value, mapSize)
		for i := 0; i < mapSize; i++ {
			k := Uint64Value(i)
			v := Uint64Value(i)
			keyValues[k] = v

			digests := []Digest{Digest(i % 10)}
			digesterBuilder.On("Digest", k).Return(mockDigester{digests})

			storable, err := m.Set(compare, hashInputProvider, k, v)
			require.NoError(t, err)
			require.Nil(t, storable)
		}

		r := newRand(t)
		k := NewStringValue(randStr(r, 1024))

		digests := []Digest{Digest(0)}
		digesterBuilder.On("Digest", k).Return(mockDigester{digests})

		existingKeyStorable, existingValueStorable, err := m.Remove(compare, hashInputProvider, k)
		require.Nil(t, existingKeyStorable)
		require.Nil(t, existingValueStorable)
		require.Equal(t, 1, errorCategorizationCount(err))
		var userError *UserError
		var keyNotFoundError *KeyNotFoundError
		require.ErrorAs(t, err, &userError)
		require.ErrorAs(t, err, &keyNotFoundError)
		require.ErrorAs(t, userError, &keyNotFoundError)

		verifyMap(t, storage, typeInfo, address, m, keyValues, nil, false)
	})
}

func TestMapIterate(t *testing.T) {

	t.Run("no collision", func(t *testing.T) {
		const (
			mapSize       = 2048
			keyStringSize = 16
		)

		r := newRand(t)

		keyValues := make(map[Value]Value, mapSize)
		sortedKeys := make([]Value, mapSize)
		i := uint64(0)
		for len(keyValues) < mapSize {
			k := NewStringValue(randStr(r, keyStringSize))
			if _, found := keyValues[k]; !found {
				keyValues[k] = Uint64Value(i)
				sortedKeys[i] = k
				i++
			}
		}

		typeInfo := testTypeInfo{42}
		address := Address{1, 2, 3, 4, 5, 6, 7, 8}
		storage := newTestPersistentStorage(t)
		digesterBuilder := newBasicDigesterBuilder()

		m, err := NewMap(storage, address, digesterBuilder, typeInfo)
		require.NoError(t, err)

		for k, v := range keyValues {
			existingStorable, err := m.Set(compare, hashInputProvider, k, v)
			require.NoError(t, err)
			require.Nil(t, existingStorable)
		}

		// Sort keys by digest
		sort.Stable(keysByDigest{sortedKeys, digesterBuilder})

		// Iterate key value pairs
		i = uint64(0)
		err = m.Iterate(func(k Value, v Value) (resume bool, err error) {
			valueEqual(t, typeInfoComparator, sortedKeys[i], k)
			valueEqual(t, typeInfoComparator, keyValues[k], v)
			i++
			return true, nil
		})

		require.NoError(t, err)
		require.Equal(t, uint64(mapSize), i)

		// Iterate keys
		i = uint64(0)
		err = m.IterateKeys(func(k Value) (resume bool, err error) {
			valueEqual(t, typeInfoComparator, sortedKeys[i], k)
			i++
			return true, nil
		})

		require.NoError(t, err)
		require.Equal(t, uint64(mapSize), i)

		// Iterate values
		i = uint64(0)
		err = m.IterateValues(func(v Value) (resume bool, err error) {
			k := sortedKeys[i]
			valueEqual(t, typeInfoComparator, keyValues[k], v)
			i++
			return true, nil
		})

		require.NoError(t, err)
		require.Equal(t, uint64(mapSize), i)

		verifyMap(t, storage, typeInfo, address, m, keyValues, sortedKeys, false)
	})

	t.Run("collision", func(t *testing.T) {
		const (
			mapSize         = 1024
			keyStringSize   = 16
			valueStringSize = 16
		)

		r := newRand(t)

		digesterBuilder := &mockDigesterBuilder{}
		typeInfo := testTypeInfo{42}
		address := Address{1, 2, 3, 4, 5, 6, 7, 8}
		storage := newTestPersistentStorage(t)

		m, err := NewMap(storage, address, digesterBuilder, typeInfo)
		require.NoError(t, err)

		keyValues := make(map[Value]Value, mapSize)
		sortedKeys := make([]Value, 0, mapSize)
		for len(keyValues) < mapSize {
			k := NewStringValue(randStr(r, keyStringSize))

			if _, found := keyValues[k]; !found {
				v := NewStringValue(randStr(r, valueStringSize))
				sortedKeys = append(sortedKeys, k)
				keyValues[k] = v

				digests := []Digest{
					Digest(r.Intn(256)),
					Digest(r.Intn(256)),
					Digest(r.Intn(256)),
					Digest(r.Intn(256)),
				}
				digesterBuilder.On("Digest", k).Return(mockDigester{digests})

				existingStorable, err := m.Set(compare, hashInputProvider, k, v)
				require.NoError(t, err)
				require.Nil(t, existingStorable)
			}
		}

		t.Log("created map of unique key value pairs")

		// Sort keys by digest
		sort.Stable(keysByDigest{sortedKeys, digesterBuilder})

		t.Log("sorted keys by digests")

		// Iterate key value pairs
		i := uint64(0)
		err = m.Iterate(func(k Value, v Value) (resume bool, err error) {
			valueEqual(t, typeInfoComparator, sortedKeys[i], k)
			valueEqual(t, typeInfoComparator, keyValues[k], v)
			i++
			return true, nil
		})
		require.NoError(t, err)
		require.Equal(t, i, uint64(mapSize))

		t.Log("iterated key value pairs")

		// Iterate keys
		i = uint64(0)
		err = m.IterateKeys(func(k Value) (resume bool, err error) {
			valueEqual(t, typeInfoComparator, sortedKeys[i], k)
			i++
			return true, nil
		})
		require.NoError(t, err)
		require.Equal(t, i, uint64(mapSize))

		t.Log("iterated keys")

		// Iterate values
		i = uint64(0)
		err = m.IterateValues(func(v Value) (resume bool, err error) {
			valueEqual(t, typeInfoComparator, keyValues[sortedKeys[i]], v)
			i++
			return true, nil
		})
		require.NoError(t, err)
		require.Equal(t, i, uint64(mapSize))

		t.Log("iterated values")

		verifyMap(t, storage, typeInfo, address, m, keyValues, sortedKeys, false)
	})
}

func testMapDeterministicHashCollision(t *testing.T, r *rand.Rand, maxDigestLevel int) {

	const (
		mapSize            = 1024
		keyStringMaxSize   = 1024
		valueStringMaxSize = 1024

		// mockDigestCount is the number of unique set of digests.
		// Each set has maxDigestLevel of digest.
		mockDigestCount = 8
	)

	uniqueFirstLevelDigests := make(map[Digest]bool, mockDigestCount)
	firstLevelDigests := make([]Digest, 0, mockDigestCount)
	for len(firstLevelDigests) < mockDigestCount {
		d := Digest(uint64(r.Intn(256)))
		if !uniqueFirstLevelDigests[d] {
			uniqueFirstLevelDigests[d] = true
			firstLevelDigests = append(firstLevelDigests, d)
		}
	}

	digestsGroup := make([][]Digest, mockDigestCount)
	for i := 0; i < mockDigestCount; i++ {
		digests := make([]Digest, maxDigestLevel)
		digests[0] = firstLevelDigests[i]
		for j := 1; j < maxDigestLevel; j++ {
			digests[j] = Digest(uint64(r.Intn(256)))
		}
		digestsGroup[i] = digests
	}

	digesterBuilder := &mockDigesterBuilder{}

	keyValues := make(map[Value]Value, mapSize)
	i := 0
	for len(keyValues) < mapSize {
		k := NewStringValue(randStr(r, r.Intn(keyStringMaxSize)))
		if _, found := keyValues[k]; !found {
			keyValues[k] = NewStringValue(randStr(r, r.Intn(valueStringMaxSize)))

			index := i % len(digestsGroup)
			digests := digestsGroup[index]
			digesterBuilder.On("Digest", k).Return(mockDigester{digests})

			i++
		}
	}

	typeInfo := testTypeInfo{42}
	address := Address{1, 2, 3, 4, 5, 6, 7, 8}
	storage := newTestPersistentStorage(t)

	m, err := NewMap(storage, address, digesterBuilder, typeInfo)
	require.NoError(t, err)

	for k, v := range keyValues {
		existingStorable, err := m.Set(compare, hashInputProvider, k, v)
		require.NoError(t, err)
		require.Nil(t, existingStorable)
	}

	verifyMap(t, storage, typeInfo, address, m, keyValues, nil, false)

	stats, err := GetMapStats(m)
	require.NoError(t, err)
	require.Equal(t, uint64(mockDigestCount), stats.CollisionDataSlabCount)

	// Remove all elements
	for k, v := range keyValues {
		removedKeyStorable, removedValueStorable, err := m.Remove(compare, hashInputProvider, k)
		require.NoError(t, err)

		removedKey, err := removedKeyStorable.StoredValue(storage)
		require.NoError(t, err)
		valueEqual(t, typeInfoComparator, k, removedKey)

		removedValue, err := removedValueStorable.StoredValue(storage)
		require.NoError(t, err)
		valueEqual(t, typeInfoComparator, v, removedValue)

		if id, ok := removedKeyStorable.(StorageIDStorable); ok {
			err = storage.Remove(StorageID(id))
			require.NoError(t, err)
		}

		if id, ok := removedValueStorable.(StorageIDStorable); ok {
			err = storage.Remove(StorageID(id))
			require.NoError(t, err)
		}
	}

	verifyEmptyMap(t, storage, typeInfo, address, m)
}

func testMapRandomHashCollision(t *testing.T, r *rand.Rand, maxDigestLevel int) {

	const (
		mapSize            = 1024
		keyStringMaxSize   = 1024
		valueStringMaxSize = 1024
	)

	digesterBuilder := &mockDigesterBuilder{}

	keyValues := make(map[Value]Value, mapSize)
	for len(keyValues) < mapSize {
		k := NewStringValue(randStr(r, r.Intn(keyStringMaxSize)))

		if _, found := keyValues[k]; !found {
			keyValues[k] = NewStringValue(randStr(r, valueStringMaxSize))

			var digests []Digest
			for i := 0; i < maxDigestLevel; i++ {
				digests = append(digests, Digest(r.Intn(256)))
			}

			digesterBuilder.On("Digest", k).Return(mockDigester{digests})
		}
	}

	typeInfo := testTypeInfo{42}
	address := Address{1, 2, 3, 4, 5, 6, 7, 8}
	storage := newTestPersistentStorage(t)

	m, err := NewMap(storage, address, digesterBuilder, typeInfo)
	require.NoError(t, err)

	for k, v := range keyValues {
		existingStorable, err := m.Set(compare, hashInputProvider, k, v)
		require.NoError(t, err)
		require.Nil(t, existingStorable)
	}

	verifyMap(t, storage, typeInfo, address, m, keyValues, nil, false)

	// Remove all elements
	for k, v := range keyValues {
		removedKeyStorable, removedValueStorable, err := m.Remove(compare, hashInputProvider, k)
		require.NoError(t, err)

		removedKey, err := removedKeyStorable.StoredValue(storage)
		require.NoError(t, err)
		valueEqual(t, typeInfoComparator, k, removedKey)

		removedValue, err := removedValueStorable.StoredValue(storage)
		require.NoError(t, err)
		valueEqual(t, typeInfoComparator, v, removedValue)

		if id, ok := removedKeyStorable.(StorageIDStorable); ok {
			err = storage.Remove(StorageID(id))
			require.NoError(t, err)
		}

		if id, ok := removedValueStorable.(StorageIDStorable); ok {
			err = storage.Remove(StorageID(id))
			require.NoError(t, err)
		}
	}

	verifyEmptyMap(t, storage, typeInfo, address, m)
}

func TestMapHashCollision(t *testing.T) {

	SetThreshold(512)
	defer SetThreshold(1024)

	const maxDigestLevel = 4

	r := newRand(t)

	for hashLevel := 1; hashLevel <= maxDigestLevel; hashLevel++ {
		name := fmt.Sprintf("deterministic max hash level %d", hashLevel)
		t.Run(name, func(t *testing.T) {
			testMapDeterministicHashCollision(t, r, hashLevel)
		})
	}

	for hashLevel := 1; hashLevel <= maxDigestLevel; hashLevel++ {
		name := fmt.Sprintf("random max hash level %d", hashLevel)
		t.Run(name, func(t *testing.T) {
			testMapRandomHashCollision(t, r, hashLevel)
		})
	}
}

func testMapSetRemoveRandomValues(
	t *testing.T,
	r *rand.Rand,
	storage *PersistentSlabStorage,
	typeInfo TypeInfo,
	address Address,
) (*OrderedMap, map[Value]Value) {

	const (
		MapSetOp = iota
		MapRemoveOp
		MapMaxOp
	)

	const (
		opCount         = 4096
		digestMaxValue  = 256
		digestMaxLevels = 4
	)

	digesterBuilder := &mockDigesterBuilder{}

	m, err := NewMap(storage, address, digesterBuilder, typeInfo)
	require.NoError(t, err)

	keyValues := make(map[Value]Value)
	var keys []Value
	for i := uint64(0); i < opCount; i++ {

		nextOp := r.Intn(MapMaxOp)

		if m.Count() == 0 {
			nextOp = MapSetOp
		}

		switch nextOp {

		case MapSetOp:

			k := randomValue(r, int(maxInlineMapElementSize))
			v := randomValue(r, int(maxInlineMapElementSize))

			var digests []Digest
			for i := 0; i < digestMaxLevels; i++ {
				digests = append(digests, Digest(r.Intn(digestMaxValue)))
			}

			digesterBuilder.On("Digest", k).Return(mockDigester{digests})

			existingStorable, err := m.Set(compare, hashInputProvider, k, v)
			require.NoError(t, err)

			if oldv, ok := keyValues[k]; ok {
				require.NotNil(t, existingStorable)

				existingValue, err := existingStorable.StoredValue(storage)
				require.NoError(t, err)
				valueEqual(t, typeInfoComparator, oldv, existingValue)

				if id, ok := existingStorable.(StorageIDStorable); ok {
					err = storage.Remove(StorageID(id))
					require.NoError(t, err)
				}
			} else {
				require.Nil(t, existingStorable)

				keys = append(keys, k)
			}

			keyValues[k] = v

		case MapRemoveOp:
			index := r.Intn(len(keys))
			k := keys[index]

			removedKeyStorable, removedValueStorable, err := m.Remove(compare, hashInputProvider, k)
			require.NoError(t, err)

			removedKey, err := removedKeyStorable.StoredValue(storage)
			require.NoError(t, err)
			valueEqual(t, typeInfoComparator, k, removedKey)

			removedValue, err := removedValueStorable.StoredValue(storage)
			require.NoError(t, err)
			valueEqual(t, typeInfoComparator, keyValues[k], removedValue)

			if id, ok := removedKeyStorable.(StorageIDStorable); ok {
				err := storage.Remove(StorageID(id))
				require.NoError(t, err)
			}

			if id, ok := removedValueStorable.(StorageIDStorable); ok {
				err := storage.Remove(StorageID(id))
				require.NoError(t, err)
			}

			delete(keyValues, k)
			copy(keys[index:], keys[index+1:])
			keys = keys[:len(keys)-1]
		}

		require.True(t, typeInfoComparator(typeInfo, m.Type()))
		require.Equal(t, address, m.Address())
		require.Equal(t, uint64(len(keys)), m.Count())
	}

	return m, keyValues
}

func TestMapSetRemoveRandomValues(t *testing.T) {

	SetThreshold(256)
	defer SetThreshold(1024)

	r := newRand(t)

	storage := newTestPersistentStorage(t)
	typeInfo := testTypeInfo{42}
	address := Address{1, 2, 3, 4, 5, 6, 7, 8}

	m, keyValues := testMapSetRemoveRandomValues(t, r, storage, typeInfo, address)

	verifyMap(t, storage, typeInfo, address, m, keyValues, nil, false)
}

func TestMapEncodeDecode(t *testing.T) {

	typeInfo := testTypeInfo{42}
	address := Address{1, 2, 3, 4, 5, 6, 7, 8}

	t.Run("empty", func(t *testing.T) {

		storage := newTestBasicStorage(t)

		// Create map
		m, err := NewMap(storage, address, NewDefaultDigesterBuilder(), typeInfo)
		require.NoError(t, err)
		require.Equal(t, uint64(0), m.Count())

		id1 := StorageID{Address: address, Index: StorageIndex{0, 0, 0, 0, 0, 0, 0, 1}}

		expected := map[StorageID][]byte{
			id1: {
				// extra data
				// version
				0x00,
				// flag: root + map data
				0x88,
				// extra data (CBOR encoded array of 3 elements)
				0x83,
				// type info
				0x18, 0x2a,
				// count: 0
				0x00,
				// seed
				0x1b, 0x52, 0xa8, 0x78, 0x3, 0x85, 0x2c, 0xaa, 0x49,

				// version
				0x00,
				// flag: root + map data
				0x88,

				// the following encoded data is valid CBOR

				// elements (array of 3 elements)
				0x83,

				// level: 0
				0x00,

				// hkeys (byte string of length 8 * 1)
				0x5b, 0x00, 0x00, 0x00, 0x00, 0x00, 0x00, 0x00, 0x00,

				// elements (array of 0 elements)
				// each element is encoded as CBOR array of 2 elements (key, value)
				0x9b, 0x00, 0x00, 0x00, 0x00, 0x00, 0x00, 0x00, 0x00,
			},
		}

		// Verify encoded data
		stored, err := storage.Encode()
		require.NoError(t, err)
		require.Equal(t, 1, len(stored))
		require.Equal(t, expected[id1], stored[id1])

		// Decode data to new storage
		storage2 := newTestPersistentStorageWithData(t, stored)

		// Test new map from storage2
		decodedMap, err := NewMapWithRootID(storage2, id1, NewDefaultDigesterBuilder())
		require.NoError(t, err)

		verifyEmptyMap(t, storage2, typeInfo, address, decodedMap)
	})

	t.Run("dataslab as root", func(t *testing.T) {
		SetThreshold(256)
		defer SetThreshold(1024)

		// Create and populate map in memory
		storage := newTestBasicStorage(t)

		digesterBuilder := &mockDigesterBuilder{}

		// Create map
		m, err := NewMap(storage, address, digesterBuilder, typeInfo)
		require.NoError(t, err)

		const mapSize = 1
		keyValues := make(map[Value]Value, mapSize)
		for i := uint64(0); i < mapSize; i++ {
			k := Uint64Value(i)
			v := Uint64Value(i * 2)
			keyValues[k] = v

			digests := []Digest{Digest(i), Digest(i * 2)}
			digesterBuilder.On("Digest", k).Return(mockDigester{d: digests})

			existingStorable, err := m.Set(compare, hashInputProvider, k, v)
			require.NoError(t, err)
			require.Nil(t, existingStorable)
		}

		require.Equal(t, uint64(mapSize), m.Count())

		id1 := StorageID{Address: address, Index: StorageIndex{0, 0, 0, 0, 0, 0, 0, 1}}

		// Expected serialized slab data with storage id
		expected := map[StorageID][]byte{

			id1: {
				// extra data
				// version
				0x00,
				// flag: root + map data
				0x88,
				// extra data (CBOR encoded array of 3 elements)
				0x83,
				// type info
				0x18, 0x2a,
				// count: 1
				0x01,
				// seed
				0x1b, 0x52, 0xa8, 0x78, 0x3, 0x85, 0x2c, 0xaa, 0x49,

				// version
				0x00,
				// flag: root + map data
				0x88,

				// the following encoded data is valid CBOR

				// elements (array of 3 elements)
				0x83,

				// level: 0
				0x00,

				// hkeys (byte string of length 8 * 1)
				0x5b, 0x00, 0x00, 0x00, 0x00, 0x00, 0x00, 0x00, 0x08,
				// hkey: 0
				0x00, 0x00, 0x00, 0x00, 0x00, 0x00, 0x00, 0x00,

				// elements (array of 1 elements)
				// each element is encoded as CBOR array of 2 elements (key, value)
				0x9b, 0x00, 0x00, 0x00, 0x00, 0x00, 0x00, 0x00, 0x01,
				// element: [uint64(0):uint64(0)]
				0x82, 0xd8, 0xa4, 0x00, 0xd8, 0xa4, 0x00,
			},
		}

		// Verify encoded data
		stored, err := storage.Encode()
		require.NoError(t, err)

		require.Equal(t, len(expected), len(stored))
		require.Equal(t, expected[id1], stored[id1])

		// Decode data to new storage
		storage2 := newTestPersistentStorageWithData(t, stored)

		// Test new map from storage2
		decodedMap, err := NewMapWithRootID(storage2, id1, digesterBuilder)
		require.NoError(t, err)

		verifyMap(t, storage2, typeInfo, address, decodedMap, keyValues, nil, false)
	})

	t.Run("has pointer no collision", func(t *testing.T) {

		SetThreshold(256)
		defer SetThreshold(1024)

		// Create and populate map in memory
		storage := newTestBasicStorage(t)

		digesterBuilder := &mockDigesterBuilder{}

		// Create map
		m, err := NewMap(storage, address, digesterBuilder, typeInfo)
		require.NoError(t, err)

		const mapSize = 8
		keyValues := make(map[Value]Value, mapSize)
		r := 'a'
		for i := uint64(0); i < mapSize-1; i++ {
			k := NewStringValue(strings.Repeat(string(r), 22))
			v := NewStringValue(strings.Repeat(string(r), 22))
			keyValues[k] = v

			digests := []Digest{Digest(i), Digest(i * 2)}
			digesterBuilder.On("Digest", k).Return(mockDigester{d: digests})

			existingStorable, err := m.Set(compare, hashInputProvider, k, v)
			require.NoError(t, err)
			require.Nil(t, existingStorable)

			ri := int(r)
			r = rune(ri + 1)
		}

		// Create nested array
		typeInfo2 := testTypeInfo{43}

		nested, err := NewArray(storage, address, typeInfo2)
		require.NoError(t, err)

		err = nested.Append(Uint64Value(0))
		require.NoError(t, err)

		k := NewStringValue(strings.Repeat(string(r), 22))
		v := nested
		keyValues[k] = v

		digests := []Digest{Digest(mapSize - 1), Digest((mapSize - 1) * 2)}
		digesterBuilder.On("Digest", k).Return(mockDigester{d: digests})

		// Insert nested array
		existingStorable, err := m.Set(compare, hashInputProvider, k, v)
		require.NoError(t, err)
		require.Nil(t, existingStorable)

		require.Equal(t, uint64(mapSize), m.Count())

		id1 := StorageID{Address: address, Index: StorageIndex{0, 0, 0, 0, 0, 0, 0, 1}}
		id2 := StorageID{Address: address, Index: StorageIndex{0, 0, 0, 0, 0, 0, 0, 2}}
		id3 := StorageID{Address: address, Index: StorageIndex{0, 0, 0, 0, 0, 0, 0, 3}}
		id4 := StorageID{Address: address, Index: StorageIndex{0, 0, 0, 0, 0, 0, 0, 4}}

		// Expected serialized slab data with storage id
		expected := map[StorageID][]byte{

			// metadata slab
			id1: {
				// extra data
				// version
				0x00,
				// flag: root + map meta
				0x89,
				// extra data (CBOR encoded array of 3 elements)
				0x83,
				// type info: "map"
				0x18, 0x2A,
				// count: 8
				0x08,
				// seed
				0x1b, 0x52, 0xa8, 0x78, 0x3, 0x85, 0x2c, 0xaa, 0x49,

				// version
				0x00,
				// flag: root + meta
				0x89,
				// child header count
				0x00, 0x02,
				// child header 1 (storage id, first key, size)
				0x01, 0x02, 0x03, 0x04, 0x05, 0x06, 0x07, 0x08, 0x00, 0x00, 0x00, 0x00, 0x00, 0x00, 0x00, 0x02,
				0x00, 0x00, 0x00, 0x00, 0x00, 0x00, 0x00, 0x00,
				0x00, 0x00, 0x01, 0x02,
				// child header 2
				0x01, 0x02, 0x03, 0x04, 0x05, 0x06, 0x07, 0x08, 0x00, 0x00, 0x00, 0x00, 0x00, 0x00, 0x00, 0x03,
				0x00, 0x00, 0x00, 0x00, 0x00, 0x00, 0x00, 0x04,
				0x00, 0x00, 0x00, 0xfe,
			},

			// data slab
			id2: {
				// version
				0x00,
				// flag: map data
				0x08,
				// next storage id
				0x01, 0x02, 0x03, 0x04, 0x05, 0x06, 0x07, 0x08, 0x00, 0x00, 0x00, 0x00, 0x00, 0x00, 0x00, 0x03,

				// the following encoded data is valid CBOR

				// elements (array of 3 elements)
				0x83,

				// level: 0
				0x00,

				// hkeys (byte string of length 8 * 4)
				0x5b, 0x00, 0x00, 0x00, 0x00, 0x00, 0x00, 0x00, 0x20,
				// hkey: 0
				0x00, 0x00, 0x00, 0x00, 0x00, 0x00, 0x00, 0x00,
				// hkey: 1
				0x00, 0x00, 0x00, 0x00, 0x00, 0x00, 0x00, 0x01,
				// hkey: 2
				0x00, 0x00, 0x00, 0x00, 0x00, 0x00, 0x00, 0x02,
				// hkey: 3
				0x00, 0x00, 0x00, 0x00, 0x00, 0x00, 0x00, 0x03,

				// elements (array of 4 elements)
				// each element is encoded as CBOR array of 2 elements (key, value)
				0x9b, 0x00, 0x00, 0x00, 0x00, 0x00, 0x00, 0x00, 0x04,
				// element: [aaaaaaaaaaaaaaaaaaaaaa:aaaaaaaaaaaaaaaaaaaaaa]
				0x82,
				0x76, 0x61, 0x61, 0x61, 0x61, 0x61, 0x61, 0x61, 0x61, 0x61, 0x61, 0x61, 0x61, 0x61, 0x61, 0x61, 0x61, 0x61, 0x61, 0x61, 0x61, 0x61, 0x61,
				0x76, 0x61, 0x61, 0x61, 0x61, 0x61, 0x61, 0x61, 0x61, 0x61, 0x61, 0x61, 0x61, 0x61, 0x61, 0x61, 0x61, 0x61, 0x61, 0x61, 0x61, 0x61, 0x61,
				// element: [bbbbbbbbbbbbbbbbbbbbbb:bbbbbbbbbbbbbbbbbbbbbb]
				0x82,
				0x76, 0x62, 0x62, 0x62, 0x62, 0x62, 0x62, 0x62, 0x62, 0x62, 0x62, 0x62, 0x62, 0x62, 0x62, 0x62, 0x62, 0x62, 0x62, 0x62, 0x62, 0x62, 0x62,
				0x76, 0x62, 0x62, 0x62, 0x62, 0x62, 0x62, 0x62, 0x62, 0x62, 0x62, 0x62, 0x62, 0x62, 0x62, 0x62, 0x62, 0x62, 0x62, 0x62, 0x62, 0x62, 0x62,
				// element: [cccccccccccccccccccccc:cccccccccccccccccccccc]
				0x82,
				0x76, 0x63, 0x63, 0x63, 0x63, 0x63, 0x63, 0x63, 0x63, 0x63, 0x63, 0x63, 0x63, 0x63, 0x63, 0x63, 0x63, 0x63, 0x63, 0x63, 0x63, 0x63, 0x63,
				0x76, 0x63, 0x63, 0x63, 0x63, 0x63, 0x63, 0x63, 0x63, 0x63, 0x63, 0x63, 0x63, 0x63, 0x63, 0x63, 0x63, 0x63, 0x63, 0x63, 0x63, 0x63, 0x63,
				// element: [dddddddddddddddddddddd:dddddddddddddddddddddd]
				0x82,
				0x76, 0x64, 0x64, 0x64, 0x64, 0x64, 0x64, 0x64, 0x64, 0x64, 0x64, 0x64, 0x64, 0x64, 0x64, 0x64, 0x64, 0x64, 0x64, 0x64, 0x64, 0x64, 0x64,
				0x76, 0x64, 0x64, 0x64, 0x64, 0x64, 0x64, 0x64, 0x64, 0x64, 0x64, 0x64, 0x64, 0x64, 0x64, 0x64, 0x64, 0x64, 0x64, 0x64, 0x64, 0x64, 0x64,
			},

			// data slab
			id3: {
				// version
				0x00,
				// flag: has pointer + map data
				0x48,
				// next storage id
				0x00, 0x00, 0x00, 0x00, 0x00, 0x00, 0x00, 0x00, 0x00, 0x00, 0x00, 0x00, 0x00, 0x00, 0x00, 0x00,

				// the following encoded data is valid CBOR

				// elements (array of 3 elements)
				0x83,

				// level: 0
				0x00,

				// hkeys (byte string of length 8 * 4)
				0x5b, 0x00, 0x00, 0x00, 0x00, 0x00, 0x00, 0x00, 0x20,
				// hkey: 4
				0x00, 0x00, 0x00, 0x00, 0x00, 0x00, 0x00, 0x04,
				// hkey: 5
				0x00, 0x00, 0x00, 0x00, 0x00, 0x00, 0x00, 0x05,
				// hkey: 6
				0x00, 0x00, 0x00, 0x00, 0x00, 0x00, 0x00, 0x06,
				// hkey: 7
				0x00, 0x00, 0x00, 0x00, 0x00, 0x00, 0x00, 0x07,

				// elements (array of 4 elements)
				// each element is encoded as CBOR array of 2 elements (key, value)
				0x9b, 0x00, 0x00, 0x00, 0x00, 0x00, 0x00, 0x00, 0x04,
				// element: [eeeeeeeeeeeeeeeeeeeeee:eeeeeeeeeeeeeeeeeeeeee]
				0x82,
				0x76, 0x65, 0x65, 0x65, 0x65, 0x65, 0x65, 0x65, 0x65, 0x65, 0x65, 0x65, 0x65, 0x65, 0x65, 0x65, 0x65, 0x65, 0x65, 0x65, 0x65, 0x65, 0x65,
				0x76, 0x65, 0x65, 0x65, 0x65, 0x65, 0x65, 0x65, 0x65, 0x65, 0x65, 0x65, 0x65, 0x65, 0x65, 0x65, 0x65, 0x65, 0x65, 0x65, 0x65, 0x65, 0x65,
				// element: [ffffffffffffffffffffff:ffffffffffffffffffffff]
				0x82,
				0x76, 0x66, 0x66, 0x66, 0x66, 0x66, 0x66, 0x66, 0x66, 0x66, 0x66, 0x66, 0x66, 0x66, 0x66, 0x66, 0x66, 0x66, 0x66, 0x66, 0x66, 0x66, 0x66,
				0x76, 0x66, 0x66, 0x66, 0x66, 0x66, 0x66, 0x66, 0x66, 0x66, 0x66, 0x66, 0x66, 0x66, 0x66, 0x66, 0x66, 0x66, 0x66, 0x66, 0x66, 0x66, 0x66,
				// element: [gggggggggggggggggggggg:gggggggggggggggggggggg]
				0x82,
				0x76, 0x67, 0x67, 0x67, 0x67, 0x67, 0x67, 0x67, 0x67, 0x67, 0x67, 0x67, 0x67, 0x67, 0x67, 0x67, 0x67, 0x67, 0x67, 0x67, 0x67, 0x67, 0x67,
				0x76, 0x67, 0x67, 0x67, 0x67, 0x67, 0x67, 0x67, 0x67, 0x67, 0x67, 0x67, 0x67, 0x67, 0x67, 0x67, 0x67, 0x67, 0x67, 0x67, 0x67, 0x67, 0x67,
				// element: [hhhhhhhhhhhhhhhhhhhhhh:StorageID(1,2,3,4,5,6,7,8,0,0,0,0,0,0,0,4)]
				0x82,
				0x76, 0x68, 0x68, 0x68, 0x68, 0x68, 0x68, 0x68, 0x68, 0x68, 0x68, 0x68, 0x68, 0x68, 0x68, 0x68, 0x68, 0x68, 0x68, 0x68, 0x68, 0x68, 0x68,
				0xd8, 0xff, 0x50, 0x01, 0x02, 0x03, 0x04, 0x05, 0x06, 0x07, 0x08, 0x00, 0x00, 0x00, 0x00, 0x00, 0x00, 0x00, 0x04,
			},
			// array data slab
			id4: {
				// extra data
				// version
				0x00,
				// flag: root + array data
				0x80,
				// extra data (CBOR encoded array of 1 elements)
				0x81,
				// type info
				0x18, 0x2b,

				// version
				0x00,
				// flag: root + array data
				0x80,
				// CBOR encoded array head (fixed size 3 byte)
				0x99, 0x00, 0x01,
				// CBOR encoded array elements
				0xd8, 0xa4, 0x00,
			},
		}

		// Verify encoded data
		stored, err := storage.Encode()
		require.NoError(t, err)

		require.Equal(t, len(expected), len(stored))
		require.Equal(t, expected[id1], stored[id1])
		require.Equal(t, expected[id2], stored[id2])
		require.Equal(t, expected[id3], stored[id3])
		require.Equal(t, expected[id4], stored[id4])

		// Verify slab size in header is correct.
		meta, ok := m.root.(*MapMetaDataSlab)
		require.True(t, ok)
		require.Equal(t, 2, len(meta.childrenHeaders))
		require.Equal(t, uint32(len(stored[id2])), meta.childrenHeaders[0].size)
		require.Equal(t, uint32(len(stored[id3])), meta.childrenHeaders[1].size)

		// Decode data to new storage
		storage2 := newTestPersistentStorageWithData(t, stored)

		// Test new map from storage2
		decodedMap, err := NewMapWithRootID(storage2, id1, digesterBuilder)
		require.NoError(t, err)

		verifyMap(t, storage2, typeInfo, address, decodedMap, keyValues, nil, false)
	})

	t.Run("inline collision 1 level", func(t *testing.T) {

		SetThreshold(256)
		defer SetThreshold(1024)

		// Create and populate map in memory
		storage := newTestBasicStorage(t)

		digesterBuilder := &mockDigesterBuilder{}

		// Create map
		m, err := NewMap(storage, address, digesterBuilder, typeInfo)
		require.NoError(t, err)

		const mapSize = 8
		keyValues := make(map[Value]Value, mapSize)
		for i := uint64(0); i < mapSize; i++ {
			k := Uint64Value(i)
			v := Uint64Value(i * 2)

			digests := []Digest{Digest(i % 4), Digest(i)}
			digesterBuilder.On("Digest", k).Return(mockDigester{d: digests})

			existingStorable, err := m.Set(compare, hashInputProvider, k, v)
			require.NoError(t, err)
			require.Nil(t, existingStorable)

			keyValues[k] = v
		}

		require.Equal(t, uint64(mapSize), m.Count())

		id1 := StorageID{Address: address, Index: StorageIndex{0, 0, 0, 0, 0, 0, 0, 1}}

		// Expected serialized slab data with storage id
		expected := map[StorageID][]byte{

			// map metadata slab
			id1: {
				// extra data
				// version
				0x00,
				// flag: root + map data
				0x88,
				// extra data (CBOR encoded array of 3 elements)
				0x83,
				// type info: "map"
				0x18, 0x2A,
				// count: 8
				0x08,
				// seed
				0x1b, 0x52, 0xa8, 0x78, 0x3, 0x85, 0x2c, 0xaa, 0x49,

				// version
				0x00,
				// flag: root + map data
				0x88,

				// the following encoded data is valid CBOR

				// elements (array of 3 elements)
				0x83,

				// level: 0
				0x00,

				// hkeys (byte string of length 8 * 4)
				0x5b, 0x00, 0x00, 0x00, 0x00, 0x00, 0x00, 0x00, 0x20,
				// hkey: 0
				0x00, 0x00, 0x00, 0x00, 0x00, 0x00, 0x00, 0x00,
				// hkey: 1
				0x00, 0x00, 0x00, 0x00, 0x00, 0x00, 0x00, 0x01,
				// hkey: 2
				0x00, 0x00, 0x00, 0x00, 0x00, 0x00, 0x00, 0x02,
				// hkey: 3
				0x00, 0x00, 0x00, 0x00, 0x00, 0x00, 0x00, 0x03,

				// elements (array of 2 elements)
				0x9b, 0x00, 0x00, 0x00, 0x00, 0x00, 0x00, 0x00, 0x04,

				// inline collision group corresponding to hkey 0
				// (tag number CBORTagInlineCollisionGroup)
				0xd8, 0xfd,
				// (tag content: array of 3 elements)
				0x83,

				// level: 1
				0x01,

				// hkeys (byte string of length 8 * 2)
				0x5b, 0x00, 0x00, 0x00, 0x00, 0x00, 0x00, 0x00, 0x10,
				// hkey: 0
				0x00, 0x00, 0x00, 0x00, 0x00, 0x00, 0x00, 0x00,
				// hkey: 4
				0x00, 0x00, 0x00, 0x00, 0x00, 0x00, 0x00, 0x04,

				// elements (array of 2 elements)
				// each element is encoded as CBOR array of 2 elements (key, value)
				0x9b, 0x00, 0x00, 0x00, 0x00, 0x00, 0x00, 0x00, 0x02,
				// element: [uint64(0), uint64(0)]
				0x82, 0xd8, 0xa4, 0x00, 0xd8, 0xa4, 0x00,
				// element: [uint64(4), uint64(8)]
				0x82, 0xd8, 0xa4, 0x04, 0xd8, 0xa4, 0x08,

				// inline collision group corresponding to hkey 1
				// (tag number CBORTagInlineCollisionGroup)
				0xd8, 0xfd,
				// (tag content: array of 3 elements)
				0x83,

				// level: 1
				0x01,

				// hkeys (byte string of length 8 * 2)
				0x5b, 0x00, 0x00, 0x00, 0x00, 0x00, 0x00, 0x00, 0x10,
				// hkey: 1
				0x00, 0x00, 0x00, 0x00, 0x00, 0x00, 0x00, 0x01,
				// hkey: 5
				0x00, 0x00, 0x00, 0x00, 0x00, 0x00, 0x00, 0x05,

				// elements (array of 2 elements)
				// each element is encoded as CBOR array of 2 elements (key, value)
				0x9b, 0x00, 0x00, 0x00, 0x00, 0x00, 0x00, 0x00, 0x02,
				// element: [uint64(1), uint64(2)]
				0x82, 0xd8, 0xa4, 0x01, 0xd8, 0xa4, 0x02,
				// element: [uint64(5), uint64(10)]
				0x82, 0xd8, 0xa4, 0x05, 0xd8, 0xa4, 0x0a,

				// inline collision group corresponding to hkey 2
				// (tag number CBORTagInlineCollisionGroup)
				0xd8, 0xfd,
				// (tag content: array of 3 elements)
				0x83,

				// level: 1
				0x01,

				// hkeys (byte string of length 8 * 2)
				0x5b, 0x00, 0x00, 0x00, 0x00, 0x00, 0x00, 0x00, 0x10,
				// hkey: 2
				0x00, 0x00, 0x00, 0x00, 0x00, 0x00, 0x00, 0x02,
				// hkey: 6
				0x00, 0x00, 0x00, 0x00, 0x00, 0x00, 0x00, 0x06,

				// elements (array of 2 elements)
				// each element is encoded as CBOR array of 2 elements (key, value)
				0x9b, 0x00, 0x00, 0x00, 0x00, 0x00, 0x00, 0x00, 0x02,
				// element: [uint64(2), uint64(4)]
				0x82, 0xd8, 0xa4, 0x02, 0xd8, 0xa4, 0x04,
				// element: [uint64(6), uint64(12)]
				0x82, 0xd8, 0xa4, 0x06, 0xd8, 0xa4, 0x0c,

				// inline collision group corresponding to hkey 3
				// (tag number CBORTagInlineCollisionGroup)
				0xd8, 0xfd,
				// (tag content: array of 3 elements)
				0x83,

				// level: 1
				0x01,

				// hkeys (byte string of length 8 * 2)
				0x5b, 0x00, 0x00, 0x00, 0x00, 0x00, 0x00, 0x00, 0x10,
				// hkey: 3
				0x00, 0x00, 0x00, 0x00, 0x00, 0x00, 0x00, 0x03,
				// hkey: 7
				0x00, 0x00, 0x00, 0x00, 0x00, 0x00, 0x00, 0x07,

				// elements (array of 2 elements)
				// each element is encoded as CBOR array of 2 elements (key, value)
				0x9b, 0x00, 0x00, 0x00, 0x00, 0x00, 0x00, 0x00, 0x02,
				// element: [uint64(3), uint64(6)]
				0x82, 0xd8, 0xa4, 0x03, 0xd8, 0xa4, 0x06,
				// element: [uint64(7), uint64(14)]
				0x82, 0xd8, 0xa4, 0x07, 0xd8, 0xa4, 0x0e,
			},
		}

		stored, err := storage.Encode()
		require.NoError(t, err)
		require.Equal(t, len(expected), len(stored))
		require.Equal(t, expected[id1], stored[id1])

		// Decode data to new storage
		storage2 := newTestPersistentStorageWithData(t, stored)

		// Test new map from storage2
		decodedMap, err := NewMapWithRootID(storage2, id1, digesterBuilder)
		require.NoError(t, err)

		verifyMap(t, storage2, typeInfo, address, decodedMap, keyValues, nil, false)
	})

	t.Run("inline collision 2 levels", func(t *testing.T) {

		SetThreshold(256)
		defer SetThreshold(1024)

		// Create and populate map in memory
		storage := newTestBasicStorage(t)

		digesterBuilder := &mockDigesterBuilder{}

		// Create map
		m, err := NewMap(storage, address, digesterBuilder, typeInfo)
		require.NoError(t, err)

		const mapSize = 8
		keyValues := make(map[Value]Value)
		for i := uint64(0); i < mapSize; i++ {
			k := Uint64Value(i)
			v := Uint64Value(i * 2)

			digests := []Digest{Digest(i % 4), Digest(i % 2)}
			digesterBuilder.On("Digest", k).Return(mockDigester{d: digests})

			existingStorable, err := m.Set(compare, hashInputProvider, k, v)
			require.NoError(t, err)
			require.Nil(t, existingStorable)

			keyValues[k] = v
		}

		require.Equal(t, uint64(mapSize), m.Count())

		id1 := StorageID{Address: address, Index: StorageIndex{0, 0, 0, 0, 0, 0, 0, 1}}

		// Expected serialized slab data with storage id
		expected := map[StorageID][]byte{

			// map metadata slab
			id1: {
				// extra data
				// version
				0x00,
				// flag: root + map data
				0x88,
				// extra data (CBOR encoded array of 3 elements)
				0x83,
				// type info: "map"
				0x18, 0x2A,
				// count: 8
				0x08,
				// seed
				0x1b, 0x52, 0xa8, 0x78, 0x3, 0x85, 0x2c, 0xaa, 0x49,

				// version
				0x00,
				// flag: root + map data
				0x88,

				// the following encoded data is valid CBOR

				// elements (array of 3 elements)
				0x83,

				// level: 0
				0x00,

				// hkeys (byte string of length 8 * 4)
				0x5b, 0x00, 0x00, 0x00, 0x00, 0x00, 0x00, 0x00, 0x20,
				// hkey: 0
				0x00, 0x00, 0x00, 0x00, 0x00, 0x00, 0x00, 0x00,
				// hkey: 1
				0x00, 0x00, 0x00, 0x00, 0x00, 0x00, 0x00, 0x01,
				// hkey: 2
				0x00, 0x00, 0x00, 0x00, 0x00, 0x00, 0x00, 0x02,
				// hkey: 3
				0x00, 0x00, 0x00, 0x00, 0x00, 0x00, 0x00, 0x03,

				// elements (array of 4 elements)
				0x9b, 0x00, 0x00, 0x00, 0x00, 0x00, 0x00, 0x00, 0x04,

				// inline collision group corresponding to hkey 0
				// (tag number CBORTagInlineCollisionGroup)
				0xd8, 0xfd,
				// (tag content: array of 3 elements)
				0x83,

				// level 1
				0x01,

				// hkeys (byte string of length 8 * 1)
				0x5b, 0x00, 0x00, 0x00, 0x00, 0x00, 0x00, 0x00, 0x08,
				// hkey: 0
				0x00, 0x00, 0x00, 0x00, 0x00, 0x00, 0x00, 0x00,

				// elements (array of 1 elements)
				0x9b, 0x00, 0x00, 0x00, 0x00, 0x00, 0x00, 0x00, 0x01,

				// inline collision group corresponding to hkey [0, 0]
				// (tag number CBORTagInlineCollisionGroup)
				0xd8, 0xfd,
				// (tag content: array of 3 elements)
				0x83,

				// level: 2
				0x02,

				// hkeys (empty byte string)
				0x40,

				// elements (array of 2 elements)
				// each element is encoded as CBOR array of 2 elements (key, value)
				0x9b, 0x00, 0x00, 0x00, 0x00, 0x00, 0x00, 0x00, 0x02,
				// element: [uint64(0), uint64(0)]
				0x82, 0xd8, 0xa4, 0x00, 0xd8, 0xa4, 0x00,
				// element: [uint64(4), uint64(8)]
				0x82, 0xd8, 0xa4, 0x04, 0xd8, 0xa4, 0x08,

				// inline collision group corresponding to hkey 1
				// (tag number CBORTagInlineCollisionGroup)
				0xd8, 0xfd,
				// (tag content: array of 3 elements)
				0x83,

				// level: 1
				0x01,

				// hkeys (byte string of length 8 * 1)
				0x5b, 0x00, 0x00, 0x00, 0x00, 0x00, 0x00, 0x00, 0x08,
				// hkey: 1
				0x00, 0x00, 0x00, 0x00, 0x00, 0x00, 0x00, 0x01,

				// elements (array of 1 elements)
				0x9b, 0x00, 0x00, 0x00, 0x00, 0x00, 0x00, 0x00, 0x01,

				// inline collision group corresponding to hkey [1, 1]
				// (tag number CBORTagInlineCollisionGroup)
				0xd8, 0xfd,
				// (tag content: array of 3 elements)
				0x83,

				// level: 2
				0x02,

				// hkeys (empty byte string)
				0x40,

				// elements (array of 2 elements)
				// each element is encoded as CBOR array of 2 elements (key, value)
				0x9b, 0x00, 0x00, 0x00, 0x00, 0x00, 0x00, 0x00, 0x02,
				// element: [uint64(1), uint64(2)]
				0x82, 0xd8, 0xa4, 0x01, 0xd8, 0xa4, 0x02,
				// element: [uint64(5), uint64(10)]
				0x82, 0xd8, 0xa4, 0x05, 0xd8, 0xa4, 0x0a,

				// inline collision group corresponding to hkey 2
				// (tag number CBORTagInlineCollisionGroup)
				0xd8, 0xfd,
				// (tag content: array of 3 elements)
				0x83,

				// level: 1
				0x01,

				// hkeys (byte string of length 8 * 1)
				0x5b, 0x00, 0x00, 0x00, 0x00, 0x00, 0x00, 0x00, 0x08,
				// hkey: 0
				0x00, 0x00, 0x00, 0x00, 0x00, 0x00, 0x00, 0x00,

				// elements (array of 1 element)
				0x9b, 0x00, 0x00, 0x00, 0x00, 0x00, 0x00, 0x00, 0x01,

				// inline collision group corresponding to hkey [2, 0]
				// (tag number CBORTagInlineCollisionGroup)
				0xd8, 0xfd,
				// (tag content: array of 3 elements)
				0x83,

				// level: 2
				0x02,

				// hkeys (empty byte string)
				0x40,

				// elements (array of 2 element)
				0x9b, 0x00, 0x00, 0x00, 0x00, 0x00, 0x00, 0x00, 0x02,
				// element: [uint64(2), uint64(4)]
				0x82, 0xd8, 0xa4, 0x02, 0xd8, 0xa4, 0x04,
				// element: [uint64(6), uint64(12)]
				0x82, 0xd8, 0xa4, 0x06, 0xd8, 0xa4, 0x0c,

				// inline collision group corresponding to hkey 3
				// (tag number CBORTagInlineCollisionGroup)
				0xd8, 0xfd,
				// (tag content: array of 3 elements)
				0x83,

				// level: 1
				0x01,

				// hkeys (byte string of length 8 * 1)
				0x5b, 0x00, 0x00, 0x00, 0x00, 0x00, 0x00, 0x00, 0x08,
				// hkey: 1
				0x00, 0x00, 0x00, 0x00, 0x00, 0x00, 0x00, 0x01,

				// elements (array of 1 element)
				0x9b, 0x00, 0x00, 0x00, 0x00, 0x00, 0x00, 0x00, 0x01,

				// inline collision group corresponding to hkey [3, 1]
				// (tag number CBORTagInlineCollisionGroup)
				0xd8, 0xfd,
				// (tag content: array of 3 elements)
				0x83,

				// level: 2
				0x02,

				// hkeys (empty byte string)
				0x40,

				// elements (array of 2 element)
				0x9b, 0x00, 0x00, 0x00, 0x00, 0x00, 0x00, 0x00, 0x02,
				// element: [uint64(3), uint64(6)]
				0x82, 0xd8, 0xa4, 0x03, 0xd8, 0xa4, 0x06,
				// element: [uint64(7), uint64(14)]
				0x82, 0xd8, 0xa4, 0x07, 0xd8, 0xa4, 0x0e,
			},
		}

		stored, err := storage.Encode()
		require.NoError(t, err)
		require.Equal(t, len(expected), len(stored))
		require.Equal(t, expected[id1], stored[id1])

		// Decode data to new storage
		storage2 := newTestPersistentStorageWithData(t, stored)

		// Test new map from storage2
		decodedMap, err := NewMapWithRootID(storage2, id1, digesterBuilder)
		require.NoError(t, err)

		verifyMap(t, storage2, typeInfo, address, decodedMap, keyValues, nil, false)
	})

	t.Run("external collision", func(t *testing.T) {

		SetThreshold(256)
		defer SetThreshold(1024)

		// Create and populate map in memory
		storage := newTestBasicStorage(t)

		digesterBuilder := &mockDigesterBuilder{}

		// Create map
		m, err := NewMap(storage, address, digesterBuilder, typeInfo)
		require.NoError(t, err)

		const mapSize = 20
		keyValues := make(map[Value]Value)
		for i := uint64(0); i < mapSize; i++ {
			k := Uint64Value(i)
			v := Uint64Value(i * 2)

			digests := []Digest{Digest(i % 2), Digest(i)}
			digesterBuilder.On("Digest", k).Return(mockDigester{d: digests})

			existingStorable, err := m.Set(compare, hashInputProvider, k, v)
			require.NoError(t, err)
			require.Nil(t, existingStorable)

			keyValues[k] = v
		}

		require.Equal(t, uint64(mapSize), m.Count())

		id1 := StorageID{Address: address, Index: StorageIndex{0, 0, 0, 0, 0, 0, 0, 1}}
		id2 := StorageID{Address: address, Index: StorageIndex{0, 0, 0, 0, 0, 0, 0, 2}}
		id3 := StorageID{Address: address, Index: StorageIndex{0, 0, 0, 0, 0, 0, 0, 3}}

		// Expected serialized slab data with storage id
		expected := map[StorageID][]byte{

			// map data slab
			id1: {
				// extra data
				// version
				0x00,
				// flag: root + has pointer + map data
				0xc8,
				// extra data (CBOR encoded array of 3 elements)
				0x83,
				// type info: "map"
				0x18, 0x2A,
				// count: 10
				0x14,
				// seed
				0x1b, 0x52, 0xa8, 0x78, 0x3, 0x85, 0x2c, 0xaa, 0x49,

				// version
				0x00,
				// flag: root + has pointer + map data
				0xc8,

				// the following encoded data is valid CBOR

				// elements (array of 3 elements)
				0x83,

				// level: 0
				0x00,

				// hkeys (byte string of length 8 * 2)
				0x5b, 0x00, 0x00, 0x00, 0x00, 0x00, 0x00, 0x00, 0x10,
				// hkey: 0
				0x00, 0x00, 0x00, 0x00, 0x00, 0x00, 0x00, 0x00,
				0x00, 0x00, 0x00, 0x00, 0x00, 0x00, 0x00, 0x01,

				// elements (array of 2 elements)
				0x9b, 0x00, 0x00, 0x00, 0x00, 0x00, 0x00, 0x00, 0x02,

				// external collision group corresponding to hkey 0
				// (tag number CBORTagExternalCollisionGroup)
				0xd8, 0xfe,
				// (tag content: storage id)
				0xd8, 0xff, 0x50,
				0x01, 0x02, 0x03, 0x04, 0x05, 0x06, 0x07, 0x08, 0x00, 0x00, 0x00, 0x00, 0x00, 0x00, 0x00, 0x02,

				// external collision group corresponding to hkey 1
				// (tag number CBORTagExternalCollisionGroup)
				0xd8, 0xfe,
				// (tag content: storage id)
				0xd8, 0xff, 0x50,
				0x01, 0x02, 0x03, 0x04, 0x05, 0x06, 0x07, 0x08, 0x00, 0x00, 0x00, 0x00, 0x00, 0x00, 0x00, 0x03,
			},

			// external collision group
			id2: {
				// version
				0x00,
				// flag: any size + collision group
				0x2b,
				// next storage id
				0x00, 0x00, 0x00, 0x00, 0x00, 0x00, 0x00, 0x00, 0x00, 0x00, 0x00, 0x00, 0x00, 0x00, 0x00, 0x00,

				// the following encoded data is valid CBOR

				// elements (array of 3 elements)
				0x83,

				// level: 1
				0x01,

				// hkeys (byte string of length 8 * 10)
				0x5b, 0x00, 0x00, 0x00, 0x00, 0x00, 0x00, 0x00, 0x50,
				// hkey: 0
				0x00, 0x00, 0x00, 0x00, 0x00, 0x00, 0x00, 0x00,
				// hkey: 2
				0x00, 0x00, 0x00, 0x00, 0x00, 0x00, 0x00, 0x02,
				// hkey: 4
				0x00, 0x00, 0x00, 0x00, 0x00, 0x00, 0x00, 0x04,
				// hkey: 6
				0x00, 0x00, 0x00, 0x00, 0x00, 0x00, 0x00, 0x06,
				// hkey: 8
				0x00, 0x00, 0x00, 0x00, 0x00, 0x00, 0x00, 0x08,
				// hkey: 10
				0x00, 0x00, 0x00, 0x00, 0x00, 0x00, 0x00, 0x0a,
				// hkey: 12
				0x00, 0x00, 0x00, 0x00, 0x00, 0x00, 0x00, 0x0c,
				// hkey: 14
				0x00, 0x00, 0x00, 0x00, 0x00, 0x00, 0x00, 0x0e,
				// hkey: 16
				0x00, 0x00, 0x00, 0x00, 0x00, 0x00, 0x00, 0x10,
				// hkey: 18
				0x00, 0x00, 0x00, 0x00, 0x00, 0x00, 0x00, 0x12,

				// elements (array of 10 elements)
				// each element is encoded as CBOR array of 2 elements (key, value)
				0x9b, 0x00, 0x00, 0x00, 0x00, 0x00, 0x00, 0x00, 0x0a,
				// element: [uint64(0), uint64(0)]
				0x82, 0xd8, 0xa4, 0x00, 0xd8, 0xa4, 0x00,
				// element: [uint64(2), uint64(4)]
				0x82, 0xd8, 0xa4, 0x02, 0xd8, 0xa4, 0x04,
				// element: [uint64(4), uint64(8)]
				0x82, 0xd8, 0xa4, 0x04, 0xd8, 0xa4, 0x08,
				// element: [uint64(6), uint64(12)]
				0x82, 0xd8, 0xa4, 0x06, 0xd8, 0xa4, 0x0c,
				// element: [uint64(8), uint64(16)]
				0x82, 0xd8, 0xa4, 0x08, 0xd8, 0xa4, 0x10,
				// element: [uint64(10), uint64(20)]
				0x82, 0xd8, 0xa4, 0x0a, 0xd8, 0xa4, 0x14,
				// element: [uint64(12), uint64(24)]
				0x82, 0xd8, 0xa4, 0x0c, 0xd8, 0xa4, 0x18, 0x18,
				// element: [uint64(14), uint64(28)]
				0x82, 0xd8, 0xa4, 0x0e, 0xd8, 0xa4, 0x18, 0x1c,
				// element: [uint64(16), uint64(32)]
				0x82, 0xd8, 0xa4, 0x10, 0xd8, 0xa4, 0x18, 0x20,
				// element: [uint64(18), uint64(36)]
				0x82, 0xd8, 0xa4, 0x12, 0xd8, 0xa4, 0x18, 0x24,
			},

			// external collision group
			id3: {
				// version
				0x00,
				// flag: any size + collision group
				0x2b,
				// next storage id
				0x00, 0x00, 0x00, 0x00, 0x00, 0x00, 0x00, 0x00, 0x00, 0x00, 0x00, 0x00, 0x00, 0x00, 0x00, 0x00,

				// the following encoded data is valid CBOR

				// elements (array of 3 elements)
				0x83,

				// level: 1
				0x01,

				// hkeys (byte string of length 8 * 10)
				0x5b, 0x00, 0x00, 0x00, 0x00, 0x00, 0x00, 0x00, 0x50,
				// hkey: 1
				0x00, 0x00, 0x00, 0x00, 0x00, 0x00, 0x00, 0x01,
				// hkey: 3
				0x00, 0x00, 0x00, 0x00, 0x00, 0x00, 0x00, 0x03,
				// hkey: 5
				0x00, 0x00, 0x00, 0x00, 0x00, 0x00, 0x00, 0x05,
				// hkey: 7
				0x00, 0x00, 0x00, 0x00, 0x00, 0x00, 0x00, 0x07,
				// hkey: 9
				0x00, 0x00, 0x00, 0x00, 0x00, 0x00, 0x00, 0x09,
				// hkey: 11
				0x00, 0x00, 0x00, 0x00, 0x00, 0x00, 0x00, 0x0b,
				// hkey: 13
				0x00, 0x00, 0x00, 0x00, 0x00, 0x00, 0x00, 0x0d,
				// hkey: 15
				0x00, 0x00, 0x00, 0x00, 0x00, 0x00, 0x00, 0x0f,
				// hkey: 17
				0x00, 0x00, 0x00, 0x00, 0x00, 0x00, 0x00, 0x11,
				// hkey: 19
				0x00, 0x00, 0x00, 0x00, 0x00, 0x00, 0x00, 0x13,

				// elements (array of 10 elements)
				// each element is encoded as CBOR array of 2 elements (key, value)
				0x9b, 0x00, 0x00, 0x00, 0x00, 0x00, 0x00, 0x00, 0x0a,
				// element: [uint64(1), uint64(2)]
				0x82, 0xd8, 0xa4, 0x01, 0xd8, 0xa4, 0x02,
				// element: [uint64(3), uint64(6)]
				0x82, 0xd8, 0xa4, 0x03, 0xd8, 0xa4, 0x06,
				// element: [uint64(5), uint64(10)]
				0x82, 0xd8, 0xa4, 0x05, 0xd8, 0xa4, 0x0a,
				// element: [uint64(7), uint64(14)]
				0x82, 0xd8, 0xa4, 0x07, 0xd8, 0xa4, 0x0e,
				// element: [uint64(9), uint64(18)]
				0x82, 0xd8, 0xa4, 0x09, 0xd8, 0xa4, 0x12,
				// element: [uint64(11), uint64(22))]
				0x82, 0xd8, 0xa4, 0x0b, 0xd8, 0xa4, 0x16,
				// element: [uint64(13), uint64(26)]
				0x82, 0xd8, 0xa4, 0x0d, 0xd8, 0xa4, 0x18, 0x1a,
				// element: [uint64(15), uint64(30)]
				0x82, 0xd8, 0xa4, 0x0f, 0xd8, 0xa4, 0x18, 0x1e,
				// element: [uint64(17), uint64(34)]
				0x82, 0xd8, 0xa4, 0x11, 0xd8, 0xa4, 0x18, 0x22,
				// element: [uint64(19), uint64(38)]
				0x82, 0xd8, 0xa4, 0x13, 0xd8, 0xa4, 0x18, 0x26,
			},
		}

		stored, err := storage.Encode()
		require.NoError(t, err)
		require.Equal(t, len(expected), len(stored))
		require.Equal(t, expected[id1], stored[id1])
		require.Equal(t, expected[id2], stored[id2])
		require.Equal(t, expected[id3], stored[id3])

		// Decode data to new storage
		storage2 := newTestPersistentStorageWithData(t, stored)

		// Test new map from storage2
		decodedMap, err := NewMapWithRootID(storage2, id1, digesterBuilder)
		require.NoError(t, err)

		verifyMap(t, storage2, typeInfo, address, decodedMap, keyValues, nil, false)
	})

	t.Run("pointer", func(t *testing.T) {
		// Create and populate map in memory
		storage := newTestBasicStorage(t)

		digesterBuilder := &mockDigesterBuilder{}

		// Create map
		m, err := NewMap(storage, address, digesterBuilder, typeInfo)
		require.NoError(t, err)

		k := Uint64Value(0)
		v := Uint64Value(0)

		digests := []Digest{Digest(0), Digest(1)}
		digesterBuilder.On("Digest", k).Return(mockDigester{d: digests})

		existingStorable, err := m.Set(compare, hashInputProvider, k, v)
		require.NoError(t, err)
		require.Nil(t, existingStorable)

		require.Equal(t, uint64(1), m.Count())

		id1 := StorageID{Address: address, Index: StorageIndex{0, 0, 0, 0, 0, 0, 0, 1}}

		expectedNoPointer := []byte{

			// version
			0x00,
			// flag: root + map data
			0x88,
			// extra data (CBOR encoded array of 3 elements)
			0x83,
			// type info: "map"
			0x18, 0x2A,
			// count: 10
			0x01,
			// seed
			0x1b, 0x52, 0xa8, 0x78, 0x3, 0x85, 0x2c, 0xaa, 0x49,

			// version
			0x00,
			// flag: root + map data
			0x88,

			// the following encoded data is valid CBOR

			// elements (array of 3 elements)
			0x83,

			// level: 0
			0x00,

			// hkeys (byte string of length 8 * 1)
			0x5b, 0x00, 0x00, 0x00, 0x00, 0x00, 0x00, 0x00, 0x08,
			// hkey: 0
			0x00, 0x00, 0x00, 0x00, 0x00, 0x00, 0x00, 0x00,

			// elements (array of 1 elements)
			// each element is encoded as CBOR array of 2 elements (key, value)
			0x9b, 0x00, 0x00, 0x00, 0x00, 0x00, 0x00, 0x00, 0x01,
			// element: [uint64(0), uint64(0)]
			0x82, 0xd8, 0xa4, 0x00, 0xd8, 0xa4, 0x00,
		}

		// Verify encoded data
		stored, err := storage.Encode()
		require.NoError(t, err)
		require.Equal(t, 1, len(stored))
		require.Equal(t, expectedNoPointer, stored[id1])

		// Overwrite existing value with long string
		vs := NewStringValue(strings.Repeat("a", 512))
		existingStorable, err = m.Set(compare, hashInputProvider, k, vs)
		require.NoError(t, err)

		existingValue, err := existingStorable.StoredValue(storage)
		require.NoError(t, err)
		valueEqual(t, typeInfoComparator, v, existingValue)

		expectedHasPointer := []byte{

			// version
			0x00,
			// flag: root + pointer + map data
			0xc8,
			// extra data (CBOR encoded array of 3 elements)
			0x83,
			// type info: "map"
			0x18, 0x2A,
			// count: 10
			0x01,
			// seed
			0x1b, 0x52, 0xa8, 0x78, 0x3, 0x85, 0x2c, 0xaa, 0x49,

			// version
			0x00,
			// flag: root + pointer + map data
			0xc8,

			// the following encoded data is valid CBOR

			// elements (array of 3 elements)
			0x83,

			// level: 0
			0x00,

			// hkeys (byte string of length 8 * 1)
			0x5b, 0x00, 0x00, 0x00, 0x00, 0x00, 0x00, 0x00, 0x08,
			// hkey: 0
			0x00, 0x00, 0x00, 0x00, 0x00, 0x00, 0x00, 0x00,

			// elements (array of 1 elements)
			// each element is encoded as CBOR array of 2 elements (key, value)
			0x9b, 0x00, 0x00, 0x00, 0x00, 0x00, 0x00, 0x00, 0x01,
			// element: [uint64(0), storage id]
			0x82, 0xd8, 0xa4, 0x00,
			// (tag content: storage id)
			0xd8, 0xff, 0x50,
			0x01, 0x02, 0x03, 0x04, 0x05, 0x06, 0x07, 0x08, 0x00, 0x00, 0x00, 0x00, 0x00, 0x00, 0x00, 0x02,
		}

		stored, err = storage.Encode()
		require.NoError(t, err)
		require.Equal(t, 2, len(stored))
		require.Equal(t, expectedHasPointer, stored[id1])
	})
}

func TestMapEncodeDecodeRandomValues(t *testing.T) {

	SetThreshold(256)
	defer SetThreshold(1024)

	r := newRand(t)

	typeInfo := testTypeInfo{42}
	storage := newTestPersistentStorage(t)
	address := Address{1, 2, 3, 4, 5, 6, 7, 8}

	m, keyValues := testMapSetRemoveRandomValues(t, r, storage, typeInfo, address)

	verifyMap(t, storage, typeInfo, address, m, keyValues, nil, false)

	// Create a new storage with encoded data from base storage
	storage2 := newTestPersistentStorageWithBaseStorage(t, storage.baseStorage)

	// Create new map from new storage
	m2, err := NewMapWithRootID(storage2, m.StorageID(), m.digesterBuilder)
	require.NoError(t, err)

	verifyMap(t, storage2, typeInfo, address, m2, keyValues, nil, false)
}

func TestMapStoredValue(t *testing.T) {

	const mapSize = 4096

	r := newRand(t)

	typeInfo := testTypeInfo{42}
	address := Address{1, 2, 3, 4, 5, 6, 7, 8}
	storage := newTestPersistentStorage(t)

	keyValues := make(map[Value]Value, mapSize)
	i := 0
	for len(keyValues) < mapSize {
		k := NewStringValue(randStr(r, 16))
		keyValues[k] = Uint64Value(i)
		i++
	}

	m, err := NewMap(storage, address, newBasicDigesterBuilder(), typeInfo)
	require.NoError(t, err)

	for k, v := range keyValues {
		existingStorable, err := m.Set(compare, hashInputProvider, k, v)
		require.NoError(t, err)
		require.Nil(t, existingStorable)
	}

	rootID := m.StorageID()

	slabIterator, err := storage.SlabIterator()
	require.NoError(t, err)

	for {
		id, slab := slabIterator()

		if id == StorageIDUndefined {
			break
		}

		value, err := slab.StoredValue(storage)

		if id == rootID {
			require.NoError(t, err)

			m2, ok := value.(*OrderedMap)
			require.True(t, ok)

			verifyMap(t, storage, typeInfo, address, m2, keyValues, nil, false)
		} else {
			require.Equal(t, 1, errorCategorizationCount(err))
			var fatalError *FatalError
			var notValueError *NotValueError
			require.ErrorAs(t, err, &fatalError)
			require.ErrorAs(t, err, &notValueError)
			require.ErrorAs(t, fatalError, &notValueError)
			require.Nil(t, value)
		}
	}
}

func TestMapPopIterate(t *testing.T) {

	t.Run("empty", func(t *testing.T) {
		typeInfo := testTypeInfo{42}
		storage := newTestPersistentStorage(t)
		address := Address{1, 2, 3, 4, 5, 6, 7, 8}
		digesterBuilder := newBasicDigesterBuilder()

		m, err := NewMap(storage, address, digesterBuilder, typeInfo)
		require.NoError(t, err)

		err = storage.Commit()
		require.NoError(t, err)

		require.Equal(t, 1, storage.Count())

		i := uint64(0)
		err = m.PopIterate(func(k Storable, v Storable) {
			i++
		})
		require.NoError(t, err)
		require.Equal(t, uint64(0), i)

		verifyEmptyMap(t, storage, typeInfo, address, m)
	})

	t.Run("root-dataslab", func(t *testing.T) {
		const mapSize = 10

		typeInfo := testTypeInfo{42}
		storage := newTestPersistentStorage(t)
		address := Address{1, 2, 3, 4, 5, 6, 7, 8}
		digesterBuilder := newBasicDigesterBuilder()

		m, err := NewMap(storage, address, digesterBuilder, typeInfo)
		require.NoError(t, err)

		keyValues := make(map[Value]Value, mapSize)
		sortedKeys := make([]Value, mapSize)
		for i := uint64(0); i < mapSize; i++ {
			key, value := Uint64Value(i), Uint64Value(i*10)
			sortedKeys[i] = key
			keyValues[key] = value

			existingStorable, err := m.Set(compare, hashInputProvider, key, value)
			require.NoError(t, err)
			require.Nil(t, existingStorable)
		}

		require.Equal(t, uint64(mapSize), m.Count())

		err = storage.Commit()
		require.NoError(t, err)

		require.Equal(t, 1, storage.Count())

		sort.Stable(keysByDigest{sortedKeys, digesterBuilder})

		i := mapSize
		err = m.PopIterate(func(k, v Storable) {
			i--

			kv, err := k.StoredValue(storage)
			require.NoError(t, err)
			valueEqual(t, typeInfoComparator, sortedKeys[i], kv)

			vv, err := v.StoredValue(storage)
			require.NoError(t, err)
			valueEqual(t, typeInfoComparator, keyValues[sortedKeys[i]], vv)
		})

		require.NoError(t, err)
		require.Equal(t, 0, i)

		verifyEmptyMap(t, storage, typeInfo, address, m)
	})

	t.Run("root-metaslab", func(t *testing.T) {
		const mapSize = 4096

		r := newRand(t)

		keyValues := make(map[Value]Value, mapSize)
		sortedKeys := make([]Value, mapSize)
		i := 0
		for len(keyValues) < mapSize {
			k := NewStringValue(randStr(r, 16))
			if _, found := keyValues[k]; !found {
				sortedKeys[i] = k
				keyValues[k] = NewStringValue(randStr(r, 16))
				i++
			}
		}

		typeInfo := testTypeInfo{42}
		address := Address{1, 2, 3, 4, 5, 6, 7, 8}
		storage := newTestPersistentStorage(t)
		digesterBuilder := newBasicDigesterBuilder()

		m, err := NewMap(storage, address, digesterBuilder, typeInfo)
		require.NoError(t, err)

		for k, v := range keyValues {
			existingStorable, err := m.Set(compare, hashInputProvider, k, v)
			require.NoError(t, err)
			require.Nil(t, existingStorable)
		}

		err = storage.Commit()
		require.NoError(t, err)

		sort.Stable(keysByDigest{sortedKeys, digesterBuilder})

		// Iterate key value pairs
		i = len(keyValues)
		err = m.PopIterate(func(k Storable, v Storable) {
			i--

			kv, err := k.StoredValue(storage)
			require.NoError(t, err)
			valueEqual(t, typeInfoComparator, sortedKeys[i], kv)

			vv, err := v.StoredValue(storage)
			require.NoError(t, err)
			valueEqual(t, typeInfoComparator, keyValues[sortedKeys[i]], vv)
		})

		require.NoError(t, err)
		require.Equal(t, 0, i)

		verifyEmptyMap(t, storage, typeInfo, address, m)
	})

	t.Run("collision", func(t *testing.T) {
		//MetaDataSlabCount:1 DataSlabCount:13 CollisionDataSlabCount:100

		const mapSize = 1024

		SetThreshold(512)
		defer SetThreshold(1024)

		r := newRand(t)

		typeInfo := testTypeInfo{42}
		address := Address{1, 2, 3, 4, 5, 6, 7, 8}
		digesterBuilder := &mockDigesterBuilder{}
		storage := newTestPersistentStorage(t)

		m, err := NewMap(storage, address, digesterBuilder, typeInfo)
		require.NoError(t, err)

		keyValues := make(map[Value]Value, mapSize)
		sortedKeys := make([]Value, mapSize)
		i := 0
		for len(keyValues) < mapSize {
			k := NewStringValue(randStr(r, 16))

			if _, found := keyValues[k]; !found {

				sortedKeys[i] = k
				keyValues[k] = NewStringValue(randStr(r, 16))

				digests := []Digest{
					Digest(i % 100),
					Digest(i % 5),
				}

				digesterBuilder.On("Digest", k).Return(mockDigester{digests})

				existingStorable, err := m.Set(compare, hashInputProvider, k, keyValues[k])
				require.NoError(t, err)
				require.Nil(t, existingStorable)

				i++
			}
		}

		sort.Stable(keysByDigest{sortedKeys, digesterBuilder})

		err = storage.Commit()
		require.NoError(t, err)

		// Iterate key value pairs
		i = mapSize
		err = m.PopIterate(func(k Storable, v Storable) {
			i--

			kv, err := k.StoredValue(storage)
			require.NoError(t, err)
			valueEqual(t, typeInfoComparator, sortedKeys[i], kv)

			vv, err := v.StoredValue(storage)
			require.NoError(t, err)
			valueEqual(t, typeInfoComparator, keyValues[sortedKeys[i]], vv)
		})

		require.NoError(t, err)
		require.Equal(t, 0, i)

		verifyEmptyMap(t, storage, typeInfo, address, m)
	})
}

func TestEmptyMap(t *testing.T) {

	t.Parallel()

	typeInfo := testTypeInfo{42}
	storage := newTestPersistentStorage(t)
	address := Address{1, 2, 3, 4, 5, 6, 7, 8}

	m, err := NewMap(storage, address, NewDefaultDigesterBuilder(), typeInfo)
	require.NoError(t, err)

	t.Run("get", func(t *testing.T) {
		s, err := m.Get(compare, hashInputProvider, Uint64Value(0))
		require.Equal(t, 1, errorCategorizationCount(err))
		var userError *UserError
		var keyNotFoundError *KeyNotFoundError
		require.ErrorAs(t, err, &userError)
		require.ErrorAs(t, err, &keyNotFoundError)
		require.ErrorAs(t, userError, &keyNotFoundError)
		require.Nil(t, s)
	})

	t.Run("remove", func(t *testing.T) {
		existingKey, existingValue, err := m.Remove(compare, hashInputProvider, Uint64Value(0))
		require.Equal(t, 1, errorCategorizationCount(err))
		var userError *UserError
		var keyNotFoundError *KeyNotFoundError
		require.ErrorAs(t, err, &userError)
		require.ErrorAs(t, err, &keyNotFoundError)
		require.ErrorAs(t, userError, &keyNotFoundError)
		require.Nil(t, existingKey)
		require.Nil(t, existingValue)
	})

	t.Run("iterate", func(t *testing.T) {
		i := 0
		err := m.Iterate(func(k Value, v Value) (bool, error) {
			i++
			return true, nil
		})
		require.NoError(t, err)
		require.Equal(t, 0, i)
	})

	t.Run("count", func(t *testing.T) {
		count := m.Count()
		require.Equal(t, uint64(0), count)
	})

	t.Run("type", func(t *testing.T) {
		require.True(t, typeInfoComparator(typeInfo, m.Type()))
	})

	t.Run("address", func(t *testing.T) {
		require.Equal(t, address, m.Address())
	})

	// TestMapEncodeDecode/empty tests empty map encoding and decoding
}

func TestMapFromBatchData(t *testing.T) {

	t.Run("empty", func(t *testing.T) {
		typeInfo := testTypeInfo{42}

		m, err := NewMap(
			newTestPersistentStorage(t),
			Address{1, 2, 3, 4, 5, 6, 7, 8},
			NewDefaultDigesterBuilder(),
			typeInfo,
		)
		require.NoError(t, err)
		require.Equal(t, uint64(0), m.Count())

		iter, err := m.Iterator()
		require.NoError(t, err)

		storage := newTestPersistentStorage(t)
		address := Address{2, 3, 4, 5, 6, 7, 8, 9}

		// Create a map with new storage, new address, and original map's elements.
		copied, err := NewMapFromBatchData(
			storage,
			address,
			NewDefaultDigesterBuilder(),
			m.Type(),
			compare,
			hashInputProvider,
			m.Seed(),
			func() (Value, Value, error) {
				return iter.Next()
			})
		require.NoError(t, err)
		require.NotEqual(t, copied.StorageID(), m.StorageID())

		verifyEmptyMap(t, storage, typeInfo, address, copied)
	})

	t.Run("root-dataslab", func(t *testing.T) {
		SetThreshold(1024)

		const mapSize = 10

		typeInfo := testTypeInfo{42}

		m, err := NewMap(
			newTestPersistentStorage(t),
			Address{1, 2, 3, 4, 5, 6, 7, 8},
			NewDefaultDigesterBuilder(),
			typeInfo,
		)
		require.NoError(t, err)

		for i := uint64(0); i < mapSize; i++ {
			storable, err := m.Set(compare, hashInputProvider, Uint64Value(i), Uint64Value(i*10))
			require.NoError(t, err)
			require.Nil(t, storable)
		}

		require.Equal(t, uint64(mapSize), m.Count())

		iter, err := m.Iterator()
		require.NoError(t, err)

		var sortedKeys []Value
		keyValues := make(map[Value]Value)

		storage := newTestPersistentStorage(t)
		digesterBuilder := NewDefaultDigesterBuilder()
		address := Address{2, 3, 4, 5, 6, 7, 8, 9}

		// Create a map with new storage, new address, and original map's elements.
		copied, err := NewMapFromBatchData(
			storage,
			address,
			digesterBuilder,
			m.Type(),
			compare,
			hashInputProvider,
			m.Seed(),
			func() (Value, Value, error) {

				k, v, err := iter.Next()

				// Save key value pair
				if k != nil {
					sortedKeys = append(sortedKeys, k)
					keyValues[k] = v
				}

				return k, v, err
			})

		require.NoError(t, err)
		require.NotEqual(t, copied.StorageID(), m.StorageID())

		verifyMap(t, storage, typeInfo, address, copied, keyValues, sortedKeys, false)
	})

	t.Run("root-metaslab", func(t *testing.T) {
		SetThreshold(256)
		defer SetThreshold(1024)

		const mapSize = 4096

		typeInfo := testTypeInfo{42}

		m, err := NewMap(
			newTestPersistentStorage(t),
			Address{1, 2, 3, 4, 5, 6, 7, 8},
			NewDefaultDigesterBuilder(),
			typeInfo,
		)
		require.NoError(t, err)

		for i := uint64(0); i < mapSize; i++ {
			storable, err := m.Set(compare, hashInputProvider, Uint64Value(i), Uint64Value(i*10))
			require.NoError(t, err)
			require.Nil(t, storable)
		}

		require.Equal(t, uint64(mapSize), m.Count())

		iter, err := m.Iterator()
		require.NoError(t, err)

		var sortedKeys []Value
		keyValues := make(map[Value]Value)

		storage := newTestPersistentStorage(t)
		digesterBuilder := NewDefaultDigesterBuilder()
		address := Address{2, 3, 4, 5, 6, 7, 8, 9}

		copied, err := NewMapFromBatchData(
			storage,
			address,
			digesterBuilder,
			m.Type(),
			compare,
			hashInputProvider,
			m.Seed(),
			func() (Value, Value, error) {
				k, v, err := iter.Next()

				if k != nil {
					sortedKeys = append(sortedKeys, k)
					keyValues[k] = v
				}

				return k, v, err
			})

		require.NoError(t, err)
		require.NotEqual(t, m.StorageID(), copied.StorageID())

		verifyMap(t, storage, typeInfo, address, copied, keyValues, sortedKeys, false)
	})

	t.Run("rebalance two data slabs", func(t *testing.T) {
		SetThreshold(256)
		defer SetThreshold(1024)

		const mapSize = 10

		typeInfo := testTypeInfo{42}

		m, err := NewMap(
			newTestPersistentStorage(t),
			Address{1, 2, 3, 4, 5, 6, 7, 8},
			NewDefaultDigesterBuilder(),
			typeInfo,
		)
		require.NoError(t, err)

		for i := uint64(0); i < mapSize; i++ {
			storable, err := m.Set(compare, hashInputProvider, Uint64Value(i), Uint64Value(i*10))
			require.NoError(t, err)
			require.Nil(t, storable)
		}

		k := NewStringValue(strings.Repeat("a", int(maxInlineMapElementSize-2)))
		v := NewStringValue(strings.Repeat("b", int(maxInlineMapElementSize-2)))
		storable, err := m.Set(compare, hashInputProvider, k, v)
		require.NoError(t, err)
		require.Nil(t, storable)

		require.Equal(t, uint64(mapSize+1), m.Count())

		iter, err := m.Iterator()
		require.NoError(t, err)

		var sortedKeys []Value
		keyValues := make(map[Value]Value)

		storage := newTestPersistentStorage(t)
		address := Address{2, 3, 4, 5, 6, 7, 8, 9}
		digesterBuilder := NewDefaultDigesterBuilder()

		copied, err := NewMapFromBatchData(
			storage,
			address,
			digesterBuilder,
			m.Type(),
			compare,
			hashInputProvider,
			m.Seed(),
			func() (Value, Value, error) {
				k, v, err := iter.Next()

				if k != nil {
					sortedKeys = append(sortedKeys, k)
					keyValues[k] = v
				}

				return k, v, err
			})

		require.NoError(t, err)
		require.NotEqual(t, m.StorageID(), copied.StorageID())

		verifyMap(t, storage, typeInfo, address, copied, keyValues, sortedKeys, false)
	})

	t.Run("merge two data slabs", func(t *testing.T) {
		SetThreshold(256)
		defer SetThreshold(1024)

		const mapSize = 8

		typeInfo := testTypeInfo{42}

		m, err := NewMap(
			newTestPersistentStorage(t),
			Address{1, 2, 3, 4, 5, 6, 7, 8},
			NewDefaultDigesterBuilder(),
			typeInfo,
		)
		require.NoError(t, err)

		for i := uint64(0); i < mapSize; i++ {
			storable, err := m.Set(compare, hashInputProvider, Uint64Value(i), Uint64Value(i*10))
			require.NoError(t, err)
			require.Nil(t, storable)
		}

		storable, err := m.Set(
			compare,
			hashInputProvider,
			NewStringValue(strings.Repeat("b", int(maxInlineMapElementSize-2))),
			NewStringValue(strings.Repeat("b", int(maxInlineMapElementSize-2))),
		)
		require.NoError(t, err)
		require.Nil(t, storable)

		require.Equal(t, uint64(mapSize+1), m.Count())
		require.Equal(t, typeInfo, m.Type())

		iter, err := m.Iterator()
		require.NoError(t, err)

		var sortedKeys []Value
		keyValues := make(map[Value]Value)

		storage := newTestPersistentStorage(t)
		address := Address{2, 3, 4, 5, 6, 7, 8, 9}
		digesterBuilder := NewDefaultDigesterBuilder()

		copied, err := NewMapFromBatchData(
			storage,
			address,
			digesterBuilder,
			m.Type(),
			compare,
			hashInputProvider,
			m.Seed(),
			func() (Value, Value, error) {
				k, v, err := iter.Next()

				if k != nil {
					sortedKeys = append(sortedKeys, k)
					keyValues[k] = v
				}

				return k, v, err
			})

		require.NoError(t, err)
		require.NotEqual(t, m.StorageID(), copied.StorageID())

		verifyMap(t, storage, typeInfo, address, copied, keyValues, sortedKeys, false)
	})

	t.Run("random", func(t *testing.T) {
		SetThreshold(256)
		defer SetThreshold(1024)

		const mapSize = 4096

		r := newRand(t)

		typeInfo := testTypeInfo{42}

		m, err := NewMap(
			newTestPersistentStorage(t),
			Address{1, 2, 3, 4, 5, 6, 7, 8},
			NewDefaultDigesterBuilder(),
			typeInfo,
		)
		require.NoError(t, err)

		for m.Count() < mapSize {
			k := randomValue(r, int(maxInlineMapElementSize))
			v := randomValue(r, int(maxInlineMapElementSize))

			_, err = m.Set(compare, hashInputProvider, k, v)
			require.NoError(t, err)
		}

		require.Equal(t, uint64(mapSize), m.Count())

		iter, err := m.Iterator()
		require.NoError(t, err)

		storage := newTestPersistentStorage(t)
		address := Address{2, 3, 4, 5, 6, 7, 8, 9}
		digesterBuilder := NewDefaultDigesterBuilder()

		var sortedKeys []Value
		keyValues := make(map[Value]Value, mapSize)

		copied, err := NewMapFromBatchData(
			storage,
			address,
			digesterBuilder,
			m.Type(),
			compare,
			hashInputProvider,
			m.Seed(),
			func() (Value, Value, error) {
				k, v, err := iter.Next()

				if k != nil {
					sortedKeys = append(sortedKeys, k)
					keyValues[k] = v
				}

				return k, v, err
			})

		require.NoError(t, err)
		require.NotEqual(t, m.StorageID(), copied.StorageID())

		verifyMap(t, storage, typeInfo, address, copied, keyValues, sortedKeys, false)
	})

	t.Run("collision", func(t *testing.T) {

		const mapSize = 1024

		SetThreshold(512)
		defer SetThreshold(1024)

		savedMaxCollisionLimitPerDigest := MaxCollisionLimitPerDigest
		defer func() {
			MaxCollisionLimitPerDigest = savedMaxCollisionLimitPerDigest
		}()
		MaxCollisionLimitPerDigest = mapSize / 2

		typeInfo := testTypeInfo{42}

		digesterBuilder := &mockDigesterBuilder{}

		m, err := NewMap(
			newTestPersistentStorage(t),
			Address{1, 2, 3, 4, 5, 6, 7, 8},
			digesterBuilder,
			typeInfo,
		)
		require.NoError(t, err)

		for i := uint64(0); i < mapSize; i++ {

			k, v := Uint64Value(i), Uint64Value(i*10)

			digests := make([]Digest, 2)
			if i%2 == 0 {
				digests[0] = 0
			} else {
				digests[0] = Digest(i % (mapSize / 2))
			}
			digests[1] = Digest(i)

			digesterBuilder.On("Digest", k).Return(mockDigester{digests})

			storable, err := m.Set(compare, hashInputProvider, k, v)
			require.NoError(t, err)
			require.Nil(t, storable)
		}

		require.Equal(t, uint64(mapSize), m.Count())

		iter, err := m.Iterator()
		require.NoError(t, err)

		var sortedKeys []Value
		keyValues := make(map[Value]Value)

		storage := newTestPersistentStorage(t)
		address := Address{2, 3, 4, 5, 6, 7, 8, 9}

		i := 0
		copied, err := NewMapFromBatchData(
			storage,
			address,
			digesterBuilder,
			m.Type(),
			compare,
			hashInputProvider,
			m.Seed(),
			func() (Value, Value, error) {
				k, v, err := iter.Next()

				if k != nil {
					sortedKeys = append(sortedKeys, k)
					keyValues[k] = v
				}

				i++
				return k, v, err
			})

		require.NoError(t, err)
		require.NotEqual(t, m.StorageID(), copied.StorageID())

		verifyMap(t, storage, typeInfo, address, copied, keyValues, sortedKeys, false)
	})

	t.Run("data slab too large", func(t *testing.T) {
		// Slab size must not exceed maxThreshold.
		// We cannot make this problem happen after Atree Issue #193
		// was fixed by PR #194 & PR #197. This test is to catch regressions.

		SetThreshold(256)
		defer SetThreshold(1024)

		r := newRand(t)

		maxStringSize := int(maxInlineMapKeySize - 2)

		typeInfo := testTypeInfo{42}

		digesterBuilder := &mockDigesterBuilder{}

		m, err := NewMap(
			newTestPersistentStorage(t),
			Address{1, 2, 3, 4, 5, 6, 7, 8},
			digesterBuilder,
			typeInfo,
		)
		require.NoError(t, err)

		k := NewStringValue(randStr(r, maxStringSize))
		v := NewStringValue(randStr(r, maxStringSize))
		digesterBuilder.On("Digest", k).Return(mockDigester{d: []Digest{3881892766069237908}})

		storable, err := m.Set(compare, hashInputProvider, k, v)
		require.NoError(t, err)
		require.Nil(t, storable)

		k = NewStringValue(randStr(r, maxStringSize))
		v = NewStringValue(randStr(r, maxStringSize))
		digesterBuilder.On("Digest", k).Return(mockDigester{d: []Digest{3882976639190041664}})

		storable, err = m.Set(compare, hashInputProvider, k, v)
		require.NoError(t, err)
		require.Nil(t, storable)

		k = NewStringValue("zFKUYYNfIfJCCakcDuIEHj")
		v = NewStringValue("EZbaCxxjDtMnbRlXJMgfHnZ")
		digesterBuilder.On("Digest", k).Return(mockDigester{d: []Digest{3883321011075439822}})

		storable, err = m.Set(compare, hashInputProvider, k, v)
		require.NoError(t, err)
		require.Nil(t, storable)

		iter, err := m.Iterator()
		require.NoError(t, err)

		var sortedKeys []Value
		keyValues := make(map[Value]Value)

		storage := newTestPersistentStorage(t)
		address := Address{2, 3, 4, 5, 6, 7, 8, 9}

		copied, err := NewMapFromBatchData(
			storage,
			address,
			digesterBuilder,
			m.Type(),
			compare,
			hashInputProvider,
			m.Seed(),
			func() (Value, Value, error) {
				k, v, err := iter.Next()

				if k != nil {
					sortedKeys = append(sortedKeys, k)
					keyValues[k] = v
				}

				return k, v, err
			})

		require.NoError(t, err)
		require.NotEqual(t, m.StorageID(), copied.StorageID())

		verifyMap(t, storage, typeInfo, address, copied, keyValues, sortedKeys, false)
	})
}

func TestMapNestedStorables(t *testing.T) {

	t.Run("SomeValue", func(t *testing.T) {

		const mapSize = 4096

		typeInfo := testTypeInfo{42}
		storage := newTestPersistentStorage(t)
		address := Address{1, 2, 3, 4, 5, 6, 7, 8}

		m, err := NewMap(storage, address, newBasicDigesterBuilder(), typeInfo)
		require.NoError(t, err)

		keyValues := make(map[Value]Value)
		for i := uint64(0); i < mapSize; i++ {

			ks := strings.Repeat("a", int(i))
			k := SomeValue{Value: NewStringValue(ks)}

			vs := strings.Repeat("b", int(i))
			v := SomeValue{Value: NewStringValue(vs)}

			keyValues[k] = v

			existingStorable, err := m.Set(compare, hashInputProvider, k, v)
			require.NoError(t, err)
			require.Nil(t, existingStorable)
		}

		verifyMap(t, storage, typeInfo, address, m, keyValues, nil, true)
	})

	t.Run("Array", func(t *testing.T) {

		const mapSize = 4096

		typeInfo := testTypeInfo{42}
		storage := newTestPersistentStorage(t)
		address := Address{1, 2, 3, 4, 5, 6, 7, 8}

		m, err := NewMap(storage, address, newBasicDigesterBuilder(), typeInfo)
		require.NoError(t, err)

		keyValues := make(map[Value]Value)
		for i := uint64(0); i < mapSize; i++ {

			// Create a nested array with one element
			array, err := NewArray(storage, address, typeInfo)
			require.NoError(t, err)

			vs := strings.Repeat("b", int(i))
			v := SomeValue{Value: NewStringValue(vs)}

			err = array.Append(v)
			require.NoError(t, err)

			// Insert nested array into map
			ks := strings.Repeat("a", int(i))
			k := SomeValue{Value: NewStringValue(ks)}

			keyValues[k] = array

			existingStorable, err := m.Set(compare, hashInputProvider, k, array)
			require.NoError(t, err)
			require.Nil(t, existingStorable)
		}

		verifyMap(t, storage, typeInfo, address, m, keyValues, nil, true)
	})
}

func TestMapMaxInlineElement(t *testing.T) {
	t.Parallel()

	r := newRand(t)
	maxStringSize := int(maxInlineMapKeySize - 2)
	typeInfo := testTypeInfo{42}
	storage := newTestPersistentStorage(t)
	address := Address{1, 2, 3, 4, 5, 6, 7, 8}

	m, err := NewMap(storage, address, newBasicDigesterBuilder(), typeInfo)
	require.NoError(t, err)

	keyValues := make(map[Value]Value)
	for len(keyValues) < 2 {
		// String length is maxInlineMapKeySize - 2 to account for string encoding overhead.
		k := NewStringValue(randStr(r, maxStringSize))
		v := NewStringValue(randStr(r, maxStringSize))
		keyValues[k] = v

		_, err := m.Set(compare, hashInputProvider, k, v)
		require.NoError(t, err)
	}

	require.True(t, m.root.IsData())

	// Size of root data slab with two elements (key+value pairs) of
	// max inlined size is target slab size minus
	// storage id size (next storage id is omitted in root slab)
	require.Equal(t, targetThreshold-storageIDSize, uint64(m.root.Header().size))

	verifyMap(t, storage, typeInfo, address, m, keyValues, nil, false)
}

func TestMapString(t *testing.T) {

	SetThreshold(256)
	defer SetThreshold(1024)

	t.Run("small", func(t *testing.T) {
		const mapSize = 3

		digesterBuilder := &mockDigesterBuilder{}
		typeInfo := testTypeInfo{42}
		storage := newTestPersistentStorage(t)
		address := Address{1, 2, 3, 4, 5, 6, 7, 8}

		m, err := NewMap(storage, address, digesterBuilder, typeInfo)
		require.NoError(t, err)

		for i := uint64(0); i < mapSize; i++ {
			k := Uint64Value(i)
			v := Uint64Value(i)
			digesterBuilder.On("Digest", k).Return(mockDigester{d: []Digest{Digest(i)}})

			existingStorable, err := m.Set(compare, hashInputProvider, k, v)
			require.NoError(t, err)
			require.Nil(t, existingStorable)
		}

		want := `[0:0 1:1 2:2]`
		require.Equal(t, want, m.String())
	})

	t.Run("large", func(t *testing.T) {
		const mapSize = 30

		digesterBuilder := &mockDigesterBuilder{}
		typeInfo := testTypeInfo{42}
		storage := newTestPersistentStorage(t)
		address := Address{1, 2, 3, 4, 5, 6, 7, 8}

		m, err := NewMap(storage, address, digesterBuilder, typeInfo)
		require.NoError(t, err)

		for i := uint64(0); i < mapSize; i++ {
			k := Uint64Value(i)
			v := Uint64Value(i)
			digesterBuilder.On("Digest", k).Return(mockDigester{d: []Digest{Digest(i)}})

			existingStorable, err := m.Set(compare, hashInputProvider, k, v)
			require.NoError(t, err)
			require.Nil(t, existingStorable)
		}

		want := `[0:0 1:1 2:2 3:3 4:4 5:5 6:6 7:7 8:8 9:9 10:10 11:11 12:12 13:13 14:14 15:15 16:16 17:17 18:18 19:19 20:20 21:21 22:22 23:23 24:24 25:25 26:26 27:27 28:28 29:29]`
		require.Equal(t, want, m.String())
	})
}

func TestMapSlabDump(t *testing.T) {

	SetThreshold(256)
	defer SetThreshold(1024)

	t.Run("small", func(t *testing.T) {
		const mapSize = 3

		digesterBuilder := &mockDigesterBuilder{}
		typeInfo := testTypeInfo{42}
		storage := newTestPersistentStorage(t)
		address := Address{1, 2, 3, 4, 5, 6, 7, 8}

		m, err := NewMap(storage, address, digesterBuilder, typeInfo)
		require.NoError(t, err)

		for i := uint64(0); i < mapSize; i++ {
			k := Uint64Value(i)
			v := Uint64Value(i)
			digesterBuilder.On("Digest", k).Return(mockDigester{d: []Digest{Digest(i)}})

			existingStorable, err := m.Set(compare, hashInputProvider, k, v)
			require.NoError(t, err)
			require.Nil(t, existingStorable)
		}

		want := []string{
			"level 1, MapDataSlab id:0x102030405060708.1 size:67 firstkey:0 elements: [0:0:0 1:1:1 2:2:2]",
		}
		dumps, err := DumpMapSlabs(m)
		require.NoError(t, err)
		require.Equal(t, want, dumps)
	})

	t.Run("large", func(t *testing.T) {
		const mapSize = 30

		digesterBuilder := &mockDigesterBuilder{}
		typeInfo := testTypeInfo{42}
		storage := newTestPersistentStorage(t)
		address := Address{1, 2, 3, 4, 5, 6, 7, 8}

		m, err := NewMap(storage, address, digesterBuilder, typeInfo)
		require.NoError(t, err)

		for i := uint64(0); i < mapSize; i++ {
			k := Uint64Value(i)
			v := Uint64Value(i)
			digesterBuilder.On("Digest", k).Return(mockDigester{d: []Digest{Digest(i)}})

			existingStorable, err := m.Set(compare, hashInputProvider, k, v)
			require.NoError(t, err)
			require.Nil(t, existingStorable)
		}

		want := []string{
			"level 1, MapMetaDataSlab id:0x102030405060708.1 size:60 firstKey:0 children: [{id:0x102030405060708.2 size:233 firstKey:0} {id:0x102030405060708.3 size:305 firstKey:13}]",
			"level 2, MapDataSlab id:0x102030405060708.2 size:233 firstkey:0 elements: [0:0:0 1:1:1 2:2:2 3:3:3 4:4:4 5:5:5 6:6:6 7:7:7 8:8:8 9:9:9 10:10:10 11:11:11 12:12:12]",
			"level 2, MapDataSlab id:0x102030405060708.3 size:305 firstkey:13 elements: [13:13:13 14:14:14 15:15:15 16:16:16 17:17:17 18:18:18 19:19:19 20:20:20 21:21:21 22:22:22 23:23:23 24:24:24 25:25:25 26:26:26 27:27:27 28:28:28 29:29:29]",
		}
		dumps, err := DumpMapSlabs(m)
		require.NoError(t, err)
		require.Equal(t, want, dumps)
	})

	t.Run("inline collision", func(t *testing.T) {
		const mapSize = 30

		digesterBuilder := &mockDigesterBuilder{}
		typeInfo := testTypeInfo{42}
		storage := newTestPersistentStorage(t)
		address := Address{1, 2, 3, 4, 5, 6, 7, 8}

		m, err := NewMap(storage, address, digesterBuilder, typeInfo)
		require.NoError(t, err)

		for i := uint64(0); i < mapSize; i++ {
			k := Uint64Value(i)
			v := Uint64Value(i)
			digesterBuilder.On("Digest", k).Return(mockDigester{d: []Digest{Digest(i % 10)}})

			existingStorable, err := m.Set(compare, hashInputProvider, k, v)
			require.NoError(t, err)
			require.Nil(t, existingStorable)
		}

		want := []string{
			"level 1, MapMetaDataSlab id:0x102030405060708.1 size:60 firstKey:0 children: [{id:0x102030405060708.2 size:255 firstKey:0} {id:0x102030405060708.3 size:263 firstKey:5}]",
			"level 2, MapDataSlab id:0x102030405060708.2 size:255 firstkey:0 elements: [0:inline[:0:0 :10:10 :20:20] 1:inline[:1:1 :11:11 :21:21] 2:inline[:2:2 :12:12 :22:22] 3:inline[:3:3 :13:13 :23:23] 4:inline[:4:4 :14:14 :24:24]]",
			"level 2, MapDataSlab id:0x102030405060708.3 size:263 firstkey:5 elements: [5:inline[:5:5 :15:15 :25:25] 6:inline[:6:6 :16:16 :26:26] 7:inline[:7:7 :17:17 :27:27] 8:inline[:8:8 :18:18 :28:28] 9:inline[:9:9 :19:19 :29:29]]",
		}
		dumps, err := DumpMapSlabs(m)
		require.NoError(t, err)
		require.Equal(t, want, dumps)
	})

	t.Run("external collision", func(t *testing.T) {
		const mapSize = 30

		digesterBuilder := &mockDigesterBuilder{}
		typeInfo := testTypeInfo{42}
		storage := newTestPersistentStorage(t)
		address := Address{1, 2, 3, 4, 5, 6, 7, 8}

		m, err := NewMap(storage, address, digesterBuilder, typeInfo)
		require.NoError(t, err)

		for i := uint64(0); i < mapSize; i++ {
			k := Uint64Value(i)
			v := Uint64Value(i)
			digesterBuilder.On("Digest", k).Return(mockDigester{d: []Digest{Digest(i % 2)}})

			existingStorable, err := m.Set(compare, hashInputProvider, k, v)
			require.NoError(t, err)
			require.Nil(t, existingStorable)
		}

		want := []string{
			"level 1, MapDataSlab id:0x102030405060708.1 size:80 firstkey:0 elements: [0:external(0x102030405060708.2) 1:external(0x102030405060708.3)]",
			"collision: MapDataSlab id:0x102030405060708.2 size:141 firstkey:0 elements: [:0:0 :2:2 :4:4 :6:6 :8:8 :10:10 :12:12 :14:14 :16:16 :18:18 :20:20 :22:22 :24:24 :26:26 :28:28]",
			"collision: MapDataSlab id:0x102030405060708.3 size:141 firstkey:0 elements: [:1:1 :3:3 :5:5 :7:7 :9:9 :11:11 :13:13 :15:15 :17:17 :19:19 :21:21 :23:23 :25:25 :27:27 :29:29]",
		}
		dumps, err := DumpMapSlabs(m)
		require.NoError(t, err)
		require.Equal(t, want, dumps)
	})

	t.Run("key overflow", func(t *testing.T) {

		digesterBuilder := &mockDigesterBuilder{}
		typeInfo := testTypeInfo{42}
		storage := newTestPersistentStorage(t)
		address := Address{1, 2, 3, 4, 5, 6, 7, 8}

		m, err := NewMap(storage, address, digesterBuilder, typeInfo)
		require.NoError(t, err)

		k := NewStringValue(strings.Repeat("a", int(maxInlineMapKeySize)))
		v := NewStringValue(strings.Repeat("b", int(maxInlineMapKeySize)))
		digesterBuilder.On("Digest", k).Return(mockDigester{d: []Digest{Digest(0)}})

		existingStorable, err := m.Set(compare, hashInputProvider, k, v)
		require.NoError(t, err)
		require.Nil(t, existingStorable)

		want := []string{
			"level 1, MapDataSlab id:0x102030405060708.1 size:102 firstkey:0 elements: [0:StorageIDStorable({[1 2 3 4 5 6 7 8] [0 0 0 0 0 0 0 2]}):bbbbbbbbbbbbbbbbbbbbbbbbbbbbbbbbbbbbbbbbbbbbbbbbbb]",
			"overflow: &{0x102030405060708.2 aaaaaaaaaaaaaaaaaaaaaaaaaaaaaaaaaaaaaaaaaaaaaaaaaa}",
		}
		dumps, err := DumpMapSlabs(m)
		require.NoError(t, err)
		require.Equal(t, want, dumps)
	})

	t.Run("value overflow", func(t *testing.T) {

		digesterBuilder := &mockDigesterBuilder{}
		typeInfo := testTypeInfo{42}
		storage := newTestPersistentStorage(t)
		address := Address{1, 2, 3, 4, 5, 6, 7, 8}

		m, err := NewMap(storage, address, digesterBuilder, typeInfo)
		require.NoError(t, err)

		k := NewStringValue(strings.Repeat("a", int(maxInlineMapKeySize-2)))
		v := NewStringValue(strings.Repeat("b", int(maxInlineMapElementSize)))
		digesterBuilder.On("Digest", k).Return(mockDigester{d: []Digest{Digest(0)}})

		existingStorable, err := m.Set(compare, hashInputProvider, k, v)
		require.NoError(t, err)
		require.Nil(t, existingStorable)

		want := []string{
			"level 1, MapDataSlab id:0x102030405060708.1 size:100 firstkey:0 elements: [0:aaaaaaaaaaaaaaaaaaaaaaaaaaaaaaaaaaaaaaaaaaaaaaaa:StorageIDStorable({[1 2 3 4 5 6 7 8] [0 0 0 0 0 0 0 2]})]",
			"overflow: &{0x102030405060708.2 bbbbbbbbbbbbbbbbbbbbbbbbbbbbbbbbbbbbbbbbbbbbbbbbbbbbbbbbbbbbbbbbbbbbbbbbbbbbbbbbbbbbbbbbbbbbbbbbbbbbb}",
		}
		dumps, err := DumpMapSlabs(m)
		require.NoError(t, err)
		require.Equal(t, want, dumps)
	})
}

func TestMaxCollisionLimitPerDigest(t *testing.T) {
	savedMaxCollisionLimitPerDigest := MaxCollisionLimitPerDigest
	defer func() {
		MaxCollisionLimitPerDigest = savedMaxCollisionLimitPerDigest
	}()

	t.Run("collision limit 0", func(t *testing.T) {
		const mapSize = 1024

		SetThreshold(256)
		defer SetThreshold(1024)

		// Set noncryptographic hash collision limit as 0,
		// meaning no collision is allowed at first level.
		MaxCollisionLimitPerDigest = uint32(0)

		digesterBuilder := &mockDigesterBuilder{}
		keyValues := make(map[Value]Value, mapSize)
		for i := uint64(0); i < mapSize; i++ {
			k := Uint64Value(i)
			v := Uint64Value(i)
			keyValues[k] = v

			digests := []Digest{Digest(i)}
			digesterBuilder.On("Digest", k).Return(mockDigester{digests})
		}

		typeInfo := testTypeInfo{42}
		address := Address{1, 2, 3, 4, 5, 6, 7, 8}
		storage := newTestPersistentStorage(t)

		m, err := NewMap(storage, address, digesterBuilder, typeInfo)
		require.NoError(t, err)

		// Insert elements within collision limits
		for k, v := range keyValues {
			existingStorable, err := m.Set(compare, hashInputProvider, k, v)
			require.NoError(t, err)
			require.Nil(t, existingStorable)
		}

		verifyMap(t, storage, typeInfo, address, m, keyValues, nil, false)

		// Insert elements exceeding collision limits
		collisionKeyValues := make(map[Value]Value, mapSize)
		for i := uint64(0); i < mapSize; i++ {
			k := Uint64Value(mapSize + i)
			v := Uint64Value(mapSize + i)
			collisionKeyValues[k] = v

			digests := []Digest{Digest(i)}
			digesterBuilder.On("Digest", k).Return(mockDigester{digests})
		}

		for k, v := range collisionKeyValues {
			existingStorable, err := m.Set(compare, hashInputProvider, k, v)
			require.Equal(t, 1, errorCategorizationCount(err))
			var fatalError *FatalError
			var collisionLimitError *CollisionLimitError
			require.ErrorAs(t, err, &fatalError)
			require.ErrorAs(t, err, &collisionLimitError)
			require.ErrorAs(t, fatalError, &collisionLimitError)
			require.Nil(t, existingStorable)
		}

		// Verify that no new elements exceeding collision limit inserted
		verifyMap(t, storage, typeInfo, address, m, keyValues, nil, false)

		// Update elements within collision limits
		for k := range keyValues {
			v := Uint64Value(0)
			keyValues[k] = v
			existingStorable, err := m.Set(compare, hashInputProvider, k, v)
			require.NoError(t, err)
			require.NotNil(t, existingStorable)
		}

		verifyMap(t, storage, typeInfo, address, m, keyValues, nil, false)
	})

	t.Run("collision limit > 0", func(t *testing.T) {
		const mapSize = 1024

		SetThreshold(256)
		defer SetThreshold(1024)

		// Set noncryptographic hash collision limit as 7,
		// meaning at most 8 elements in collision group per digest at first level.
		MaxCollisionLimitPerDigest = uint32(7)

		digesterBuilder := &mockDigesterBuilder{}
		keyValues := make(map[Value]Value, mapSize)
		for i := uint64(0); i < mapSize; i++ {
			k := Uint64Value(i)
			v := Uint64Value(i)
			keyValues[k] = v

			digests := []Digest{Digest(i % 128)}
			digesterBuilder.On("Digest", k).Return(mockDigester{digests})
		}

		typeInfo := testTypeInfo{42}
		address := Address{1, 2, 3, 4, 5, 6, 7, 8}
		storage := newTestPersistentStorage(t)

		m, err := NewMap(storage, address, digesterBuilder, typeInfo)
		require.NoError(t, err)

		// Insert elements within collision limits
		for k, v := range keyValues {
			existingStorable, err := m.Set(compare, hashInputProvider, k, v)
			require.NoError(t, err)
			require.Nil(t, existingStorable)
		}

		verifyMap(t, storage, typeInfo, address, m, keyValues, nil, false)

		// Insert elements exceeding collision limits
		collisionKeyValues := make(map[Value]Value, mapSize)
		for i := uint64(0); i < mapSize; i++ {
			k := Uint64Value(mapSize + i)
			v := Uint64Value(mapSize + i)
			collisionKeyValues[k] = v

			digests := []Digest{Digest(i % 128)}
			digesterBuilder.On("Digest", k).Return(mockDigester{digests})
		}

		for k, v := range collisionKeyValues {
			existingStorable, err := m.Set(compare, hashInputProvider, k, v)
			require.Equal(t, 1, errorCategorizationCount(err))
			var fatalError *FatalError
			var collisionLimitError *CollisionLimitError
			require.ErrorAs(t, err, &fatalError)
			require.ErrorAs(t, err, &collisionLimitError)
			require.ErrorAs(t, fatalError, &collisionLimitError)
			require.Nil(t, existingStorable)
		}

		// Verify that no new elements exceeding collision limit inserted
		verifyMap(t, storage, typeInfo, address, m, keyValues, nil, false)

		// Update elements within collision limits
		for k := range keyValues {
			v := Uint64Value(0)
			keyValues[k] = v
			existingStorable, err := m.Set(compare, hashInputProvider, k, v)
			require.NoError(t, err)
			require.NotNil(t, existingStorable)
		}

		verifyMap(t, storage, typeInfo, address, m, keyValues, nil, false)
	})
}

<<<<<<< HEAD
func TestMapLoadedValueIterator(t *testing.T) {

	SetThreshold(256)
	defer SetThreshold(1024)

	typeInfo := testTypeInfo{42}
	address := Address{1, 2, 3, 4, 5, 6, 7, 8}

	t.Run("empty", func(t *testing.T) {
		storage := newTestPersistentStorage(t)

		digesterBuilder := &mockDigesterBuilder{}

		m, err := NewMap(storage, address, digesterBuilder, typeInfo)
		require.NoError(t, err)

		// parent map: 1 root data slab
		require.Equal(t, 1, len(storage.deltas))
		require.Equal(t, 0, getMapMetaDataSlabCount(storage))

		verifyMapLoadedElements(t, m, nil)
	})

	t.Run("root data slab with simple values", func(t *testing.T) {
		storage := newTestPersistentStorage(t)

		const mapSize = 3
		m, values := createMapWithSimpleValues(
			t,
			storage,
			address,
			typeInfo,
			mapSize,
			func(i int) []Digest { return []Digest{Digest(i)} },
		)

		// parent map: 1 root data slab
		require.Equal(t, 1, len(storage.deltas))
		require.Equal(t, 0, getMapMetaDataSlabCount(storage))

		verifyMapLoadedElements(t, m, values)
	})

	t.Run("root data slab with composite values", func(t *testing.T) {
		storage := newTestPersistentStorage(t)

		const mapSize = 3
		m, values := createMapWithCompositeValues(
			t,
			storage,
			address,
			typeInfo,
			mapSize,
			func(i int) []Digest { return []Digest{Digest(i)} },
		)

		// parent map: 1 root data slab
		// composite elements: 1 root data slab for each
		require.Equal(t, 1+mapSize, len(storage.deltas))
		require.Equal(t, 0, getMapMetaDataSlabCount(storage))

		verifyMapLoadedElements(t, m, values)
	})

	t.Run("root data slab with composite values in collision group", func(t *testing.T) {
		storage := newTestPersistentStorage(t)

		// Create parent map with 3 collision groups, 2 elements in each group.
		const mapSize = 6
		m, values := createMapWithCompositeValues(
			t,
			storage,
			address,
			typeInfo,
			mapSize,
			func(i int) []Digest { return []Digest{Digest(i / 2), Digest(i)} },
		)

		// parent map: 1 root data slab
		// composite elements: 1 root data slab for each
		require.Equal(t, 1+mapSize, len(storage.deltas))
		require.Equal(t, 0, getMapMetaDataSlabCount(storage))

		verifyMapLoadedElements(t, m, values)
	})

	t.Run("root data slab with composite values in external collision group", func(t *testing.T) {
		storage := newTestPersistentStorage(t)

		// Create parent map with 3 external collision group, 3 elements in the group.
		const mapSize = 9
		m, values := createMapWithCompositeValues(
			t,
			storage,
			address,
			typeInfo,
			mapSize,
			func(i int) []Digest { return []Digest{Digest(i / 3), Digest(i)} },
		)

		// parent map: 1 root data slab, 3 external collision group
		// composite elements: 1 root data slab for each
		require.Equal(t, 1+3+mapSize, len(storage.deltas))
		require.Equal(t, 0, getMapMetaDataSlabCount(storage))

		verifyMapLoadedElements(t, m, values)
	})

	t.Run("root data slab with composite values, unload value from front to back", func(t *testing.T) {
		storage := newTestPersistentStorage(t)

		const mapSize = 3
		m, values := createMapWithCompositeValues(
			t,
			storage,
			address,
			typeInfo,
			mapSize,
			func(i int) []Digest { return []Digest{Digest(i)} },
		)

		// parent map: 1 root data slab
		// composite elements: 1 root data slab for each
		require.Equal(t, 1+mapSize, len(storage.deltas))
		require.Equal(t, 0, getMapMetaDataSlabCount(storage))

		verifyMapLoadedElements(t, m, values)

		// Unload composite element from front to back.
		for i := 0; i < len(values); i++ {
			v := values[i][1]

			nestedArray, ok := v.(*Array)
			require.True(t, ok)

			err := storage.Remove(nestedArray.StorageID())
			require.NoError(t, err)

			expectedValues := values[i+1:]
			verifyMapLoadedElements(t, m, expectedValues)
		}
	})

	t.Run("root data slab with long string keys, unload key from front to back", func(t *testing.T) {
		storage := newTestPersistentStorage(t)

		const mapSize = 3
		m, values := createMapWithLongStringKey(t, storage, address, typeInfo, mapSize)

		// parent map: 1 root data slab
		// long string keys: 1 storable slab for each
		require.Equal(t, 1+mapSize, len(storage.deltas))
		require.Equal(t, 0, getMapMetaDataSlabCount(storage))

		verifyMapLoadedElements(t, m, values)

		// Unload external key from front to back.
		for i := 0; i < len(values); i++ {
			k := values[i][0]

			s, ok := k.(StringValue)
			require.True(t, ok)

			// Find storage id for StringValue s.
			var keyID StorageID
			for id, slab := range storage.deltas {
				if sslab, ok := slab.(*StorableSlab); ok {
					if other, ok := sslab.Storable.(StringValue); ok {
						if s.str == other.str {
							keyID = id
							break
						}
					}
				}
			}

			require.NoError(t, keyID.Valid())

			err := storage.Remove(keyID)
			require.NoError(t, err)

			expectedValues := values[i+1:]
			verifyMapLoadedElements(t, m, expectedValues)
		}
	})

	t.Run("root data slab with composite values in collision group, unload value from front to back", func(t *testing.T) {
		storage := newTestPersistentStorage(t)

		// Create parent map with 3 collision groups, 2 elements in each group.
		const mapSize = 6
		m, values := createMapWithCompositeValues(
			t,
			storage,
			address,
			typeInfo,
			mapSize,
			func(i int) []Digest { return []Digest{Digest(i / 2), Digest(i)} },
		)

		// parent map: 1 root data slab
		// composite elements: 1 root data slab for each
		require.Equal(t, 1+mapSize, len(storage.deltas))
		require.Equal(t, 0, getMapMetaDataSlabCount(storage))

		verifyMapLoadedElements(t, m, values)

		// Unload composite element from front to back.
		for i := 0; i < len(values); i++ {
			v := values[i][1]

			nestedArray, ok := v.(*Array)
			require.True(t, ok)

			err := storage.Remove(nestedArray.StorageID())
			require.NoError(t, err)

			expectedValues := values[i+1:]
			verifyMapLoadedElements(t, m, expectedValues)
		}
	})

	t.Run("root data slab with composite values in external collision group, unload value from front to back", func(t *testing.T) {
		storage := newTestPersistentStorage(t)

		// Create parent map with 3 external collision groups, 3 elements in the group.
		const mapSize = 9
		m, values := createMapWithCompositeValues(
			t,
			storage,
			address,
			typeInfo,
			mapSize,
			func(i int) []Digest { return []Digest{Digest(i / 3), Digest(i)} },
		)

		// parent map: 1 root data slab, 3 external collision group
		// composite elements: 1 root data slab for each
		require.Equal(t, 1+3+mapSize, len(storage.deltas))
		require.Equal(t, 0, getMapMetaDataSlabCount(storage))

		verifyMapLoadedElements(t, m, values)

		// Unload composite element from front to back
		for i := 0; i < len(values); i++ {
			v := values[i][1]

			nestedArray, ok := v.(*Array)
			require.True(t, ok)

			err := storage.Remove(nestedArray.StorageID())
			require.NoError(t, err)

			expectedValues := values[i+1:]
			verifyMapLoadedElements(t, m, expectedValues)
		}
	})

	t.Run("root data slab with composite values in external collision group, unload external slab from front to back", func(t *testing.T) {
		storage := newTestPersistentStorage(t)

		// Create parent map with 3 external collision groups, 3 elements in the group.
		const mapSize = 9
		m, values := createMapWithCompositeValues(
			t,
			storage,
			address,
			typeInfo,
			mapSize,
			func(i int) []Digest { return []Digest{Digest(i / 3), Digest(i)} },
		)

		// parent map: 1 root data slab, 3 external collision group
		// composite elements: 1 root data slab for each
		require.Equal(t, 1+3+mapSize, len(storage.deltas))
		require.Equal(t, 0, getMapMetaDataSlabCount(storage))

		verifyMapLoadedElements(t, m, values)

		// Unload external collision group slab from front to back

		var externalCollisionSlabIDs []StorageID
		for id, slab := range storage.deltas {
			if dataSlab, ok := slab.(*MapDataSlab); ok {
				if dataSlab.collisionGroup {
					externalCollisionSlabIDs = append(externalCollisionSlabIDs, id)
				}
			}
		}
		require.Equal(t, 3, len(externalCollisionSlabIDs))

		sort.Slice(externalCollisionSlabIDs, func(i, j int) bool {
			a := externalCollisionSlabIDs[i]
			b := externalCollisionSlabIDs[j]
			if a.Address == b.Address {
				return a.IndexAsUint64() < b.IndexAsUint64()
			}
			return a.AddressAsUint64() < b.AddressAsUint64()
		})

		for i, id := range externalCollisionSlabIDs {
			err := storage.Remove(id)
			require.NoError(t, err)

			expectedValues := values[i*3+3:]
			verifyMapLoadedElements(t, m, expectedValues)
		}
	})

	t.Run("root data slab with composite values, unload composite value from back to front", func(t *testing.T) {
		storage := newTestPersistentStorage(t)

		const mapSize = 3
		m, values := createMapWithCompositeValues(
			t,
			storage,
			address,
			typeInfo,
			mapSize,
			func(i int) []Digest { return []Digest{Digest(i)} },
		)

		// parent map: 1 root data slab
		// composite elements: 1 root data slab for each
		require.Equal(t, 1+mapSize, len(storage.deltas))
		require.Equal(t, 0, getMapMetaDataSlabCount(storage))

		verifyMapLoadedElements(t, m, values)

		// Unload composite element from back to front.
		for i := len(values) - 1; i >= 0; i-- {
			v := values[i][1]

			nestedArray, ok := v.(*Array)
			require.True(t, ok)

			err := storage.Remove(nestedArray.StorageID())
			require.NoError(t, err)

			expectedValues := values[:i]
			verifyMapLoadedElements(t, m, expectedValues)
		}
	})

	t.Run("root data slab with long string key, unload key from back to front", func(t *testing.T) {
		storage := newTestPersistentStorage(t)

		const mapSize = 3
		m, values := createMapWithLongStringKey(t, storage, address, typeInfo, mapSize)

		// parent map: 1 root data slab
		// long string keys: 1 storable slab for each
		require.Equal(t, 1+mapSize, len(storage.deltas))
		require.Equal(t, 0, getMapMetaDataSlabCount(storage))

		verifyMapLoadedElements(t, m, values)

		// Unload composite element from front to back.
		for i := len(values) - 1; i >= 0; i-- {
			k := values[i][0]

			s, ok := k.(StringValue)
			require.True(t, ok)

			// Find storage id for StringValue s.
			var keyID StorageID
			for id, slab := range storage.deltas {
				if sslab, ok := slab.(*StorableSlab); ok {
					if other, ok := sslab.Storable.(StringValue); ok {
						if s.str == other.str {
							keyID = id
							break
						}
					}
				}
			}

			require.NoError(t, keyID.Valid())

			err := storage.Remove(keyID)
			require.NoError(t, err)

			expectedValues := values[:i]
			verifyMapLoadedElements(t, m, expectedValues)
		}
	})

	t.Run("root data slab with composite values in collision group, unload value from back to front", func(t *testing.T) {
		storage := newTestPersistentStorage(t)

		// Create parent map with 3 collision groups, 2 elements in each group.
		const mapSize = 6
		m, values := createMapWithCompositeValues(
			t,
			storage,
			address,
			typeInfo,
			mapSize,
			func(i int) []Digest { return []Digest{Digest(i / 2), Digest(i)} },
		)

		// parent map: 1 root data slab
		// composite elements: 1 root data slab for each
		require.Equal(t, 1+mapSize, len(storage.deltas))
		require.Equal(t, 0, getMapMetaDataSlabCount(storage))

		verifyMapLoadedElements(t, m, values)

		// Unload composite element from back to front
		for i := len(values) - 1; i >= 0; i-- {
			v := values[i][1]

			nestedArray, ok := v.(*Array)
			require.True(t, ok)

			err := storage.Remove(nestedArray.StorageID())
			require.NoError(t, err)

			expectedValues := values[:i]
			verifyMapLoadedElements(t, m, expectedValues)
		}
	})

	t.Run("root data slab with composite values in external collision group, unload value from back to front", func(t *testing.T) {
		storage := newTestPersistentStorage(t)

		// Create parent map with 3 external collision groups, 3 elements in the group.
		const mapSize = 9
		m, values := createMapWithCompositeValues(
			t,
			storage,
			address,
			typeInfo,
			mapSize,
			func(i int) []Digest { return []Digest{Digest(i / 3), Digest(i)} },
		)

		// parent map: 1 root data slab, 3 external collision group
		// composite elements: 1 root data slab for each
		require.Equal(t, 1+3+mapSize, len(storage.deltas))
		require.Equal(t, 0, getMapMetaDataSlabCount(storage))

		verifyMapLoadedElements(t, m, values)

		// Unload composite element from back to front
		for i := len(values) - 1; i >= 0; i-- {
			v := values[i][1]

			nestedArray, ok := v.(*Array)
			require.True(t, ok)

			err := storage.Remove(nestedArray.StorageID())
			require.NoError(t, err)

			expectedValues := values[:i]
			verifyMapLoadedElements(t, m, expectedValues)
		}
	})

	t.Run("root data slab with composite values in external collision group, unload external slab from back to front", func(t *testing.T) {
		storage := newTestPersistentStorage(t)

		// Create parent map with 3 external collision groups, 3 elements in the group.
		const mapSize = 9
		m, values := createMapWithCompositeValues(
			t,
			storage,
			address,
			typeInfo,
			mapSize,
			func(i int) []Digest { return []Digest{Digest(i / 3), Digest(i)} },
		)

		// parent map: 1 root data slab, 3 external collision group
		// composite elements: 1 root data slab for each
		require.Equal(t, 1+3+mapSize, len(storage.deltas))
		require.Equal(t, 0, getMapMetaDataSlabCount(storage))

		verifyMapLoadedElements(t, m, values)

		// Unload external slabs from back to front
		var externalCollisionSlabIDs []StorageID
		for id, slab := range storage.deltas {
			if dataSlab, ok := slab.(*MapDataSlab); ok {
				if dataSlab.collisionGroup {
					externalCollisionSlabIDs = append(externalCollisionSlabIDs, id)
				}
			}
		}
		require.Equal(t, 3, len(externalCollisionSlabIDs))

		sort.Slice(externalCollisionSlabIDs, func(i, j int) bool {
			a := externalCollisionSlabIDs[i]
			b := externalCollisionSlabIDs[j]
			if a.Address == b.Address {
				return a.IndexAsUint64() < b.IndexAsUint64()
			}
			return a.AddressAsUint64() < b.AddressAsUint64()
		})

		for i := len(externalCollisionSlabIDs) - 1; i >= 0; i-- {
			err := storage.Remove(externalCollisionSlabIDs[i])
			require.NoError(t, err)

			expectedValues := values[:i*3]
			verifyMapLoadedElements(t, m, expectedValues)
		}
	})

	t.Run("root data slab with composite values, unload value in the middle", func(t *testing.T) {
		storage := newTestPersistentStorage(t)

		const mapSize = 3
		m, values := createMapWithCompositeValues(
			t,
			storage,
			address,
			typeInfo,
			mapSize,
			func(i int) []Digest { return []Digest{Digest(i)} },
		)

		// parent map: 1 root data slab
		// nested composite elements: 1 root data slab for each
		require.Equal(t, 1+mapSize, len(storage.deltas))
		require.Equal(t, 0, getMapMetaDataSlabCount(storage))

		verifyMapLoadedElements(t, m, values)

		// Unload value in the middle
		unloadValueIndex := 1

		v := values[unloadValueIndex][1]

		nestedArray, ok := v.(*Array)
		require.True(t, ok)

		err := storage.Remove(nestedArray.StorageID())
		require.NoError(t, err)

		copy(values[unloadValueIndex:], values[unloadValueIndex+1:])
		values = values[:len(values)-1]

		verifyMapLoadedElements(t, m, values)
	})

	t.Run("root data slab with long string key, unload key in the middle", func(t *testing.T) {
		storage := newTestPersistentStorage(t)

		const mapSize = 3
		m, values := createMapWithLongStringKey(t, storage, address, typeInfo, mapSize)

		// parent map: 1 root data slab
		// nested composite elements: 1 root data slab for each
		require.Equal(t, 1+mapSize, len(storage.deltas))
		require.Equal(t, 0, getMapMetaDataSlabCount(storage))

		verifyMapLoadedElements(t, m, values)

		// Unload key in the middle.
		unloadValueIndex := 1

		k := values[unloadValueIndex][0]

		s, ok := k.(StringValue)
		require.True(t, ok)

		// Find storage id for StringValue s.
		var keyID StorageID
		for id, slab := range storage.deltas {
			if sslab, ok := slab.(*StorableSlab); ok {
				if other, ok := sslab.Storable.(StringValue); ok {
					if s.str == other.str {
						keyID = id
						break
					}
				}
			}
		}

		require.NoError(t, keyID.Valid())

		err := storage.Remove(keyID)
		require.NoError(t, err)

		copy(values[unloadValueIndex:], values[unloadValueIndex+1:])
		values = values[:len(values)-1]

		verifyMapLoadedElements(t, m, values)
	})

	t.Run("root data slab with composite values in collision group, unload value in the middle", func(t *testing.T) {
		storage := newTestPersistentStorage(t)

		// Create parent map with 3 collision groups, 2 elements in each group.
		const mapSize = 6
		m, values := createMapWithCompositeValues(
			t,
			storage,
			address,
			typeInfo,
			mapSize,
			func(i int) []Digest { return []Digest{Digest(i / 2), Digest(i)} },
		)

		// parent map: 1 root data slab
		// nested composite elements: 1 root data slab for each
		require.Equal(t, 1+mapSize, len(storage.deltas))
		require.Equal(t, 0, getMapMetaDataSlabCount(storage))

		verifyMapLoadedElements(t, m, values)

		// Unload composite element in the middle
		for _, unloadValueIndex := range []int{1, 3, 5} {
			v := values[unloadValueIndex][1]

			nestedArray, ok := v.(*Array)
			require.True(t, ok)

			err := storage.Remove(nestedArray.StorageID())
			require.NoError(t, err)
		}

		expectedValues := [][2]Value{
			values[0],
			values[2],
			values[4],
		}
		verifyMapLoadedElements(t, m, expectedValues)
	})

	t.Run("root data slab with composite values in external collision group, unload value in the middle", func(t *testing.T) {
		storage := newTestPersistentStorage(t)

		// Create parent map with 3 external collision groups, 3 elements in the group.
		const mapSize = 9
		m, values := createMapWithCompositeValues(
			t,
			storage,
			address,
			typeInfo,
			mapSize,
			func(i int) []Digest { return []Digest{Digest(i / 3), Digest(i)} },
		)

		// parent map: 1 root data slab, 3 external collision group
		// nested composite elements: 1 root data slab for each
		require.Equal(t, 1+3+mapSize, len(storage.deltas))
		require.Equal(t, 0, getMapMetaDataSlabCount(storage))

		verifyMapLoadedElements(t, m, values)

		// Unload composite value in the middle.
		for _, unloadValueIndex := range []int{1, 3, 5, 7} {
			v := values[unloadValueIndex][1]

			nestedArray, ok := v.(*Array)
			require.True(t, ok)

			err := storage.Remove(nestedArray.StorageID())
			require.NoError(t, err)
		}

		expectedValues := [][2]Value{
			values[0],
			values[2],
			values[4],
			values[6],
			values[8],
		}
		verifyMapLoadedElements(t, m, expectedValues)
	})

	t.Run("root data slab with composite values in external collision group, unload external slab in the middle", func(t *testing.T) {
		storage := newTestPersistentStorage(t)

		// Create parent map with 3 external collision groups, 3 elements in the group.
		const mapSize = 9
		m, values := createMapWithCompositeValues(
			t,
			storage,
			address,
			typeInfo,
			mapSize,
			func(i int) []Digest { return []Digest{Digest(i / 3), Digest(i)} },
		)

		// parent map: 1 root data slab, 3 external collision group
		// nested composite elements: 1 root data slab for each
		require.Equal(t, 1+3+mapSize, len(storage.deltas))
		require.Equal(t, 0, getMapMetaDataSlabCount(storage))

		verifyMapLoadedElements(t, m, values)

		// Unload external slabs in the middle.
		var externalCollisionSlabIDs []StorageID
		for id, slab := range storage.deltas {
			if dataSlab, ok := slab.(*MapDataSlab); ok {
				if dataSlab.collisionGroup {
					externalCollisionSlabIDs = append(externalCollisionSlabIDs, id)
				}
			}
		}
		require.Equal(t, 3, len(externalCollisionSlabIDs))

		sort.Slice(externalCollisionSlabIDs, func(i, j int) bool {
			a := externalCollisionSlabIDs[i]
			b := externalCollisionSlabIDs[j]
			if a.Address == b.Address {
				return a.IndexAsUint64() < b.IndexAsUint64()
			}
			return a.AddressAsUint64() < b.AddressAsUint64()
		})

		id := externalCollisionSlabIDs[1]
		err := storage.Remove(id)
		require.NoError(t, err)

		copy(values[3:], values[6:])
		values = values[:6]

		verifyMapLoadedElements(t, m, values)
	})

	t.Run("root data slab with simple and composite values, unloading composite value", func(t *testing.T) {
		const mapSize = 3

		// Create a map with nested composite value at specified index
		for nestedCompositeIndex := 0; nestedCompositeIndex < mapSize; nestedCompositeIndex++ {
			storage := newTestPersistentStorage(t)

			m, values := createMapWithSimpleAndCompositeValues(
				t,
				storage,
				address,
				typeInfo,
				mapSize,
				nestedCompositeIndex,
				func(i int) []Digest { return []Digest{Digest(i)} },
			)

			// parent map: 1 root data slab
			// composite element: 1 root data slab
			require.Equal(t, 2, len(storage.deltas))
			require.Equal(t, 0, getMapMetaDataSlabCount(storage))

			verifyMapLoadedElements(t, m, values)

			// Unload composite value
			v := values[nestedCompositeIndex][1].(*Array)

			err := storage.Remove(v.StorageID())
			require.NoError(t, err)

			copy(values[nestedCompositeIndex:], values[nestedCompositeIndex+1:])
			values = values[:len(values)-1]

			verifyMapLoadedElements(t, m, values)
		}
	})

	t.Run("root metadata slab with simple values", func(t *testing.T) {
		storage := newTestPersistentStorage(t)

		const mapSize = 20
		m, values := createMapWithSimpleValues(
			t,
			storage,
			address,
			typeInfo,
			mapSize,
			func(i int) []Digest { return []Digest{Digest(i)} },
		)

		// parent map (2 levels): 1 root metadata slab, 3 data slabs
		require.Equal(t, 4, len(storage.deltas))
		require.Equal(t, 1, getMapMetaDataSlabCount(storage))

		verifyMapLoadedElements(t, m, values)
	})

	t.Run("root metadata slab with composite values", func(t *testing.T) {
		storage := newTestPersistentStorage(t)

		const mapSize = 20
		m, values := createMapWithCompositeValues(
			t,
			storage,
			address,
			typeInfo,
			mapSize,
			func(i int) []Digest { return []Digest{Digest(i)} },
		)

		// parent map (2 levels): 1 root metadata slab, 3 data slabs
		// composite values: 1 root data slab for each
		require.Equal(t, 4+mapSize, len(storage.deltas))
		require.Equal(t, 1, getMapMetaDataSlabCount(storage))

		verifyMapLoadedElements(t, m, values)
	})

	t.Run("root metadata slab with composite values, unload value from front to back", func(t *testing.T) {
		storage := newTestPersistentStorage(t)

		const mapSize = 20
		m, values := createMapWithCompositeValues(
			t,
			storage,
			address,
			typeInfo,
			mapSize,
			func(i int) []Digest { return []Digest{Digest(i)} },
		)

		// parent map (2 levels): 1 root metadata slab, 3 data slabs
		// composite values : 1 root data slab for each
		require.Equal(t, 4+mapSize, len(storage.deltas))
		require.Equal(t, 1, getMapMetaDataSlabCount(storage))

		verifyMapLoadedElements(t, m, values)

		// Unload composite element from front to back
		for i := 0; i < len(values); i++ {
			v := values[i][1]

			nestedArray, ok := v.(*Array)
			require.True(t, ok)

			err := storage.Remove(nestedArray.StorageID())
			require.NoError(t, err)

			expectedValues := values[i+1:]
			verifyMapLoadedElements(t, m, expectedValues)
		}
	})

	t.Run("root metadata slab with composite values, unload values from back to front", func(t *testing.T) {
		storage := newTestPersistentStorage(t)

		const mapSize = 20
		m, values := createMapWithCompositeValues(
			t,
			storage,
			address,
			typeInfo,
			mapSize,
			func(i int) []Digest { return []Digest{Digest(i)} },
		)

		// parent map (2 levels): 1 root metadata slab, 3 data slabs
		// composite values: 1 root data slab for each
		require.Equal(t, 4+mapSize, len(storage.deltas))
		require.Equal(t, 1, getMapMetaDataSlabCount(storage))

		verifyMapLoadedElements(t, m, values)

		// Unload composite element from back to front
		for i := len(values) - 1; i >= 0; i-- {
			v := values[i][1]

			nestedArray, ok := v.(*Array)
			require.True(t, ok)

			err := storage.Remove(nestedArray.StorageID())
			require.NoError(t, err)

			expectedValues := values[:i]
			verifyMapLoadedElements(t, m, expectedValues)
		}
	})

	t.Run("root metadata slab with composite values, unload value in the middle", func(t *testing.T) {
		storage := newTestPersistentStorage(t)

		const mapSize = 20
		m, values := createMapWithCompositeValues(
			t,
			storage,
			address,
			typeInfo,
			mapSize,
			func(i int) []Digest { return []Digest{Digest(i)} },
		)

		// parent map (2 levels): 1 root metadata slab, 3 data slabs
		// composite values: 1 root data slab for each
		require.Equal(t, 4+mapSize, len(storage.deltas))
		require.Equal(t, 1, getMapMetaDataSlabCount(storage))

		verifyMapLoadedElements(t, m, values)

		// Unload composite element in the middle
		for _, index := range []int{4, 14} {

			v := values[index][1]

			nestedArray, ok := v.(*Array)
			require.True(t, ok)

			err := storage.Remove(nestedArray.StorageID())
			require.NoError(t, err)

			copy(values[index:], values[index+1:])
			values = values[:len(values)-1]

			verifyMapLoadedElements(t, m, values)
		}
	})

	t.Run("root metadata slab with simple and composite values, unload composite value", func(t *testing.T) {
		const mapSize = 20

		// Create a map with nested composite value at specified index
		for nestedCompositeIndex := 0; nestedCompositeIndex < mapSize; nestedCompositeIndex++ {
			storage := newTestPersistentStorage(t)

			m, values := createMapWithSimpleAndCompositeValues(
				t,
				storage,
				address,
				typeInfo,
				mapSize,
				nestedCompositeIndex,
				func(i int) []Digest { return []Digest{Digest(i)} },
			)

			// parent map (2 levels): 1 root metadata slab, 3 data slabs
			// composite values: 1 root data slab for each
			require.Equal(t, 5, len(storage.deltas))
			require.Equal(t, 1, getMapMetaDataSlabCount(storage))

			verifyMapLoadedElements(t, m, values)

			v := values[nestedCompositeIndex][1].(*Array)

			err := storage.Remove(v.StorageID())
			require.NoError(t, err)

			copy(values[nestedCompositeIndex:], values[nestedCompositeIndex+1:])
			values = values[:len(values)-1]

			verifyMapLoadedElements(t, m, values)
		}
	})

	t.Run("root metadata slab, unload data slab from front to back", func(t *testing.T) {
		storage := newTestPersistentStorage(t)

		const mapSize = 20

		m, values := createMapWithSimpleValues(
			t,
			storage,
			address,
			typeInfo,
			mapSize,
			func(i int) []Digest { return []Digest{Digest(i)} },
		)

		// parent map (2 levels): 1 root metadata slab, 3 data slabs
		require.Equal(t, 4, len(storage.deltas))
		require.Equal(t, 1, getMapMetaDataSlabCount(storage))

		verifyMapLoadedElements(t, m, values)

		rootMetaDataSlab, ok := m.root.(*MapMetaDataSlab)
		require.True(t, ok)

		// Unload data slabs from front to back
		for i := 0; i < len(rootMetaDataSlab.childrenHeaders); i++ {

			childHeader := rootMetaDataSlab.childrenHeaders[i]

			// Get data slab element count before unload it from storage.
			// Element count isn't in the header.
			mapDataSlab, ok := storage.deltas[childHeader.id].(*MapDataSlab)
			require.True(t, ok)

			count := mapDataSlab.elements.Count()

			err := storage.Remove(childHeader.id)
			require.NoError(t, err)

			values = values[count:]

			verifyMapLoadedElements(t, m, values)
		}
	})

	t.Run("root metadata slab, unload data slab from back to front", func(t *testing.T) {
		storage := newTestPersistentStorage(t)

		const mapSize = 20

		m, values := createMapWithSimpleValues(
			t,
			storage,
			address,
			typeInfo,
			mapSize,
			func(i int) []Digest { return []Digest{Digest(i)} },
		)

		// parent map (2 levels): 1 root metadata slab, 3 data slabs
		require.Equal(t, 4, len(storage.deltas))
		require.Equal(t, 1, getMapMetaDataSlabCount(storage))

		verifyMapLoadedElements(t, m, values)

		rootMetaDataSlab, ok := m.root.(*MapMetaDataSlab)
		require.True(t, ok)

		// Unload data slabs from back to front
		for i := len(rootMetaDataSlab.childrenHeaders) - 1; i >= 0; i-- {

			childHeader := rootMetaDataSlab.childrenHeaders[i]

			// Get data slab element count before unload it from storage
			// Element count isn't in the header.
			mapDataSlab, ok := storage.deltas[childHeader.id].(*MapDataSlab)
			require.True(t, ok)

			count := mapDataSlab.elements.Count()

			err := storage.Remove(childHeader.id)
			require.NoError(t, err)

			values = values[:len(values)-int(count)]

			verifyMapLoadedElements(t, m, values)
		}
	})

	t.Run("root metadata slab, unload data slab in the middle", func(t *testing.T) {
		storage := newTestPersistentStorage(t)

		const mapSize = 20

		m, values := createMapWithSimpleValues(
			t,
			storage,
			address,
			typeInfo,
			mapSize,
			func(i int) []Digest { return []Digest{Digest(i)} },
		)

		// parent map (2 levels): 1 root metadata slab, 3 data slabs
		require.Equal(t, 4, len(storage.deltas))
		require.Equal(t, 1, getMapMetaDataSlabCount(storage))

		verifyMapLoadedElements(t, m, values)

		rootMetaDataSlab, ok := m.root.(*MapMetaDataSlab)
		require.True(t, ok)

		require.True(t, len(rootMetaDataSlab.childrenHeaders) > 2)

		index := 1
		childHeader := rootMetaDataSlab.childrenHeaders[index]

		// Get element count from previous data slab
		mapDataSlab, ok := storage.deltas[rootMetaDataSlab.childrenHeaders[0].id].(*MapDataSlab)
		require.True(t, ok)

		countAtIndex0 := mapDataSlab.elements.Count()

		// Get element count from slab to be unloaded
		mapDataSlab, ok = storage.deltas[rootMetaDataSlab.childrenHeaders[index].id].(*MapDataSlab)
		require.True(t, ok)

		countAtIndex1 := mapDataSlab.elements.Count()

		err := storage.Remove(childHeader.id)
		require.NoError(t, err)

		copy(values[countAtIndex0:], values[countAtIndex0+countAtIndex1:])
		values = values[:m.Count()-uint64(countAtIndex1)]

		verifyMapLoadedElements(t, m, values)
	})

	t.Run("root metadata slab, unload non-root metadata slab from front to back", func(t *testing.T) {
		storage := newTestPersistentStorage(t)

		const mapSize = 130

		m, values := createMapWithSimpleValues(
			t,
			storage,
			address,
			typeInfo,
			mapSize,
			func(i int) []Digest { return []Digest{Digest(i)} },
		)

		// parent map (3 levels): 1 root metadata slab, 3 child metadata slabs, n data slabs
		require.Equal(t, 4, getMapMetaDataSlabCount(storage))

		rootMetaDataSlab, ok := m.root.(*MapMetaDataSlab)
		require.True(t, ok)

		// Unload non-root metadata slabs from front to back.
		for i := 0; i < len(rootMetaDataSlab.childrenHeaders); i++ {

			childHeader := rootMetaDataSlab.childrenHeaders[i]

			err := storage.Remove(childHeader.id)
			require.NoError(t, err)

			// Use firstKey to deduce number of elements in slab.
			var expectedValues [][2]Value
			if i < len(rootMetaDataSlab.childrenHeaders)-1 {
				nextChildHeader := rootMetaDataSlab.childrenHeaders[i+1]
				expectedValues = values[int(nextChildHeader.firstKey):]
			}

			verifyMapLoadedElements(t, m, expectedValues)
		}
	})

	t.Run("root metadata slab, unload non-root metadata slab from back to front", func(t *testing.T) {
		storage := newTestPersistentStorage(t)

		const mapSize = 130

		m, values := createMapWithSimpleValues(
			t,
			storage,
			address,
			typeInfo,
			mapSize,
			func(i int) []Digest { return []Digest{Digest(i)} },
		)

		// parent map (3 levels): 1 root metadata slab, 3 child metadata slabs, n data slabs
		require.Equal(t, 4, getMapMetaDataSlabCount(storage))

		rootMetaDataSlab, ok := m.root.(*MapMetaDataSlab)
		require.True(t, ok)

		// Unload non-root metadata slabs from back to front.
		for i := len(rootMetaDataSlab.childrenHeaders) - 1; i >= 0; i-- {

			childHeader := rootMetaDataSlab.childrenHeaders[i]

			err := storage.Remove(childHeader.id)
			require.NoError(t, err)

			// Use firstKey to deduce number of elements in slabs.
			values = values[:childHeader.firstKey]

			verifyMapLoadedElements(t, m, values)
		}
	})

	t.Run("root metadata slab with composite values, unload composite value at random index", func(t *testing.T) {

		storage := newTestPersistentStorage(t)

		const mapSize = 500
		m, values := createMapWithCompositeValues(
			t,
			storage,
			address,
			typeInfo,
			mapSize,
			func(i int) []Digest { return []Digest{Digest(i)} },
		)

		// parent map (3 levels): 1 root metadata slab, n non-root metadata slabs, n data slabs
		// nested composite elements: 1 root data slab for each
		require.True(t, len(storage.deltas) > 1+mapSize)
		require.True(t, getMapMetaDataSlabCount(storage) > 1)

		verifyMapLoadedElements(t, m, values)

		r := newRand(t)

		// Unload composite element in random position
		for len(values) > 0 {

			i := r.Intn(len(values))

			v := values[i][1]

			nestedArray, ok := v.(*Array)
			require.True(t, ok)

			err := storage.Remove(nestedArray.StorageID())
			require.NoError(t, err)

			copy(values[i:], values[i+1:])
			values = values[:len(values)-1]

			verifyMapLoadedElements(t, m, values)
		}
	})

	t.Run("root metadata slab with composite values, unload random data slab", func(t *testing.T) {

		storage := newTestPersistentStorage(t)

		const mapSize = 500
		m, values := createMapWithCompositeValues(
			t,
			storage,
			address,
			typeInfo,
			mapSize,
			func(i int) []Digest { return []Digest{Digest(i)} },
		)

		// parent map (3 levels): 1 root metadata slab, n non-root metadata slabs, n data slabs
		// composite values: 1 root data slab for each
		require.True(t, len(storage.deltas) > 1+mapSize)
		require.True(t, getMapMetaDataSlabCount(storage) > 1)

		verifyMapLoadedElements(t, m, values)

		rootMetaDataSlab, ok := m.root.(*MapMetaDataSlab)
		require.True(t, ok)

		type slabInfo struct {
			id         StorageID
			startIndex int
			count      int
		}

		var dataSlabInfos []*slabInfo
		for _, mheader := range rootMetaDataSlab.childrenHeaders {

			nonRootMetaDataSlab, ok := storage.deltas[mheader.id].(*MapMetaDataSlab)
			require.True(t, ok)

			for i := 0; i < len(nonRootMetaDataSlab.childrenHeaders); i++ {
				h := nonRootMetaDataSlab.childrenHeaders[i]

				if len(dataSlabInfos) > 0 {
					// Update previous slabInfo.count
					dataSlabInfos[len(dataSlabInfos)-1].count = int(h.firstKey) - dataSlabInfos[len(dataSlabInfos)-1].startIndex
				}

				dataSlabInfos = append(dataSlabInfos, &slabInfo{id: h.id, startIndex: int(h.firstKey)})
			}
		}

		r := newRand(t)

		for len(dataSlabInfos) > 0 {
			index := r.Intn(len(dataSlabInfos))

			slabToBeRemoved := dataSlabInfos[index]

			// Update startIndex for all subsequence data slabs
			for i := index + 1; i < len(dataSlabInfos); i++ {
				dataSlabInfos[i].startIndex -= slabToBeRemoved.count
			}

			err := storage.Remove(slabToBeRemoved.id)
			require.NoError(t, err)

			if index == len(dataSlabInfos)-1 {
				values = values[:slabToBeRemoved.startIndex]
			} else {
				copy(values[slabToBeRemoved.startIndex:], values[slabToBeRemoved.startIndex+slabToBeRemoved.count:])
				values = values[:len(values)-slabToBeRemoved.count]
			}

			copy(dataSlabInfos[index:], dataSlabInfos[index+1:])
			dataSlabInfos = dataSlabInfos[:len(dataSlabInfos)-1]

			verifyMapLoadedElements(t, m, values)
		}

		require.Equal(t, 0, len(values))
	})

	t.Run("root metadata slab with composite values, unload random slab", func(t *testing.T) {

		storage := newTestPersistentStorage(t)

		const mapSize = 500
		m, values := createMapWithCompositeValues(
			t,
			storage,
			address,
			typeInfo,
			mapSize,
			func(i int) []Digest { return []Digest{Digest(i)} },
		)

		// parent map (3 levels): 1 root metadata slab, n non-root metadata slabs, n data slabs
		// composite values: 1 root data slab for each
		require.True(t, len(storage.deltas) > 1+mapSize)
		require.True(t, getMapMetaDataSlabCount(storage) > 1)

		verifyMapLoadedElements(t, m, values)

		type slabInfo struct {
			id         StorageID
			startIndex int
			count      int
			children   []*slabInfo
		}

		rootMetaDataSlab, ok := m.root.(*MapMetaDataSlab)
		require.True(t, ok)

		metadataSlabInfos := make([]*slabInfo, len(rootMetaDataSlab.childrenHeaders))
		for i, mheader := range rootMetaDataSlab.childrenHeaders {

			if i > 0 {
				prevMetaDataSlabInfo := metadataSlabInfos[i-1]
				prevDataSlabInfo := prevMetaDataSlabInfo.children[len(prevMetaDataSlabInfo.children)-1]

				// Update previous metadata slab count
				prevMetaDataSlabInfo.count = int(mheader.firstKey) - prevMetaDataSlabInfo.startIndex

				// Update previous data slab count
				prevDataSlabInfo.count = int(mheader.firstKey) - prevDataSlabInfo.startIndex
			}

			metadataSlabInfo := &slabInfo{
				id:         mheader.id,
				startIndex: int(mheader.firstKey),
			}

			nonRootMetadataSlab, ok := storage.deltas[mheader.id].(*MapMetaDataSlab)
			require.True(t, ok)

			children := make([]*slabInfo, len(nonRootMetadataSlab.childrenHeaders))
			for i, h := range nonRootMetadataSlab.childrenHeaders {
				children[i] = &slabInfo{
					id:         h.id,
					startIndex: int(h.firstKey),
				}
				if i > 0 {
					children[i-1].count = int(h.firstKey) - children[i-1].startIndex
				}
			}

			metadataSlabInfo.children = children
			metadataSlabInfos[i] = metadataSlabInfo
		}

		const (
			metadataSlabType int = iota
			dataSlabType
			maxSlabType
		)

		r := newRand(t)

		for len(metadataSlabInfos) > 0 {

			var slabInfoToBeRemoved *slabInfo
			var isLastSlab bool

			switch r.Intn(maxSlabType) {

			case metadataSlabType:

				metadataSlabIndex := r.Intn(len(metadataSlabInfos))

				isLastSlab = metadataSlabIndex == len(metadataSlabInfos)-1

				slabInfoToBeRemoved = metadataSlabInfos[metadataSlabIndex]

				count := slabInfoToBeRemoved.count

				// Update startIndex for subsequence metadata slabs
				for i := metadataSlabIndex + 1; i < len(metadataSlabInfos); i++ {
					metadataSlabInfos[i].startIndex -= count

					for j := 0; j < len(metadataSlabInfos[i].children); j++ {
						metadataSlabInfos[i].children[j].startIndex -= count
					}
				}

				copy(metadataSlabInfos[metadataSlabIndex:], metadataSlabInfos[metadataSlabIndex+1:])
				metadataSlabInfos = metadataSlabInfos[:len(metadataSlabInfos)-1]

			case dataSlabType:

				metadataSlabIndex := r.Intn(len(metadataSlabInfos))

				metadataSlabInfo := metadataSlabInfos[metadataSlabIndex]

				dataSlabIndex := r.Intn(len(metadataSlabInfo.children))

				isLastSlab = (metadataSlabIndex == len(metadataSlabInfos)-1) &&
					(dataSlabIndex == len(metadataSlabInfo.children)-1)

				slabInfoToBeRemoved = metadataSlabInfo.children[dataSlabIndex]

				count := slabInfoToBeRemoved.count

				// Update startIndex for all subsequence data slabs in this metadata slab info
				for i := dataSlabIndex + 1; i < len(metadataSlabInfo.children); i++ {
					metadataSlabInfo.children[i].startIndex -= count
				}

				copy(metadataSlabInfo.children[dataSlabIndex:], metadataSlabInfo.children[dataSlabIndex+1:])
				metadataSlabInfo.children = metadataSlabInfo.children[:len(metadataSlabInfo.children)-1]

				metadataSlabInfo.count -= count

				// Update startIndex for all subsequence metadata slabs.
				for i := metadataSlabIndex + 1; i < len(metadataSlabInfos); i++ {
					metadataSlabInfos[i].startIndex -= count

					for j := 0; j < len(metadataSlabInfos[i].children); j++ {
						metadataSlabInfos[i].children[j].startIndex -= count
					}
				}

				if len(metadataSlabInfo.children) == 0 {
					copy(metadataSlabInfos[metadataSlabIndex:], metadataSlabInfos[metadataSlabIndex+1:])
					metadataSlabInfos = metadataSlabInfos[:len(metadataSlabInfos)-1]
				}
			}

			err := storage.Remove(slabInfoToBeRemoved.id)
			require.NoError(t, err)

			if isLastSlab {
				values = values[:slabInfoToBeRemoved.startIndex]
			} else {
				copy(values[slabInfoToBeRemoved.startIndex:], values[slabInfoToBeRemoved.startIndex+slabInfoToBeRemoved.count:])
				values = values[:len(values)-slabInfoToBeRemoved.count]
			}

			verifyMapLoadedElements(t, m, values)
		}

		require.Equal(t, 0, len(values))
	})
}

func createMapWithLongStringKey(
	t *testing.T,
	storage SlabStorage,
	address Address,
	typeInfo TypeInfo,
	size int,
) (*OrderedMap, [][2]Value) {

	digesterBuilder := &mockDigesterBuilder{}

	// Create parent map.
	m, err := NewMap(storage, address, digesterBuilder, typeInfo)
	require.NoError(t, err)

	expectedValues := make([][2]Value, size)
	r := 'a'
	for i := 0; i < size; i++ {
		s := strings.Repeat(string(r), int(maxInlineMapElementSize))

		k := NewStringValue(s)
		v := Uint64Value(i)

		expectedValues[i] = [2]Value{k, v}

		digests := []Digest{Digest(i)}
		digesterBuilder.On("Digest", k).Return(mockDigester{digests})

		existingStorable, err := m.Set(compare, hashInputProvider, k, v)
		require.NoError(t, err)
		require.Nil(t, existingStorable)

		r++
	}

	return m, expectedValues
}

func createMapWithSimpleValues(
	t *testing.T,
	storage SlabStorage,
	address Address,
	typeInfo TypeInfo,
	size int,
	newDigests func(i int) []Digest,
) (*OrderedMap, [][2]Value) {

	digesterBuilder := &mockDigesterBuilder{}

	m, err := NewMap(storage, address, digesterBuilder, typeInfo)
	require.NoError(t, err)

	expectedValues := make([][2]Value, size)
	r := rune('a')
	for i := 0; i < size; i++ {
		k := Uint64Value(i)
		v := NewStringValue(strings.Repeat(string(r), 20))

		digests := newDigests(i)
		digesterBuilder.On("Digest", k).Return(mockDigester{digests})

		expectedValues[i] = [2]Value{k, v}

		existingStorable, err := m.Set(compare, hashInputProvider, expectedValues[i][0], expectedValues[i][1])
		require.NoError(t, err)
		require.Nil(t, existingStorable)
	}

	return m, expectedValues
}

func createMapWithCompositeValues(
	t *testing.T,
	storage SlabStorage,
	address Address,
	typeInfo TypeInfo,
	size int,
	newDigests func(i int) []Digest,
) (*OrderedMap, [][2]Value) {

	// Use mockDigesterBuilder to guarantee element order.
	digesterBuilder := &mockDigesterBuilder{}

	// Create parent map
	m, err := NewMap(storage, address, digesterBuilder, typeInfo)
	require.NoError(t, err)

	expectedValues := make([][2]Value, size)
	for i := 0; i < size; i++ {
		// Create nested array
		nested, err := NewArray(storage, address, typeInfo)
		require.NoError(t, err)

		err = nested.Append(Uint64Value(i))
		require.NoError(t, err)

		k := Uint64Value(i)
		v := nested

		expectedValues[i] = [2]Value{k, v}

		//digests := []Digest{Digest(i)}
		digests := newDigests(i)
		digesterBuilder.On("Digest", k).Return(mockDigester{digests})

		// Set nested array to parent
		existingStorable, err := m.Set(compare, hashInputProvider, k, v)
		require.NoError(t, err)
		require.Nil(t, existingStorable)
	}

	return m, expectedValues
}

func createMapWithSimpleAndCompositeValues(
	t *testing.T,
	storage SlabStorage,
	address Address,
	typeInfo TypeInfo,
	size int,
	compositeValueIndex int,
	newDigests func(i int) []Digest,
) (*OrderedMap, [][2]Value) {

	digesterBuilder := &mockDigesterBuilder{}

	// Create parent map
	m, err := NewMap(storage, address, digesterBuilder, typeInfo)
	require.NoError(t, err)

	values := make([][2]Value, size)
	r := 'a'
	for i := 0; i < size; i++ {

		k := Uint64Value(i)

		digests := newDigests(i)
		digesterBuilder.On("Digest", k).Return(mockDigester{digests})

		if compositeValueIndex == i {
			// Create nested array with one element
			a, err := NewArray(storage, address, typeInfo)
			require.NoError(t, err)

			err = a.Append(Uint64Value(i))
			require.NoError(t, err)

			values[i] = [2]Value{k, a}
		} else {
			values[i] = [2]Value{k, NewStringValue(strings.Repeat(string(r), 18))}
		}

		existingStorable, err := m.Set(compare, hashInputProvider, values[i][0], values[i][1])
		require.NoError(t, err)
		require.Nil(t, existingStorable)
	}

	return m, values
}

func verifyMapLoadedElements(t *testing.T, m *OrderedMap, expectedValues [][2]Value) {
	i := 0
	err := m.IterateLoadedValues(func(k Value, v Value) (bool, error) {
		require.True(t, i < len(expectedValues))
		valueEqual(t, typeInfoComparator, expectedValues[i][0], k)
		valueEqual(t, typeInfoComparator, expectedValues[i][1], v)
		i++
		return true, nil
	})
	require.NoError(t, err)
	require.Equal(t, len(expectedValues), i)
}

func getMapMetaDataSlabCount(storage *PersistentSlabStorage) int {
	var counter int
	for _, slab := range storage.deltas {
		if _, ok := slab.(*MapMetaDataSlab); ok {
			counter++
		}
	}
	return counter
=======
func TestMaxInlineMapValueSize(t *testing.T) {

	t.Run("small key", func(t *testing.T) {
		// Value has larger max inline size when key is less than max map key size.

		SetThreshold(256)
		defer SetThreshold(1024)

		mapSize := 2
		keyStringSize := 16                               // Key size is less than max map key size.
		valueStringSize := maxInlineMapElementSize/2 + 10 // Value size is more than half of max map element size.

		r := newRand(t)

		keyValues := make(map[Value]Value, mapSize)
		for len(keyValues) < mapSize {
			k := NewStringValue(randStr(r, keyStringSize))
			v := NewStringValue(randStr(r, int(valueStringSize)))
			keyValues[k] = v
		}

		typeInfo := testTypeInfo{42}
		address := Address{1, 2, 3, 4, 5, 6, 7, 8}
		storage := newTestPersistentStorage(t)

		m, err := NewMap(storage, address, newBasicDigesterBuilder(), typeInfo)
		require.NoError(t, err)

		for k, v := range keyValues {
			existingStorable, err := m.Set(compare, hashInputProvider, k, v)
			require.NoError(t, err)
			require.Nil(t, existingStorable)
		}

		// Both key and value are stored in map slab.
		require.Equal(t, 1, len(storage.deltas))

		verifyMap(t, storage, typeInfo, address, m, keyValues, nil, false)
	})

	t.Run("max size key", func(t *testing.T) {
		// Value max size is about half of max map element size when key is exactly max map key size.

		SetThreshold(256)
		defer SetThreshold(1024)

		mapSize := 1
		keyStringSize := maxInlineMapKeySize - 2         // Key size is exactly max map key size (2 bytes is string encoding overhead).
		valueStringSize := maxInlineMapElementSize/2 + 2 // Value size is more than half of max map element size (add 2 bytes to make it more than half).

		r := newRand(t)

		keyValues := make(map[Value]Value, mapSize)
		for len(keyValues) < mapSize {
			k := NewStringValue(randStr(r, int(keyStringSize)))
			v := NewStringValue(randStr(r, int(valueStringSize)))
			keyValues[k] = v
		}

		typeInfo := testTypeInfo{42}
		address := Address{1, 2, 3, 4, 5, 6, 7, 8}
		storage := newTestPersistentStorage(t)

		m, err := NewMap(storage, address, newBasicDigesterBuilder(), typeInfo)
		require.NoError(t, err)

		for k, v := range keyValues {
			existingStorable, err := m.Set(compare, hashInputProvider, k, v)
			require.NoError(t, err)
			require.Nil(t, existingStorable)
		}

		// Key is stored in map slab, while value is stored separately in storable slab.
		require.Equal(t, 2, len(storage.deltas))

		verifyMap(t, storage, typeInfo, address, m, keyValues, nil, false)
	})

	t.Run("large key", func(t *testing.T) {
		// Value has larger max inline size when key is more than max map key size because
		// when key size exceeds max map key size, it is stored in a separate storable slab,
		// and StorageIDStorable is stored as key in the map, which is 19 bytes.

		SetThreshold(256)
		defer SetThreshold(1024)

		mapSize := 1
		keyStringSize := maxInlineMapKeySize + 10         // key size is more than max map key size
		valueStringSize := maxInlineMapElementSize/2 + 10 // value size is more than half of max map element size

		r := newRand(t)

		keyValues := make(map[Value]Value, mapSize)
		for len(keyValues) < mapSize {
			k := NewStringValue(randStr(r, int(keyStringSize)))
			v := NewStringValue(randStr(r, int(valueStringSize)))
			keyValues[k] = v
		}

		typeInfo := testTypeInfo{42}
		address := Address{1, 2, 3, 4, 5, 6, 7, 8}
		storage := newTestPersistentStorage(t)

		m, err := NewMap(storage, address, newBasicDigesterBuilder(), typeInfo)
		require.NoError(t, err)

		for k, v := range keyValues {
			existingStorable, err := m.Set(compare, hashInputProvider, k, v)
			require.NoError(t, err)
			require.Nil(t, existingStorable)
		}

		// Key is stored in separate storable slabs, while value is stored in map slab.
		require.Equal(t, 2, len(storage.deltas))

		verifyMap(t, storage, typeInfo, address, m, keyValues, nil, false)
	})
>>>>>>> a9964134
}<|MERGE_RESOLUTION|>--- conflicted
+++ resolved
@@ -4099,7 +4099,6 @@
 	})
 }
 
-<<<<<<< HEAD
 func TestMapLoadedValueIterator(t *testing.T) {
 
 	SetThreshold(256)
@@ -5721,7 +5720,8 @@
 		}
 	}
 	return counter
-=======
+}
+
 func TestMaxInlineMapValueSize(t *testing.T) {
 
 	t.Run("small key", func(t *testing.T) {
@@ -5839,5 +5839,4 @@
 
 		verifyMap(t, storage, typeInfo, address, m, keyValues, nil, false)
 	})
->>>>>>> a9964134
 }