/*
 * Copyright 2021 Dapper Labs, Inc.  All rights reserved.
 */

package atree

import (
	"encoding/binary"
	"errors"
	"fmt"

	"github.com/fxamacker/cbor/v2"
)

const (
	flagBasicArray byte = 0x80

	basicArrayDataSlabPrefixSize = 1 + 8
)

type BasicArrayDataSlab struct {
	header   ArraySlabHeader
	elements []Storable
}

func (a *BasicArrayDataSlab) StoredValue(storage SlabStorage) (Value, error) {
	return &BasicArray{storage: storage, root: a}, nil
}

type BasicArray struct {
	storage SlabStorage
	root    *BasicArrayDataSlab
}

var _ Value = &BasicArray{}

func (a *BasicArray) DeepCopy(storage SlabStorage, address Address) (Value, error) {
	result := NewBasicArray(storage, address)

	for i, element := range a.root.elements {
		value, err := element.StoredValue(storage)
		if err != nil {
			return nil, err
		}

		valueCopy, err := value.DeepCopy(storage, address)
		if err != nil {
			return nil, err
		}

		err = result.Insert(uint64(i), valueCopy)
		if err != nil {
			return nil, err
		}
	}

	return result, nil
}

func (a *BasicArray) Storable(SlabStorage) Storable {
	return a.root
}

func NewBasicArrayDataSlab(storage SlabStorage, address Address) *BasicArrayDataSlab {
	return &BasicArrayDataSlab{
		header: ArraySlabHeader{
			id:   storage.GenerateStorageID(address),
			size: basicArrayDataSlabPrefixSize,
		},
	}
}

func newBasicArrayDataSlabFromData(
	id StorageID,
	data []byte,
<<<<<<< HEAD
	decMode cbor.DecMode,
=======
>>>>>>> 0b6038f4
	decodeStorable StorableDecoder,
) (
	*BasicArrayDataSlab,
	error,
) {
	if len(data) == 0 {
		return nil, errors.New("data is too short for basic array")
	}

	// Check flag
	if data[0]&flagBasicArray == 0 {
		return nil, fmt.Errorf("data has invalid flag 0x%x, want 0x%x", data[0], flagBasicArray)
	}

	cborDec := decMode.NewByteStreamDecoder(data[1:])

	elemCount, err := cborDec.DecodeArrayHead()
	if err != nil {
		return nil, err
	}

	elements := make([]Storable, elemCount)
	for i := 0; i < int(elemCount); i++ {
		storable, err := decodeStorable(cborDec, StorageIDUndefined)
		if err != nil {
			return nil, err
		}
		elements[i] = storable
	}

	return &BasicArrayDataSlab{
		header:   ArraySlabHeader{id: id, size: uint32(len(data)), count: uint32(elemCount)},
		elements: elements,
	}, nil
}

func (a *BasicArrayDataSlab) Encode(enc *Encoder) error {
	// Encode flag
	_, err := enc.Write([]byte{flagBasicArray})
	if err != nil {
		return err
	}

	// Encode CBOR array size for 9 bytes
	enc.Scratch[0] = 0x80 | 27
	binary.BigEndian.PutUint64(enc.Scratch[1:], uint64(len(a.elements)))

	_, err = enc.Write(enc.Scratch[:9])
	if err != nil {
		return err
	}

	for i := 0; i < len(a.elements); i++ {
		err := a.elements[i].Encode(enc)
		if err != nil {
			return err
		}
	}
	err = enc.CBOR.Flush()
	if err != nil {
		return err
	}

	return nil
}

func (a *BasicArrayDataSlab) Get(_ SlabStorage, index uint64) (Storable, error) {
	if index >= uint64(len(a.elements)) {
		return nil, fmt.Errorf("out of bounds")
	}
	v := a.elements[index]
	return v, nil
}

func (a *BasicArrayDataSlab) Set(storage SlabStorage, index uint64, v Storable) error {
	if index >= uint64(len(a.elements)) {
		return fmt.Errorf("out of bounds")
	}

	oldElem := a.elements[index]

	a.elements[index] = v

	a.header.size = a.header.size -
		oldElem.ByteSize() +
		v.ByteSize()

	err := storage.Store(a.header.id, a)
	if err != nil {
		return err
	}

	return nil
}

func (a *BasicArrayDataSlab) Insert(storage SlabStorage, index uint64, v Storable) error {
	if index > uint64(len(a.elements)) {
		return fmt.Errorf("out of bounds")
	}

	if index == uint64(len(a.elements)) {
		a.elements = append(a.elements, v)
	} else {
		a.elements = append(a.elements, nil)
		copy(a.elements[index+1:], a.elements[index:])
		a.elements[index] = v
	}

	a.header.count++
	a.header.size += v.ByteSize()

	err := storage.Store(a.header.id, a)
	if err != nil {
		return err
	}

	return nil
}

func (a *BasicArrayDataSlab) Remove(storage SlabStorage, index uint64) (Storable, error) {
	if index >= uint64(len(a.elements)) {
		return nil, fmt.Errorf("out of bounds")
	}

	v := a.elements[index]

	switch index {
	case 0:
		a.elements = a.elements[1:]
	case uint64(len(a.elements)) - 1:
		a.elements = a.elements[:len(a.elements)-1]
	default:
		copy(a.elements[index:], a.elements[index+1:])
		a.elements = a.elements[:len(a.elements)-1]
	}

	a.header.count--
	a.header.size -= v.ByteSize()

	err := storage.Store(a.header.id, a)
	if err != nil {
		return nil, err
	}

	return v, nil
}

func (a *BasicArrayDataSlab) Count() uint64 {
	return uint64(len(a.elements))
}

func (a *BasicArrayDataSlab) Header() ArraySlabHeader {
	return a.header
}

func (a *BasicArrayDataSlab) ByteSize() uint32 {
	return a.header.size
}

func (a *BasicArrayDataSlab) ID() StorageID {
	return a.header.id
}

func (a *BasicArrayDataSlab) String() string {
	return fmt.Sprintf("%v", a.elements)
}

func (a *BasicArrayDataSlab) Split(_ SlabStorage) (Slab, Slab, error) {
	return nil, nil, errors.New("not applicable")
}

func (a *BasicArrayDataSlab) Merge(_ Slab) error {
	return errors.New("not applicable")
}

func (a *BasicArrayDataSlab) LendToRight(_ Slab) error {
	return errors.New("not applicable")
}

func (a *BasicArrayDataSlab) BorrowFromRight(_ Slab) error {
	return errors.New("not applicable")
}

func NewBasicArray(storage SlabStorage, address Address) *BasicArray {
	return &BasicArray{
		storage: storage,
		root:    NewBasicArrayDataSlab(storage, address),
	}
}

func (a *BasicArray) StorageID() StorageID {
	return a.root.ID()
}

func NewBasicArrayWithRootID(storage SlabStorage, id StorageID) (*BasicArray, error) {
	if id == StorageIDUndefined {
		return nil, fmt.Errorf("invalid storage id")
	}
	slab, found, err := storage.Retrieve(id)
	if err != nil {
		return nil, err
	}
	if !found {
		return nil, fmt.Errorf("slab %d not found", id)
	}
	dataSlab, ok := slab.(*BasicArrayDataSlab)
	if !ok {
		return nil, fmt.Errorf("slab %d is not BasicArrayDataSlab", id)
	}
	return &BasicArray{storage: storage, root: dataSlab}, nil
}

func (a *BasicArray) Get(index uint64) (Value, error) {
	storable, err := a.root.Get(a.storage, index)
	if err != nil {
		return nil, err
	}
	return storable.StoredValue(a.storage)
}

func (a *BasicArray) Set(index uint64, v Value) error {
	storable := v.Storable(a.storage)
	return a.root.Set(a.storage, index, storable)
}

func (a *BasicArray) Append(v Value) error {
	index := uint64(a.root.header.count)
	return a.Insert(index, v)
}

func (a *BasicArray) Insert(index uint64, v Value) error {
	storable := v.Storable(a.storage)
	return a.root.Insert(a.storage, index, storable)
}

func (a *BasicArray) Remove(index uint64) (Value, error) {
	storable, err := a.root.Remove(a.storage, index)
	if err != nil {
		return nil, err
	}
	return storable.StoredValue(a.storage)
}

func (a *BasicArray) Count() uint64 {
	return a.root.Count()
}

func (a *BasicArray) String() string {
	return a.root.String()
}<|MERGE_RESOLUTION|>--- conflicted
+++ resolved
@@ -73,10 +73,7 @@
 func newBasicArrayDataSlabFromData(
 	id StorageID,
 	data []byte,
-<<<<<<< HEAD
 	decMode cbor.DecMode,
-=======
->>>>>>> 0b6038f4
 	decodeStorable StorableDecoder,
 ) (
 	*BasicArrayDataSlab,
