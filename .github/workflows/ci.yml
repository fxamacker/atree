# GitHub Actions - CI for Go to build & test.
# Based on copy of https://github.com/fxamacker/cbor/workflows/ci.yml
name: ci

# Remove default permissions at top level and grant in jobs.
permissions: {}

on:
  workflow_dispatch:
  push:
    branches:
    - main
    - 'feature/**'
    - 'v**'  
  pull_request:
    branches:
    - main
    - 'feature/**'
    - 'v**'

jobs:

  # Test on various OS with default Go version. 
  tests:
    name: Test on ${{matrix.os}}
    runs-on: ${{ matrix.os }}

    permissions:
      contents: read

    strategy:
      matrix:
<<<<<<< HEAD
        os: [ubuntu-latest]
        go-version: ['1.20', 1.21]
=======
        os: [macos-latest, ubuntu-latest]
        go-version: [1.19, '1.20']
>>>>>>> cd3b1530

    steps:
    - name: Install Go
      uses: actions/setup-go@93397bea11091df50f3d7e59dc26a7711a8bcfbe # v4.1.0
      with:
        go-version: ${{ matrix.go-version }}
        check-latest: true

    - name: Checkout code
      uses: actions/checkout@692973e3d937129bcbf40652eb9f2f61becf3332 # v4.1.7
      with:
        fetch-depth: 1

    - name: Get dependencies
      run: go get -v -t -d ./...

    - name: Build project
      run: go build ./...

    - name: Run tests
      run: |
        go version
        go test -timeout 180m -race -v ./...<|MERGE_RESOLUTION|>--- conflicted
+++ resolved
@@ -30,13 +30,8 @@
 
     strategy:
       matrix:
-<<<<<<< HEAD
         os: [ubuntu-latest]
         go-version: ['1.20', 1.21]
-=======
-        os: [macos-latest, ubuntu-latest]
-        go-version: [1.19, '1.20']
->>>>>>> cd3b1530
 
     steps:
     - name: Install Go
