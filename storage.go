/*
 * Copyright 2021 Dapper Labs, Inc.  All rights reserved.
 */

package atree

import (
	"encoding/binary"
	"errors"
	"fmt"

	"github.com/fxamacker/cbor/v2"
)

type (
	Address      [8]byte
	StorageIndex [8]byte

	StorageID struct {
		address Address
		index   StorageIndex
	}
)

var (
	AddressUndefined      = Address{}
	StorageIndexUndefined = StorageIndex{}
	StorageIDUndefined    = StorageID{}
)

var (
	ErrStorageID      = errors.New("invalid storage id")
	ErrStorageAddress = errors.New("invalid storage address")
	ErrStorageIndex   = errors.New("invalid storage index")
)

func (index StorageIndex) Next() StorageIndex {
	i := binary.BigEndian.Uint64(index[:])

	var next StorageIndex
	binary.BigEndian.PutUint64(next[:], i+1)

	return next
}

func NewStorageID(address Address, index StorageIndex) StorageID {
	return StorageID{address, index}
}

func NewStorageIDFromRawBytes(b []byte) (StorageID, error) {
	if len(b) < storageIDSize {
		return StorageID{}, fmt.Errorf("invalid storage id length %d", len(b))
	}

	var address Address
	copy(address[:], b)

	var index StorageIndex
	copy(index[:], b[8:])

	return StorageID{address, index}, nil
}

func (id StorageID) ToRawBytes(b []byte) (int, error) {
	if len(b) < storageIDSize {
		return 0, fmt.Errorf("storage id raw buffer is too short")
	}
	copy(b, id.address[:])
	copy(b[8:], id.index[:])
	return storageIDSize, nil
}

func (id StorageID) Valid() error {
	if id == StorageIDUndefined {
		return ErrStorageID
	}
	if id.address == AddressUndefined {
		return ErrStorageAddress
	}
	if id.index == StorageIndexUndefined {
		return ErrStorageIndex
	}
	return nil
}

type BaseStorageUsageReporter interface {
	BytesRetrieved() int
	BytesStored() int
	SegmentsReturned() int
	SegmentsUpdated() int
	SegmentsTouched() int
	ResetReporter()
}

type BaseStorage interface {
	Store(StorageID, []byte) error
	Retrieve(StorageID) ([]byte, bool, error)
	Remove(StorageID)
	SegmentCounts() int // number of segments stored in the storage
	Size() int          // total byte size stored
	BaseStorageUsageReporter
}

type InMemBaseStorage struct {
	segments         map[StorageID][]byte
	bytesRetrieved   int
	bytesStored      int
	segmentsReturned map[StorageID]struct{}
	segmentsUpdated  map[StorageID]struct{}
	segmentsTouched  map[StorageID]struct{}
}

func NewInMemBaseStorage() *InMemBaseStorage {
	return &InMemBaseStorage{
		segments:         make(map[StorageID][]byte),
		segmentsReturned: make(map[StorageID]struct{}),
		segmentsUpdated:  make(map[StorageID]struct{}),
		segmentsTouched:  make(map[StorageID]struct{}),
	}
}

func NewInMemBaseStorageFromMap(segments map[StorageID][]byte) *InMemBaseStorage {
	return &InMemBaseStorage{
		segments:         segments,
		segmentsReturned: make(map[StorageID]struct{}),
		segmentsUpdated:  make(map[StorageID]struct{}),
		segmentsTouched:  make(map[StorageID]struct{}),
	}
}

func (s *InMemBaseStorage) Retrieve(id StorageID) ([]byte, bool, error) {
	seg, ok := s.segments[id]
	s.bytesRetrieved += len(seg)
	s.segmentsReturned[id] = struct{}{}
	s.segmentsTouched[id] = struct{}{}
	return seg, ok, nil
}

func (s *InMemBaseStorage) Store(id StorageID, data []byte) error {
	s.segments[id] = data
	s.bytesStored += len(data)
	s.segmentsUpdated[id] = struct{}{}
	s.segmentsTouched[id] = struct{}{}
	return nil
}

func (s *InMemBaseStorage) Remove(id StorageID) {
	s.segmentsUpdated[id] = struct{}{}
	s.segmentsTouched[id] = struct{}{}
	delete(s.segments, id)
}

func (s *InMemBaseStorage) SegmentCounts() int {
	return len(s.segments)
}

func (s *InMemBaseStorage) Size() int {
	total := 0
	for _, seg := range s.segments {
		total += len(seg)
	}
	return total
}

func (s *InMemBaseStorage) BytesRetrieved() int {
	return s.bytesRetrieved
}

func (s *InMemBaseStorage) BytesStored() int {
	return s.bytesStored
}

func (s *InMemBaseStorage) SegmentsReturned() int {
	return len(s.segmentsReturned)
}

func (s *InMemBaseStorage) SegmentsUpdated() int {
	return len(s.segmentsUpdated)
}

func (s *InMemBaseStorage) SegmentsTouched() int {
	return len(s.segmentsTouched)
}

func (s *InMemBaseStorage) ResetReporter() {
	s.bytesStored = 0
	s.bytesRetrieved = 0
	s.segmentsReturned = make(map[StorageID]struct{})
	s.segmentsUpdated = make(map[StorageID]struct{})
	s.segmentsTouched = make(map[StorageID]struct{})
}

type SlabStorage interface {
	Store(StorageID, Slab) error
	Retrieve(StorageID) (Slab, bool, error)
	Remove(StorageID)

	Count() int
<<<<<<< HEAD
	GenerateStorageID() StorageID
=======
	GenerateStorageID(address Address) StorageID
	CBOREncMode() cbor.EncMode
>>>>>>> 0b6038f4
}

type BasicSlabStorage struct {
	slabs          map[StorageID]Slab
	storageIndex   map[Address]StorageIndex
	DecodeStorable StorableDecoder
	cborEncMode    cbor.EncMode
	cborDecMode    cbor.DecMode
}

var _ SlabStorage = &BasicSlabStorage{}

func NewBasicSlabStorage(cborEncMode cbor.EncMode, cborDecMode cbor.DecMode) *BasicSlabStorage {
	return &BasicSlabStorage{
<<<<<<< HEAD
		slabs:       make(map[StorageID]Slab),
		cborEncMode: cborEncMode,
		cborDecMode: cborDecMode,
	}
}

func (s *BasicSlabStorage) GenerateStorageID() StorageID {
	s.nextStorageID++
	return s.nextStorageID
=======
		slabs:        make(map[StorageID]Slab),
		storageIndex: make(map[Address]StorageIndex),
		cborEncMode:  cborEncMode,
	}
}

func (s *BasicSlabStorage) CBOREncMode() cbor.EncMode {
	return s.cborEncMode
}

func (s *BasicSlabStorage) GenerateStorageID(address Address) StorageID {
	index := s.storageIndex[address]
	nextIndex := index.Next()

	s.storageIndex[address] = nextIndex
	return NewStorageID(address, nextIndex)
>>>>>>> 0b6038f4
}

func (s *BasicSlabStorage) Retrieve(id StorageID) (Slab, bool, error) {
	slab, ok := s.slabs[id]
	return slab, ok, nil
}

func (s *BasicSlabStorage) Store(id StorageID, slab Slab) error {
	s.slabs[id] = slab
	return nil
}

func (s *BasicSlabStorage) Remove(id StorageID) {
	delete(s.slabs, id)
}

func (s *BasicSlabStorage) Count() int {
	return len(s.slabs)
}

// Encode returns serialized slabs in storage.
// This is currently used for testing.
func (s *BasicSlabStorage) Encode() (map[StorageID][]byte, error) {
	m := make(map[StorageID][]byte)
	for id, slab := range s.slabs {
		b, err := Encode(slab, s.cborEncMode)
		if err != nil {
			return nil, err
		}
		m[id] = b
	}
	return m, nil
}

// Load deserializes encoded slabs and stores in storage.
// This is currently used for testing.
func (s *BasicSlabStorage) Load(m map[StorageID][]byte) error {
	for id, data := range m {
		slab, err := decodeSlab(id, data, s.cborDecMode, s.DecodeStorable)
		if err != nil {
			return err
		}
		s.slabs[id] = slab
	}
	return nil
}

type PersistentSlabStorage struct {
	baseStorage    BaseStorage
	cache          map[StorageID]Slab
	deltas         map[StorageID]Slab
	storageIndex   map[Address]StorageIndex
	DecodeStorable StorableDecoder
	cborEncMode    cbor.EncMode
<<<<<<< HEAD
	cborDecMode cbor.DecMode
=======
	autoCommit     bool // flag to call commit after each opeartion
>>>>>>> 0b6038f4
}

var _ SlabStorage = &PersistentSlabStorage{}

type StorageOption func(st *PersistentSlabStorage) *PersistentSlabStorage

func NewPersistentSlabStorage(
	base BaseStorage,
	cborEncMode cbor.EncMode,
	cborDecMode cbor.DecMode,
	opts ...StorageOption,
) *PersistentSlabStorage {
	storage := &PersistentSlabStorage{baseStorage: base,
<<<<<<< HEAD
		cache:       make(map[StorageID]Slab),
		deltas:      make(map[StorageID]Slab),
		cborEncMode: cborEncMode,
		cborDecMode: cborDecMode,
		autoCommit:  true,
=======
		cache:        make(map[StorageID]Slab),
		deltas:       make(map[StorageID]Slab),
		storageIndex: make(map[Address]StorageIndex),
		cborEncMode:  cborEncMode,
		autoCommit:   true,
>>>>>>> 0b6038f4
	}

	for _, applyOption := range opts {
		storage = applyOption(storage)
	}

	return storage
}

// WithNoAutoCommit sets the autocommit functionality off
func WithNoAutoCommit() StorageOption {
	return func(st *PersistentSlabStorage) *PersistentSlabStorage {
		st.autoCommit = false
		return st
	}
}

<<<<<<< HEAD
func (s *PersistentSlabStorage) GenerateStorageID() StorageID {
	s.nextStorageID++
	return s.nextStorageID
=======
func (s *PersistentSlabStorage) GenerateStorageID(address Address) StorageID {
	index := s.storageIndex[address]
	nextIndex := index.Next()

	s.storageIndex[address] = nextIndex
	return NewStorageID(address, nextIndex)
}

func (s *PersistentSlabStorage) CBOREncMode() cbor.EncMode {
	return s.cborEncMode
>>>>>>> 0b6038f4
}

func (s *PersistentSlabStorage) Commit() error {
	for id, slab := range s.deltas {
<<<<<<< HEAD
		// deleted slabs
		if slab == nil {
			s.baseStorage.Remove(id)
			continue
		}

		// serialize
		data, err := Encode(slab, s.cborEncMode)
		if err != nil {
			return err
=======
		if id.address != AddressUndefined {
			// deleted slabs
			if slab == nil {
				s.baseStorage.Remove(id)
				continue
			}

			// serialize
			data, err := Encode(slab, s)
			if err != nil {
				return err
			}

			// store
			err = s.baseStorage.Store(id, data)
			if err != nil {
				return err
			}

			// add to read cache
			s.cache[id] = slab
>>>>>>> 0b6038f4
		}
	}
	// reset deltas
	s.deltas = make(map[StorageID]Slab)
	return nil
}

func (s *PersistentSlabStorage) DropDeltas() {
	s.deltas = make(map[StorageID]Slab)
}

func (s *PersistentSlabStorage) DropCache() {
	s.cache = make(map[StorageID]Slab)
}

func (s *PersistentSlabStorage) Retrieve(id StorageID) (Slab, bool, error) {
	var slab Slab

	// check deltas first
	if slab, ok := s.deltas[id]; ok {
		return slab, slab != nil, nil
	}

	// check the read cache next
	if slab, ok := s.cache[id]; ok {
		return slab, true, nil
	}

	// fetch from base storage last
	data, ok, err := s.baseStorage.Retrieve(id)
	if err != nil {
		return nil, false, err
	}
	slab, err = decodeSlab(id, data, s.cborDecMode, s.DecodeStorable)
	if err == nil {
		// save decoded slab to cache
		s.cache[id] = slab
	}
	return slab, ok, err
}

func (s *PersistentSlabStorage) Store(id StorageID, slab Slab) error {
	if s.autoCommit {
		data, err := Encode(slab, s.cborEncMode)
		if err != nil {
			return err
		}
		err = s.baseStorage.Store(id, data)
		if err != nil {
			return err
		}
		s.cache[id] = slab
		return nil
	}

	// add to deltas
	s.deltas[id] = slab
	return nil
}

func (s *PersistentSlabStorage) Remove(id StorageID) {
	if s.autoCommit {
		s.baseStorage.Remove(id)
	}

	// add to nil to deltas under that id
	s.deltas[id] = nil
}

// Warning Counts doesn't consider new segments in the deltas and only returns commited values
func (s *PersistentSlabStorage) Count() int {
	return s.baseStorage.SegmentCounts()
}<|MERGE_RESOLUTION|>--- conflicted
+++ resolved
@@ -196,12 +196,7 @@
 	Remove(StorageID)
 
 	Count() int
-<<<<<<< HEAD
-	GenerateStorageID() StorageID
-=======
 	GenerateStorageID(address Address) StorageID
-	CBOREncMode() cbor.EncMode
->>>>>>> 0b6038f4
 }
 
 type BasicSlabStorage struct {
@@ -216,25 +211,11 @@
 
 func NewBasicSlabStorage(cborEncMode cbor.EncMode, cborDecMode cbor.DecMode) *BasicSlabStorage {
 	return &BasicSlabStorage{
-<<<<<<< HEAD
 		slabs:       make(map[StorageID]Slab),
+		storageIndex: make(map[Address]StorageIndex),
 		cborEncMode: cborEncMode,
 		cborDecMode: cborDecMode,
 	}
-}
-
-func (s *BasicSlabStorage) GenerateStorageID() StorageID {
-	s.nextStorageID++
-	return s.nextStorageID
-=======
-		slabs:        make(map[StorageID]Slab),
-		storageIndex: make(map[Address]StorageIndex),
-		cborEncMode:  cborEncMode,
-	}
-}
-
-func (s *BasicSlabStorage) CBOREncMode() cbor.EncMode {
-	return s.cborEncMode
 }
 
 func (s *BasicSlabStorage) GenerateStorageID(address Address) StorageID {
@@ -243,7 +224,6 @@
 
 	s.storageIndex[address] = nextIndex
 	return NewStorageID(address, nextIndex)
->>>>>>> 0b6038f4
 }
 
 func (s *BasicSlabStorage) Retrieve(id StorageID) (Slab, bool, error) {
@@ -298,11 +278,8 @@
 	storageIndex   map[Address]StorageIndex
 	DecodeStorable StorableDecoder
 	cborEncMode    cbor.EncMode
-<<<<<<< HEAD
 	cborDecMode cbor.DecMode
-=======
-	autoCommit     bool // flag to call commit after each opeartion
->>>>>>> 0b6038f4
+	autoCommit     bool // flag to call commit after each operation
 }
 
 var _ SlabStorage = &PersistentSlabStorage{}
@@ -316,19 +293,12 @@
 	opts ...StorageOption,
 ) *PersistentSlabStorage {
 	storage := &PersistentSlabStorage{baseStorage: base,
-<<<<<<< HEAD
-		cache:       make(map[StorageID]Slab),
-		deltas:      make(map[StorageID]Slab),
-		cborEncMode: cborEncMode,
-		cborDecMode: cborDecMode,
-		autoCommit:  true,
-=======
 		cache:        make(map[StorageID]Slab),
 		deltas:       make(map[StorageID]Slab),
 		storageIndex: make(map[Address]StorageIndex),
 		cborEncMode:  cborEncMode,
+		cborDecMode: cborDecMode,
 		autoCommit:   true,
->>>>>>> 0b6038f4
 	}
 
 	for _, applyOption := range opts {
@@ -346,11 +316,7 @@
 	}
 }
 
-<<<<<<< HEAD
-func (s *PersistentSlabStorage) GenerateStorageID() StorageID {
-	s.nextStorageID++
-	return s.nextStorageID
-=======
+
 func (s *PersistentSlabStorage) GenerateStorageID(address Address) StorageID {
 	index := s.storageIndex[address]
 	nextIndex := index.Next()
@@ -359,25 +325,8 @@
 	return NewStorageID(address, nextIndex)
 }
 
-func (s *PersistentSlabStorage) CBOREncMode() cbor.EncMode {
-	return s.cborEncMode
->>>>>>> 0b6038f4
-}
-
 func (s *PersistentSlabStorage) Commit() error {
 	for id, slab := range s.deltas {
-<<<<<<< HEAD
-		// deleted slabs
-		if slab == nil {
-			s.baseStorage.Remove(id)
-			continue
-		}
-
-		// serialize
-		data, err := Encode(slab, s.cborEncMode)
-		if err != nil {
-			return err
-=======
 		if id.address != AddressUndefined {
 			// deleted slabs
 			if slab == nil {
@@ -386,7 +335,7 @@
 			}
 
 			// serialize
-			data, err := Encode(slab, s)
+			data, err := Encode(slab, s.cborEncMode)
 			if err != nil {
 				return err
 			}
@@ -399,7 +348,6 @@
 
 			// add to read cache
 			s.cache[id] = slab
->>>>>>> 0b6038f4
 		}
 	}
 	// reset deltas
