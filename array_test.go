--- conflicted
+++ resolved
@@ -48,11 +48,7 @@
 
 	address := Address{1, 2, 3, 4, 5, 6, 7, 8}
 
-<<<<<<< HEAD
-	array, err := NewArray(storage, typeInfo)
-=======
-	array, err := NewArray(storage, address)
->>>>>>> b0821333
+	array, err := NewArray(storage, address, typeInfo)
 	require.NoError(t, err)
 
 	for i := uint64(0); i < arraySize; i++ {
@@ -85,26 +81,17 @@
 	)
 }
 
-
 func TestSetAndGet(t *testing.T) {
 
 	const arraySize = 256 * 256
 
-<<<<<<< HEAD
 	const typeInfo = "[UInt64]"
 
-	baseStorage := NewInMemBaseStorage()
-=======
 	storage := newTestPersistentStorage(t)
->>>>>>> b0821333
 
 	address := Address{1, 2, 3, 4, 5, 6, 7, 8}
 
-<<<<<<< HEAD
-	array, err := NewArray(storage, typeInfo)
-=======
-	array, err := NewArray(storage, address)
->>>>>>> b0821333
+	array, err := NewArray(storage, address, typeInfo)
 	require.NoError(t, err)
 
 	for i := uint64(0); i < arraySize; i++ {
@@ -149,21 +136,13 @@
 
 		const arraySize = 256 * 256
 
-<<<<<<< HEAD
 		const typeInfo = "[UInt64]"
 
-		baseStorage := NewInMemBaseStorage()
-=======
 		storage := newTestPersistentStorage(t)
->>>>>>> b0821333
 
 		address := Address{1, 2, 3, 4, 5, 6, 7, 8}
 
-<<<<<<< HEAD
-		array, err := NewArray(storage, typeInfo)
-=======
-		array, err := NewArray(storage, address)
->>>>>>> b0821333
+		array, err := NewArray(storage, address, typeInfo)
 		require.NoError(t, err)
 
 		for i := uint64(0); i < arraySize; i++ {
@@ -197,21 +176,13 @@
 
 		const arraySize = 256 * 256
 
-<<<<<<< HEAD
 		const typeInfo = "[UInt64]"
 
-		baseStorage := NewInMemBaseStorage()
-=======
 		storage := newTestPersistentStorage(t)
->>>>>>> b0821333
 
 		address := Address{1, 2, 3, 4, 5, 6, 7, 8}
 
-<<<<<<< HEAD
-		array, err := NewArray(storage, typeInfo)
-=======
-		array, err := NewArray(storage, address)
->>>>>>> b0821333
+		array, err := NewArray(storage, address, typeInfo)
 		require.NoError(t, err)
 
 		for i := uint64(0); i < arraySize; i++ {
@@ -245,21 +216,13 @@
 
 		const arraySize = 256 * 256
 
-<<<<<<< HEAD
 		const typeInfo = "[UInt64]"
 
-		baseStorage := NewInMemBaseStorage()
-=======
 		storage := newTestPersistentStorage(t)
->>>>>>> b0821333
 
 		address := Address{1, 2, 3, 4, 5, 6, 7, 8}
 
-<<<<<<< HEAD
-		array, err := NewArray(storage, typeInfo)
-=======
-		array, err := NewArray(storage, address)
->>>>>>> b0821333
+		array, err := NewArray(storage, address, typeInfo)
 		require.NoError(t, err)
 
 		for i := uint64(0); i < arraySize; i += 2 {
@@ -304,21 +267,13 @@
 	t.Run("remove-first", func(t *testing.T) {
 		const arraySize = 256 * 256
 
-<<<<<<< HEAD
 		const typeInfo = "[UInt64]"
 
-		baseStorage := NewInMemBaseStorage()
-=======
 		storage := newTestPersistentStorage(t)
->>>>>>> b0821333
 
 		address := Address{1, 2, 3, 4, 5, 6, 7, 8}
 
-<<<<<<< HEAD
-		array, err := NewArray(storage, typeInfo)
-=======
-		array, err := NewArray(storage, address)
->>>>>>> b0821333
+		array, err := NewArray(storage, address, typeInfo)
 		require.NoError(t, err)
 
 		for i := uint64(0); i < arraySize; i++ {
@@ -362,21 +317,13 @@
 
 		const arraySize = 256 * 256
 
-<<<<<<< HEAD
 		const typeInfo = "[UInt64]"
 
-		baseStorage := NewInMemBaseStorage()
-=======
 		storage := newTestPersistentStorage(t)
->>>>>>> b0821333
 
 		address := Address{1, 2, 3, 4, 5, 6, 7, 8}
 
-<<<<<<< HEAD
-		array, err := NewArray(storage, typeInfo)
-=======
-		array, err := NewArray(storage, address)
->>>>>>> b0821333
+		array, err := NewArray(storage, address, typeInfo)
 		require.NoError(t, err)
 
 		for i := uint64(0); i < arraySize; i++ {
@@ -420,21 +367,13 @@
 
 		const arraySize = 256 * 256
 
-<<<<<<< HEAD
 		const typeInfo = "[UInt64]"
 
-		baseStorage := NewInMemBaseStorage()
-=======
 		storage := newTestPersistentStorage(t)
->>>>>>> b0821333
 
 		address := Address{1, 2, 3, 4, 5, 6, 7, 8}
 
-<<<<<<< HEAD
-		array, err := NewArray(storage, typeInfo)
-=======
-		array, err := NewArray(storage, address)
->>>>>>> b0821333
+		array, err := NewArray(storage, address, typeInfo)
 		require.NoError(t, err)
 
 		for i := uint64(0); i < arraySize; i++ {
@@ -486,21 +425,13 @@
 	t.Run("data slab as root", func(t *testing.T) {
 		const arraySize = 50
 
-<<<<<<< HEAD
 		const typeInfo = "[UInt64]"
 
-		baseStorage := NewInMemBaseStorage()
-=======
 		storage := newTestPersistentStorage(t)
->>>>>>> b0821333
 
 		address := Address{1, 2, 3, 4, 5, 6, 7, 8}
 
-<<<<<<< HEAD
-		array, err := NewArray(storage, typeInfo)
-=======
-		array, err := NewArray(storage, address)
->>>>>>> b0821333
+		array, err := NewArray(storage, address, typeInfo)
 		require.NoError(t, err)
 
 		for i := uint64(0); i < arraySize; i++ {
@@ -528,21 +459,13 @@
 
 		const arraySize = 50
 
-<<<<<<< HEAD
 		const typeInfo = "[UInt64]"
 
-		baseStorage := NewInMemBaseStorage()
-=======
 		storage := newTestPersistentStorage(t)
->>>>>>> b0821333
 
 		address := Address{1, 2, 3, 4, 5, 6, 7, 8}
 
-<<<<<<< HEAD
-		array, err := NewArray(storage, typeInfo)
-=======
-		array, err := NewArray(storage, address)
->>>>>>> b0821333
+		array, err := NewArray(storage, address, typeInfo)
 		require.NoError(t, err)
 
 		for i := uint64(0); i < arraySize; i++ {
@@ -577,22 +500,13 @@
 func TestIterate(t *testing.T) {
 
 	t.Run("empty", func(t *testing.T) {
-<<<<<<< HEAD
 		const typeInfo = "[AnyType]"
 
-		baseStorage := NewInMemBaseStorage()
-=======
->>>>>>> b0821333
-
 		storage := newTestPersistentStorage(t)
 
-<<<<<<< HEAD
-		array, err := NewArray(storage, typeInfo)
-=======
 		address := Address{1, 2, 3, 4, 5, 6, 7, 8}
 
-		array, err := NewArray(storage, address)
->>>>>>> b0821333
+		array, err := NewArray(storage, address, typeInfo)
 		require.NoError(t, err)
 
 		i := uint64(0)
@@ -612,21 +526,13 @@
 
 		const arraySize = 256 * 256
 
-<<<<<<< HEAD
 		const typeInfo = "[UInt64]"
 
-		baseStorage := NewInMemBaseStorage()
-=======
 		storage := newTestPersistentStorage(t)
->>>>>>> b0821333
 
 		address := Address{1, 2, 3, 4, 5, 6, 7, 8}
 
-<<<<<<< HEAD
-		array, err := NewArray(storage, typeInfo)
-=======
-		array, err := NewArray(storage, address)
->>>>>>> b0821333
+		array, err := NewArray(storage, address, typeInfo)
 		require.NoError(t, err)
 
 		for i := uint64(0); i < arraySize; i++ {
@@ -654,21 +560,13 @@
 
 		const arraySize = 256 * 256
 
-<<<<<<< HEAD
 		const typeInfo = "[UInt64]"
 
-		baseStorage := NewInMemBaseStorage()
-=======
 		storage := newTestPersistentStorage(t)
->>>>>>> b0821333
 
 		address := Address{1, 2, 3, 4, 5, 6, 7, 8}
 
-<<<<<<< HEAD
-		array, err := NewArray(storage, typeInfo)
-=======
-		array, err := NewArray(storage, address)
->>>>>>> b0821333
+		array, err := NewArray(storage, address, typeInfo)
 		require.NoError(t, err)
 
 		for i := uint64(0); i < arraySize; i++ {
@@ -701,21 +599,13 @@
 
 		const arraySize = 256 * 256
 
-<<<<<<< HEAD
 		const typeInfo = "[UInt64]"
 
-		baseStorage := NewInMemBaseStorage()
-=======
 		storage := newTestPersistentStorage(t)
->>>>>>> b0821333
 
 		address := Address{1, 2, 3, 4, 5, 6, 7, 8}
 
-<<<<<<< HEAD
-		array, err := NewArray(storage, typeInfo)
-=======
-		array, err := NewArray(storage, address)
->>>>>>> b0821333
+		array, err := NewArray(storage, address, typeInfo)
 		require.NoError(t, err)
 
 		for i := uint64(0); i < arraySize; i += 2 {
@@ -748,21 +638,13 @@
 
 		const arraySize = 256 * 256
 
-<<<<<<< HEAD
 		const typeInfo = "[UInt64]"
 
-		baseStorage := NewInMemBaseStorage()
-=======
 		storage := newTestPersistentStorage(t)
->>>>>>> b0821333
 
 		address := Address{1, 2, 3, 4, 5, 6, 7, 8}
 
-<<<<<<< HEAD
-		array, err := NewArray(storage, typeInfo)
-=======
-		array, err := NewArray(storage, address)
->>>>>>> b0821333
+		array, err := NewArray(storage, address, typeInfo)
 		require.NoError(t, err)
 
 		for i := uint64(0); i < arraySize; i++ {
@@ -791,21 +673,13 @@
 
 	t.Run("stop", func(t *testing.T) {
 
-<<<<<<< HEAD
 		const typeInfo = "[UInt64]"
 
-		baseStorage := NewInMemBaseStorage()
-=======
 		storage := newTestPersistentStorage(t)
->>>>>>> b0821333
 
 		address := Address{1, 2, 3, 4, 5, 6, 7, 8}
 
-<<<<<<< HEAD
-		array, err := NewArray(storage, typeInfo)
-=======
-		array, err := NewArray(storage, address)
->>>>>>> b0821333
+		array, err := NewArray(storage, address, typeInfo)
 		require.NoError(t, err)
 
 		const count = 10
@@ -834,21 +708,13 @@
 
 	t.Run("error", func(t *testing.T) {
 
-<<<<<<< HEAD
 		const typeInfo = "[UInt64]"
 
-		baseStorage := NewInMemBaseStorage()
-=======
 		storage := newTestPersistentStorage(t)
->>>>>>> b0821333
 
 		address := Address{1, 2, 3, 4, 5, 6, 7, 8}
 
-<<<<<<< HEAD
-		array, err := NewArray(storage, typeInfo)
-=======
-		array, err := NewArray(storage, address)
->>>>>>> b0821333
+		array, err := NewArray(storage, address, typeInfo)
 		require.NoError(t, err)
 
 		const count = 10
@@ -888,21 +754,13 @@
 
 	const arraySize uint64 = 256 * 256
 
-<<<<<<< HEAD
 	const typeInfo = "[UInt64]"
 
-	baseStorage := NewInMemBaseStorage()
-=======
 	storage := newTestPersistentStorage(t)
->>>>>>> b0821333
 
 	address1 := Address{1, 2, 3, 4, 5, 6, 7, 8}
 
-<<<<<<< HEAD
-	array, err := NewArray(storage, typeInfo)
-=======
-	array, err := NewArray(storage, address1)
->>>>>>> b0821333
+	array, err := NewArray(storage, address1, typeInfo)
 	require.NoError(t, err)
 
 	for i := uint64(0); i < arraySize; i++ {
@@ -910,15 +768,11 @@
 		require.NoError(t, err)
 	}
 
-<<<<<<< HEAD
 	require.Equal(t, typeInfo, array.Type())
 
-	copied, err := array.DeepCopy(storage)
-=======
 	address2 := Address{11, 12, 13, 14, 15, 16, 17, 18}
 
 	copied, err := array.DeepCopy(storage, address2)
->>>>>>> b0821333
 	require.NoError(t, err)
 	require.IsType(t, &Array{}, copied)
 
@@ -959,21 +813,13 @@
 
 	const arraySize = 256 * 256
 
-<<<<<<< HEAD
 	const typeInfo = "[UInt64]"
 
-	baseStorage := NewInMemBaseStorage()
-=======
 	storage := newTestPersistentStorage(t)
->>>>>>> b0821333
 
 	address := Address{1, 2, 3, 4, 5, 6, 7, 8}
 
-<<<<<<< HEAD
-	array, err := NewArray(storage, typeInfo)
-=======
-	array, err := NewArray(storage, address)
->>>>>>> b0821333
+	array, err := NewArray(storage, address, typeInfo)
 	require.NoError(t, err)
 
 	err = array.Append(Uint64Value(0))
@@ -1010,21 +856,13 @@
 
 	const arraySize = 256 * 256
 
-<<<<<<< HEAD
 	const typeInfo = "[UInt64]"
 
-	baseStorage := NewInMemBaseStorage()
-=======
 	storage := newTestPersistentStorage(t)
->>>>>>> b0821333
 
 	address := Address{1, 2, 3, 4, 5, 6, 7, 8}
 
-<<<<<<< HEAD
-	array, err := NewArray(storage, typeInfo)
-=======
-	array, err := NewArray(storage, address)
->>>>>>> b0821333
+	array, err := NewArray(storage, address, typeInfo)
 	require.NoError(t, err)
 
 	values := make([]uint64, arraySize)
@@ -1083,21 +921,13 @@
 
 		const arraySize = 256 * 256
 
-<<<<<<< HEAD
 		const typeInfo = "[UInt64]"
 
-		baseStorage := NewInMemBaseStorage()
-=======
 		storage := newTestPersistentStorage(t)
->>>>>>> b0821333
 
 		address := Address{1, 2, 3, 4, 5, 6, 7, 8}
 
-<<<<<<< HEAD
-		array, err := NewArray(storage, typeInfo)
-=======
-		array, err := NewArray(storage, address)
->>>>>>> b0821333
+		array, err := NewArray(storage, address, typeInfo)
 		require.NoError(t, err)
 
 		values := make([]uint64, arraySize)
@@ -1136,21 +966,13 @@
 
 		const arraySize = 256 * 256
 
-<<<<<<< HEAD
 		const typeInfo = "[UInt64]"
 
-		baseStorage := NewInMemBaseStorage()
-=======
 		storage := newTestPersistentStorage(t)
->>>>>>> b0821333
 
 		address := Address{1, 2, 3, 4, 5, 6, 7, 8}
 
-<<<<<<< HEAD
-		array, err := NewArray(storage, typeInfo)
-=======
-		array, err := NewArray(storage, address)
->>>>>>> b0821333
+		array, err := NewArray(storage, address, typeInfo)
 		require.NoError(t, err)
 
 		values := make([]uint64, arraySize)
@@ -1189,21 +1011,13 @@
 
 		const arraySize = 256 * 256
 
-<<<<<<< HEAD
 		const typeInfo = "[UInt64]"
 
-		baseStorage := NewInMemBaseStorage()
-=======
 		storage := newTestPersistentStorage(t)
->>>>>>> b0821333
 
 		address := Address{1, 2, 3, 4, 5, 6, 7, 8}
 
-<<<<<<< HEAD
-		array, err := NewArray(storage, typeInfo)
-=======
-		array, err := NewArray(storage, address)
->>>>>>> b0821333
+		array, err := NewArray(storage, address, typeInfo)
 		require.NoError(t, err)
 
 		values := make([]uint64, arraySize)
@@ -1251,21 +1065,13 @@
 
 	const arraySize = 256 * 256
 
-<<<<<<< HEAD
 	const typeInfo = "[UInt64]"
 
-	baseStorage := NewInMemBaseStorage()
-=======
 	storage := newTestPersistentStorage(t)
->>>>>>> b0821333
 
 	address := Address{1, 2, 3, 4, 5, 6, 7, 8}
 
-<<<<<<< HEAD
-	array, err := NewArray(storage, typeInfo)
-=======
-	array, err := NewArray(storage, address)
->>>>>>> b0821333
+	array, err := NewArray(storage, address, typeInfo)
 	require.NoError(t, err)
 
 	values := make([]uint64, arraySize)
@@ -1330,21 +1136,13 @@
 
 	const actionCount = 256 * 256
 
-<<<<<<< HEAD
 	const typeInfo = "[UInt64]"
 
-	baseStorage := NewInMemBaseStorage()
-=======
 	storage := newTestPersistentStorage(t)
->>>>>>> b0821333
 
 	address := Address{1, 2, 3, 4, 5, 6, 7, 8}
 
-<<<<<<< HEAD
-	array, err := NewArray(storage, typeInfo)
-=======
-	array, err := NewArray(storage, address)
->>>>>>> b0821333
+	array, err := NewArray(storage, address, typeInfo)
 	require.NoError(t, err)
 
 	values := make([]uint64, 0, actionCount)
@@ -1458,21 +1256,13 @@
 
 	const actionCount = 256 * 256
 
-<<<<<<< HEAD
 	const typeInfo = "[UInt8]"
 
-	baseStorage := NewInMemBaseStorage()
-=======
 	storage := newTestPersistentStorage(t)
->>>>>>> b0821333
 
 	address := Address{1, 2, 3, 4, 5, 6, 7, 8}
 
-<<<<<<< HEAD
-	array, err := NewArray(storage, typeInfo)
-=======
-	array, err := NewArray(storage, address)
->>>>>>> b0821333
+	array, err := NewArray(storage, address, typeInfo)
 	require.NoError(t, err)
 
 	values := make([]uint8, 0, actionCount)
@@ -1594,21 +1384,13 @@
 
 	const actionCount = 256 * 256
 
-<<<<<<< HEAD
 	const typeInfo = "[AnyType]"
 
-	baseStorage := NewInMemBaseStorage()
-=======
 	storage := newTestPersistentStorage(t)
->>>>>>> b0821333
 
 	address := Address{1, 2, 3, 4, 5, 6, 7, 8}
 
-<<<<<<< HEAD
-	array, err := NewArray(storage, typeInfo)
-=======
-	array, err := NewArray(storage, address)
->>>>>>> b0821333
+	array, err := NewArray(storage, address, typeInfo)
 	require.NoError(t, err)
 
 	values := make([]Value, 0, actionCount)
@@ -1721,23 +1503,15 @@
 
 		const arraySize = 256 * 256
 
-<<<<<<< HEAD
 		const nestedTypeInfo = "[UInt64]"
 
-		baseStorage := NewInMemBaseStorage()
-=======
 		storage := newTestPersistentStorage(t)
->>>>>>> b0821333
 
 		address := Address{1, 2, 3, 4, 5, 6, 7, 8}
 
 		nestedArrays := make([]*Array, arraySize)
 		for i := uint64(0); i < arraySize; i++ {
-<<<<<<< HEAD
-			nested, err := NewArray(storage, nestedTypeInfo)
-=======
-			nested, err := NewArray(storage, address)
->>>>>>> b0821333
+			nested, err := NewArray(storage, address, nestedTypeInfo)
 			require.NoError(t, err)
 
 			err = nested.Append(Uint64Value(i * 2))
@@ -1751,13 +1525,9 @@
 			nestedArrays[i] = nested
 		}
 
-<<<<<<< HEAD
 		const typeInfo = "[[UInt64]]"
 
-		array, err := NewArray(storage, typeInfo)
-=======
-		array, err := NewArray(storage, address)
->>>>>>> b0821333
+		array, err := NewArray(storage, address, typeInfo)
 		require.NoError(t, err)
 		for _, a := range nestedArrays {
 			err := array.Append(a)
@@ -1781,23 +1551,15 @@
 
 		const arraySize = 256 * 256
 
-<<<<<<< HEAD
 		const nestedTypeInfo = "[UInt64]"
 
-		baseStorage := NewInMemBaseStorage()
-=======
 		storage := newTestPersistentStorage(t)
->>>>>>> b0821333
 
 		address := Address{1, 2, 3, 4, 5, 6, 7, 8}
 
 		nestedArrays := make([]*Array, arraySize)
 		for i := uint64(0); i < arraySize; i++ {
-<<<<<<< HEAD
-			nested, err := NewArray(storage, nestedTypeInfo)
-=======
-			nested, err := NewArray(storage, address)
->>>>>>> b0821333
+			nested, err := NewArray(storage, address, nestedTypeInfo)
 			require.NoError(t, err)
 
 			for i := uint64(0); i < 50; i++ {
@@ -1809,13 +1571,9 @@
 			nestedArrays[i] = nested
 		}
 
-<<<<<<< HEAD
 		const typeInfo = "[[UInt64]]"
 
-		array, err := NewArray(storage, typeInfo)
-=======
-		array, err := NewArray(storage, address)
->>>>>>> b0821333
+		array, err := NewArray(storage, address, typeInfo)
 		require.NoError(t, err)
 		for _, a := range nestedArrays {
 			err := array.Append(a)
@@ -1843,28 +1601,22 @@
 		SetThreshold(1024)
 	}()
 
-<<<<<<< HEAD
 	const typeInfo = "[UInt64]"
-=======
+
 	encMode, err := cbor.CanonicalEncOptions().EncMode()
 	require.NoError(t, err)
->>>>>>> b0821333
 
 	// Create and populate array in memory
 	storage := NewBasicSlabStorage(encMode)
 	storage.DecodeStorable = decodeStorable
 
-<<<<<<< HEAD
-	array, err := NewArray(storage, typeInfo)
-=======
 	address := Address{1, 2, 3, 4, 5, 6, 7, 8}
 
 	id1 := StorageID{address: address, index: StorageIndex{0, 0, 0, 0, 0, 0, 0, 1}}
 	id2 := StorageID{address: address, index: StorageIndex{0, 0, 0, 0, 0, 0, 0, 2}}
 	id3 := StorageID{address: address, index: StorageIndex{0, 0, 0, 0, 0, 0, 0, 3}}
 
-	array, err := NewArray(storage, address)
->>>>>>> b0821333
+	array, err := NewArray(storage, address, typeInfo)
 	require.NoError(t, err)
 
 	const arraySize = 20
@@ -1878,8 +1630,7 @@
 	expected := map[StorageID][]byte{
 
 		// (metadata slab) headers: [{id:2 size:50 count:10} {id:3 size:50 count:10} ]
-<<<<<<< HEAD
-		{
+		id1: {
 			// extra data
 			// version
 			0x00,
@@ -1890,9 +1641,6 @@
 			// type info "[UInt64]"
 			0x68, 0x5b, 0x55, 0x49, 0x6e, 0x74, 0x36, 0x34, 0x5d,
 
-=======
-		id1: {
->>>>>>> b0821333
 			// version
 			0x00,
 			// array meta data slab flag
@@ -1972,21 +1720,18 @@
 		SetThreshold(1024)
 	}()
 
-<<<<<<< HEAD
 	const typeInfo = "[UInt64]"
-=======
+
 	address := Address{1, 2, 3, 4, 5, 6, 7, 8}
 
 	id1 := StorageID{address: address, index: StorageIndex{0, 0, 0, 0, 0, 0, 0, 1}}
 	id2 := StorageID{address: address, index: StorageIndex{0, 0, 0, 0, 0, 0, 0, 2}}
 	id3 := StorageID{address: address, index: StorageIndex{0, 0, 0, 0, 0, 0, 0, 3}}
->>>>>>> b0821333
 
 	data := map[StorageID][]byte{
 
 		// (metadata slab) headers: [{id:2 size:50 count:10} {id:3 size:50 count:10} ]
-<<<<<<< HEAD
-		{
+		id1: {
 			// extra data
 			// version
 			0x00,
@@ -1997,9 +1742,6 @@
 			// type info "[UInt64]"
 			0x68, 0x5b, 0x55, 0x49, 0x6e, 0x74, 0x36, 0x34, 0x5d,
 
-=======
-		id1: {
->>>>>>> b0821333
 			// version
 			0x00,
 			// array meta data slab flag
@@ -2131,14 +1873,8 @@
 		SetThreshold(1024)
 	}()
 
-<<<<<<< HEAD
 	const typeInfo = "[AnyType]"
 
-	storage := NewBasicSlabStorage()
-	storage.DecodeStorable = decodeStorable
-
-	array, err := NewArray(storage, typeInfo)
-=======
 	encMode, err := cbor.CanonicalEncOptions().EncMode()
 	require.NoError(t, err)
 
@@ -2147,8 +1883,7 @@
 
 	address := Address{1, 2, 3, 4, 5, 6, 7, 8}
 
-	array, err := NewArray(storage, address)
->>>>>>> b0821333
+	array, err := NewArray(storage, address, typeInfo)
 	require.NoError(t, err)
 
 	const arraySize = 256 * 256
@@ -2213,14 +1948,8 @@
 
 	t.Parallel()
 
-<<<<<<< HEAD
 	const typeInfo = "[UInt64]"
 
-	storage := NewBasicSlabStorage()
-	storage.DecodeStorable = decodeStorable
-
-	array, err := NewArray(storage, typeInfo)
-=======
 	encMode, err := cbor.CanonicalEncOptions().EncMode()
 	require.NoError(t, err)
 
@@ -2229,8 +1958,7 @@
 
 	address := Address{1, 2, 3, 4, 5, 6, 7, 8}
 
-	array, err := NewArray(storage, address)
->>>>>>> b0821333
+	array, err := NewArray(storage, address, typeInfo)
 	require.NoError(t, err)
 
 	rootID := array.root.Header().id
