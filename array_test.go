--- conflicted
+++ resolved
@@ -5199,15 +5199,9 @@
 			const arraySize = 3
 			array, values := createArrayWithSimpleValues(t, storage, address, typeInfo, arraySize, useWrapperValue)
 
-<<<<<<< HEAD
-		// parent array: 1 root data slab
-		require.Equal(t, 1, GetDeltasCount(storage))
-		require.Equal(t, 0, getArrayMetaDataSlabCount(storage))
-=======
 			// parent array: 1 root data slab
 			require.Equal(t, 1, GetDeltasCount(storage))
 			require.Equal(t, 0, getArrayMetaDataSlabCount(storage))
->>>>>>> 310c9cd0
 
 			testArrayLoadedElements(t, array, values)
 		}
@@ -5220,17 +5214,10 @@
 			const arraySize = 3
 			array, values, _ := createArrayWithChildArrays(t, storage, address, typeInfo, arraySize, useWrapperValue)
 
-<<<<<<< HEAD
-		// parent array: 1 root data slab
-		// nested composite elements: 1 root data slab for each
-		require.Equal(t, 1+arraySize, GetDeltasCount(storage))
-		require.Equal(t, 0, getArrayMetaDataSlabCount(storage))
-=======
 			// parent array: 1 root data slab
 			// nested composite elements: 1 root data slab for each
 			require.Equal(t, 1+arraySize, GetDeltasCount(storage))
 			require.Equal(t, 0, getArrayMetaDataSlabCount(storage))
->>>>>>> 310c9cd0
 
 			testArrayLoadedElements(t, array, values)
 		}
@@ -5243,17 +5230,10 @@
 			const arraySize = 3
 			array, values, childSlabIDs := createArrayWithChildArrays(t, storage, address, typeInfo, arraySize, useWrapperValue)
 
-<<<<<<< HEAD
-		// parent array: 1 root data slab
-		// nested composite elements: 1 root data slab for each
-		require.Equal(t, 1+arraySize, GetDeltasCount(storage))
-		require.Equal(t, 0, getArrayMetaDataSlabCount(storage))
-=======
 			// parent array: 1 root data slab
 			// nested composite elements: 1 root data slab for each
 			require.Equal(t, 1+arraySize, GetDeltasCount(storage))
 			require.Equal(t, 0, getArrayMetaDataSlabCount(storage))
->>>>>>> 310c9cd0
 
 			testArrayLoadedElements(t, array, values)
 
@@ -5277,17 +5257,10 @@
 			const arraySize = 3
 			array, values, childSlabIDs := createArrayWithChildArrays(t, storage, address, typeInfo, arraySize, useWrapperValue)
 
-<<<<<<< HEAD
-		// parent array: 1 root data slab
-		// nested composite elements: 1 root data slab for each
-		require.Equal(t, 1+arraySize, GetDeltasCount(storage))
-		require.Equal(t, 0, getArrayMetaDataSlabCount(storage))
-=======
 			// parent array: 1 root data slab
 			// nested composite elements: 1 root data slab for each
 			require.Equal(t, 1+arraySize, GetDeltasCount(storage))
 			require.Equal(t, 0, getArrayMetaDataSlabCount(storage))
->>>>>>> 310c9cd0
 
 			testArrayLoadedElements(t, array, values)
 
@@ -5311,17 +5284,10 @@
 			const arraySize = 3
 			array, values, childSlabIDs := createArrayWithChildArrays(t, storage, address, typeInfo, arraySize, useWrapperValue)
 
-<<<<<<< HEAD
-		// parent array: 1 root data slab
-		// nested composite elements: 1 root data slab for each
-		require.Equal(t, 1+arraySize, GetDeltasCount(storage))
-		require.Equal(t, 0, getArrayMetaDataSlabCount(storage))
-=======
 			// parent array: 1 root data slab
 			// nested composite elements: 1 root data slab for each
 			require.Equal(t, 1+arraySize, GetDeltasCount(storage))
 			require.Equal(t, 0, getArrayMetaDataSlabCount(storage))
->>>>>>> 310c9cd0
 
 			testArrayLoadedElements(t, array, values)
 
@@ -5347,17 +5313,10 @@
 			const arraySize = 3
 			array, values, childSlabIDs := createArrayWithChildArrays(t, storage, address, typeInfo, arraySize, useWrapperValue)
 
-<<<<<<< HEAD
-		// parent array: 1 root data slab
-		// nested composite elements: 1 root data slab for each
-		require.Equal(t, 1+arraySize, GetDeltasCount(storage))
-		require.Equal(t, 0, getArrayMetaDataSlabCount(storage))
-=======
 			// parent array: 1 root data slab
 			// nested composite elements: 1 root data slab for each
 			require.Equal(t, 1+arraySize, GetDeltasCount(storage))
 			require.Equal(t, 0, getArrayMetaDataSlabCount(storage))
->>>>>>> 310c9cd0
 
 			testArrayLoadedElements(t, array, values)
 
@@ -5392,17 +5351,10 @@
 
 				array, values, childSlabID := createArrayWithSimpleAndChildArrayValues(t, storage, address, typeInfo, arraySize, childArrayIndex, useWrapperValue)
 
-<<<<<<< HEAD
-			// parent array: 1 root data slab
-			// nested composite element: 1 root data slab
-			require.Equal(t, 2, GetDeltasCount(storage))
-			require.Equal(t, 0, getArrayMetaDataSlabCount(storage))
-=======
 				// parent array: 1 root data slab
 				// nested composite element: 1 root data slab
 				require.Equal(t, 2, GetDeltasCount(storage))
 				require.Equal(t, 0, getArrayMetaDataSlabCount(storage))
->>>>>>> 310c9cd0
 
 				testArrayLoadedElements(t, array, values)
 
@@ -5425,15 +5377,9 @@
 			const arraySize = 20
 			array, values := createArrayWithSimpleValues(t, storage, address, typeInfo, arraySize, useWrapperValue)
 
-<<<<<<< HEAD
-		// parent array: 1 root metadata slab, 2 data slabs
-		require.Equal(t, 3, GetDeltasCount(storage))
-		require.Equal(t, 1, getArrayMetaDataSlabCount(storage))
-=======
 			// parent array: 1 root metadata slab, 2 data slabs
 			require.Equal(t, 3, GetDeltasCount(storage))
 			require.Equal(t, 1, getArrayMetaDataSlabCount(storage))
->>>>>>> 310c9cd0
 
 			testArrayLoadedElements(t, array, values)
 		}
@@ -5446,17 +5392,10 @@
 			const arraySize = 20
 			array, values, _ := createArrayWithChildArrays(t, storage, address, typeInfo, arraySize, useWrapperValue)
 
-<<<<<<< HEAD
-		// parent array: 1 root metadata slab, 2 data slabs
-		// nested composite value element: 1 root data slab for each
-		require.Equal(t, 3+arraySize, GetDeltasCount(storage))
-		require.Equal(t, 1, getArrayMetaDataSlabCount(storage))
-=======
 			// parent array: 1 root metadata slab, 2 data slabs
 			// nested composite value element: 1 root data slab for each
 			require.Equal(t, 3+arraySize, GetDeltasCount(storage))
 			require.Equal(t, 1, getArrayMetaDataSlabCount(storage))
->>>>>>> 310c9cd0
 
 			testArrayLoadedElements(t, array, values)
 		}
@@ -5469,17 +5408,10 @@
 			const arraySize = 20
 			array, values, childSlabIDs := createArrayWithChildArrays(t, storage, address, typeInfo, arraySize, useWrapperValue)
 
-<<<<<<< HEAD
-		// parent array: 1 root metadata slab, 2 data slabs
-		// nested composite value element: 1 root data slab for each
-		require.Equal(t, 3+arraySize, GetDeltasCount(storage))
-		require.Equal(t, 1, getArrayMetaDataSlabCount(storage))
-=======
 			// parent array: 1 root metadata slab, 2 data slabs
 			// nested composite value element: 1 root data slab for each
 			require.Equal(t, 3+arraySize, GetDeltasCount(storage))
 			require.Equal(t, 1, getArrayMetaDataSlabCount(storage))
->>>>>>> 310c9cd0
 
 			testArrayLoadedElements(t, array, values)
 
@@ -5503,17 +5435,10 @@
 			const arraySize = 20
 			array, values, childSlabIDs := createArrayWithChildArrays(t, storage, address, typeInfo, arraySize, useWrapperValue)
 
-<<<<<<< HEAD
-		// parent array: 1 root metadata slab, 2 data slabs
-		// nested composite value element: 1 root data slab for each
-		require.Equal(t, 3+arraySize, GetDeltasCount(storage))
-		require.Equal(t, 1, getArrayMetaDataSlabCount(storage))
-=======
 			// parent array: 1 root metadata slab, 2 data slabs
 			// nested composite value element: 1 root data slab for each
 			require.Equal(t, 3+arraySize, GetDeltasCount(storage))
 			require.Equal(t, 1, getArrayMetaDataSlabCount(storage))
->>>>>>> 310c9cd0
 
 			testArrayLoadedElements(t, array, values)
 
@@ -5537,17 +5462,10 @@
 			const arraySize = 20
 			array, values, childSlabIDs := createArrayWithChildArrays(t, storage, address, typeInfo, arraySize, useWrapperValue)
 
-<<<<<<< HEAD
-		// parent array: 1 root metadata slab, 2 data slabs
-		// nested composite value element: 1 root data slab for each
-		require.Equal(t, 3+arraySize, GetDeltasCount(storage))
-		require.Equal(t, 1, getArrayMetaDataSlabCount(storage))
-=======
 			// parent array: 1 root metadata slab, 2 data slabs
 			// nested composite value element: 1 root data slab for each
 			require.Equal(t, 3+arraySize, GetDeltasCount(storage))
 			require.Equal(t, 1, getArrayMetaDataSlabCount(storage))
->>>>>>> 310c9cd0
 
 			testArrayLoadedElements(t, array, values)
 
@@ -5577,17 +5495,10 @@
 
 				array, values, childSlabID := createArrayWithSimpleAndChildArrayValues(t, storage, address, typeInfo, arraySize, childArrayIndex, useWrapperValue)
 
-<<<<<<< HEAD
-			// parent array: 1 root metadata slab, 2 data slabs
-			// nested composite value element: 1 root data slab for each
-			require.Equal(t, 3+1, GetDeltasCount(storage))
-			require.Equal(t, 1, getArrayMetaDataSlabCount(storage))
-=======
 				// parent array: 1 root metadata slab, 2 data slabs
 				// nested composite value element: 1 root data slab for each
 				require.Equal(t, 3+1, GetDeltasCount(storage))
 				require.Equal(t, 1, getArrayMetaDataSlabCount(storage))
->>>>>>> 310c9cd0
 
 				testArrayLoadedElements(t, array, values)
 
@@ -5610,25 +5521,14 @@
 			const arraySize = 30
 			array, values := createArrayWithSimpleValues(t, storage, address, typeInfo, arraySize, useWrapperValue)
 
-<<<<<<< HEAD
-		// parent array (2 levels): 1 root metadata slab, 3 data slabs
-		require.Equal(t, 4, GetDeltasCount(storage))
-		require.Equal(t, 1, getArrayMetaDataSlabCount(storage))
-=======
 			// parent array (2 levels): 1 root metadata slab, 3 data slabs
 			require.Equal(t, 4, GetDeltasCount(storage))
 			require.Equal(t, 1, getArrayMetaDataSlabCount(storage))
->>>>>>> 310c9cd0
 
 			testArrayLoadedElements(t, array, values)
 
-<<<<<<< HEAD
-		metaDataSlab, ok := GetArrayRootSlab(array).(*ArrayMetaDataSlab)
-		require.True(t, ok)
-=======
-			metaDataSlab, ok := array.root.(*ArrayMetaDataSlab)
+			metaDataSlab, ok := GetArrayRootSlab(array).(*ArrayMetaDataSlab)
 			require.True(t, ok)
->>>>>>> 310c9cd0
 
 			// Unload data slabs from front to back
 			for i := 0; i < len(metaDataSlab.childrenHeaders); i++ {
@@ -5652,25 +5552,14 @@
 			const arraySize = 30
 			array, values := createArrayWithSimpleValues(t, storage, address, typeInfo, arraySize, useWrapperValue)
 
-<<<<<<< HEAD
-		// parent array (2 levels): 1 root metadata slab, 3 data slabs
-		require.Equal(t, 4, GetDeltasCount(storage))
-		require.Equal(t, 1, getArrayMetaDataSlabCount(storage))
-=======
 			// parent array (2 levels): 1 root metadata slab, 3 data slabs
 			require.Equal(t, 4, GetDeltasCount(storage))
 			require.Equal(t, 1, getArrayMetaDataSlabCount(storage))
->>>>>>> 310c9cd0
 
 			testArrayLoadedElements(t, array, values)
 
-<<<<<<< HEAD
-		metaDataSlab, ok := GetArrayRootSlab(array).(*ArrayMetaDataSlab)
-		require.True(t, ok)
-=======
-			metaDataSlab, ok := array.root.(*ArrayMetaDataSlab)
+			metaDataSlab, ok := GetArrayRootSlab(array).(*ArrayMetaDataSlab)
 			require.True(t, ok)
->>>>>>> 310c9cd0
 
 			// Unload data slabs from back to front
 			for i := len(metaDataSlab.childrenHeaders) - 1; i >= 0; i-- {
@@ -5694,25 +5583,14 @@
 			const arraySize = 30
 			array, values := createArrayWithSimpleValues(t, storage, address, typeInfo, arraySize, useWrapperValue)
 
-<<<<<<< HEAD
-		// parent array (2 levels): 1 root metadata slab, 3 data slabs
-		require.Equal(t, 4, GetDeltasCount(storage))
-		require.Equal(t, 1, getArrayMetaDataSlabCount(storage))
-=======
 			// parent array (2 levels): 1 root metadata slab, 3 data slabs
 			require.Equal(t, 4, GetDeltasCount(storage))
 			require.Equal(t, 1, getArrayMetaDataSlabCount(storage))
->>>>>>> 310c9cd0
 
 			testArrayLoadedElements(t, array, values)
 
-<<<<<<< HEAD
-		metaDataSlab, ok := GetArrayRootSlab(array).(*ArrayMetaDataSlab)
-		require.True(t, ok)
-=======
-			metaDataSlab, ok := array.root.(*ArrayMetaDataSlab)
+			metaDataSlab, ok := GetArrayRootSlab(array).(*ArrayMetaDataSlab)
 			require.True(t, ok)
->>>>>>> 310c9cd0
 
 			require.True(t, len(metaDataSlab.childrenHeaders) > 2)
 
@@ -5739,13 +5617,8 @@
 			// parent array (3 levels): 1 root metadata slab, 2 non-root metadata slabs, n data slabs
 			require.Equal(t, 3, getArrayMetaDataSlabCount(storage))
 
-<<<<<<< HEAD
-		rootMetaDataSlab, ok := GetArrayRootSlab(array).(*ArrayMetaDataSlab)
-		require.True(t, ok)
-=======
-			rootMetaDataSlab, ok := array.root.(*ArrayMetaDataSlab)
+			rootMetaDataSlab, ok := GetArrayRootSlab(array).(*ArrayMetaDataSlab)
 			require.True(t, ok)
->>>>>>> 310c9cd0
 
 			// Unload non-root metadata slabs from front to back
 			for i := 0; i < len(rootMetaDataSlab.childrenHeaders); i++ {
@@ -5772,13 +5645,8 @@
 			// parent array (3 levels): 1 root metadata slab, 2 child metadata slabs, n data slabs
 			require.Equal(t, 3, getArrayMetaDataSlabCount(storage))
 
-<<<<<<< HEAD
-		rootMetaDataSlab, ok := GetArrayRootSlab(array).(*ArrayMetaDataSlab)
-		require.True(t, ok)
-=======
-			rootMetaDataSlab, ok := array.root.(*ArrayMetaDataSlab)
+			rootMetaDataSlab, ok := GetArrayRootSlab(array).(*ArrayMetaDataSlab)
 			require.True(t, ok)
->>>>>>> 310c9cd0
 
 			// Unload non-root metadata slabs from back to front
 			for i := len(rootMetaDataSlab.childrenHeaders) - 1; i >= 0; i-- {
@@ -5803,17 +5671,10 @@
 			const arraySize = 500
 			array, values, childSlabIDs := createArrayWithChildArrays(t, storage, address, typeInfo, arraySize, useWrapperValue)
 
-<<<<<<< HEAD
-		// parent array (3 levels): 1 root metadata slab, n non-root metadata slabs, n data slabs
-		// nested composite elements: 1 root data slab for each
-		require.True(t, GetDeltasCount(storage) > 1+arraySize)
-		require.True(t, getArrayMetaDataSlabCount(storage) > 1)
-=======
 			// parent array (3 levels): 1 root metadata slab, n non-root metadata slabs, n data slabs
 			// nested composite elements: 1 root data slab for each
 			require.True(t, GetDeltasCount(storage) > 1+arraySize)
 			require.True(t, getArrayMetaDataSlabCount(storage) > 1)
->>>>>>> 310c9cd0
 
 			testArrayLoadedElements(t, array, values)
 
@@ -5848,27 +5709,15 @@
 			const arraySize = 500
 			array, values, _ := createArrayWithChildArrays(t, storage, address, typeInfo, arraySize, useWrapperValue)
 
-<<<<<<< HEAD
-		// parent array (3 levels): 1 root metadata slab, n non-root metadata slabs, n data slabs
-		// nested composite elements: 1 root data slab for each
-		require.True(t, GetDeltasCount(storage) > 1+arraySize)
-		require.True(t, getArrayMetaDataSlabCount(storage) > 1)
-=======
 			// parent array (3 levels): 1 root metadata slab, n non-root metadata slabs, n data slabs
 			// nested composite elements: 1 root data slab for each
 			require.True(t, GetDeltasCount(storage) > 1+arraySize)
 			require.True(t, getArrayMetaDataSlabCount(storage) > 1)
->>>>>>> 310c9cd0
 
 			testArrayLoadedElements(t, array, values)
 
-<<<<<<< HEAD
-		rootMetaDataSlab, ok := GetArrayRootSlab(array).(*ArrayMetaDataSlab)
-		require.True(t, ok)
-=======
-			rootMetaDataSlab, ok := array.root.(*ArrayMetaDataSlab)
+			rootMetaDataSlab, ok := GetArrayRootSlab(array).(*ArrayMetaDataSlab)
 			require.True(t, ok)
->>>>>>> 310c9cd0
 
 			type slabInfo struct {
 				id         SlabID
@@ -5876,19 +5725,11 @@
 				count      int
 			}
 
-<<<<<<< HEAD
-		count := 0
-		var dataSlabInfos []*slabInfo
-		for _, mheader := range rootMetaDataSlab.childrenHeaders {
-			nonrootMetaDataSlab, ok := GetDeltas(storage)[mheader.slabID].(*ArrayMetaDataSlab)
-			require.True(t, ok)
-=======
 			count := 0
 			var dataSlabInfos []*slabInfo
 			for _, mheader := range rootMetaDataSlab.childrenHeaders {
 				nonrootMetaDataSlab, ok := GetDeltas(storage)[mheader.slabID].(*ArrayMetaDataSlab)
 				require.True(t, ok)
->>>>>>> 310c9cd0
 
 				for _, h := range nonrootMetaDataSlab.childrenHeaders {
 					dataSlabInfo := &slabInfo{id: h.slabID, startIndex: count, count: int(h.count)}
@@ -5935,17 +5776,10 @@
 			const arraySize = 500
 			array, values, _ := createArrayWithChildArrays(t, storage, address, typeInfo, arraySize, useWrapperValue)
 
-<<<<<<< HEAD
-		// parent array (3 levels): 1 root metadata slab, n non-root metadata slabs, n data slabs
-		// nested composite elements: 1 root data slab for each
-		require.True(t, GetDeltasCount(storage) > 1+arraySize)
-		require.True(t, getArrayMetaDataSlabCount(storage) > 1)
-=======
 			// parent array (3 levels): 1 root metadata slab, n non-root metadata slabs, n data slabs
 			// nested composite elements: 1 root data slab for each
 			require.True(t, GetDeltasCount(storage) > 1+arraySize)
 			require.True(t, getArrayMetaDataSlabCount(storage) > 1)
->>>>>>> 310c9cd0
 
 			testArrayLoadedElements(t, array, values)
 
@@ -5956,13 +5790,8 @@
 				children   []*slabInfo
 			}
 
-<<<<<<< HEAD
-		rootMetaDataSlab, ok := GetArrayRootSlab(array).(*ArrayMetaDataSlab)
-		require.True(t, ok)
-=======
-			rootMetaDataSlab, ok := array.root.(*ArrayMetaDataSlab)
+			rootMetaDataSlab, ok := GetArrayRootSlab(array).(*ArrayMetaDataSlab)
 			require.True(t, ok)
->>>>>>> 310c9cd0
 
 			var dataSlabCount, metadataSlabCount int
 			nonrootMetadataSlabInfos := make([]*slabInfo, len(rootMetaDataSlab.childrenHeaders))
@@ -5975,13 +5804,8 @@
 				}
 				metadataSlabCount += int(mheader.count)
 
-<<<<<<< HEAD
-			nonrootMetadataSlab, ok := GetDeltas(storage)[mheader.slabID].(*ArrayMetaDataSlab)
-			require.True(t, ok)
-=======
 				nonrootMetadataSlab, ok := GetDeltas(storage)[mheader.slabID].(*ArrayMetaDataSlab)
 				require.True(t, ok)
->>>>>>> 310c9cd0
 
 				children := make([]*slabInfo, len(nonrootMetadataSlab.childrenHeaders))
 				for i, h := range nonrootMetadataSlab.childrenHeaders {
