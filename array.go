--- conflicted
+++ resolved
@@ -1613,11 +1613,7 @@
 }
 
 type ArrayIterator struct {
-<<<<<<< HEAD
-	array    *Array
-=======
 	storage  SlabStorage
->>>>>>> 4cf9aaaa
 	id       StorageID
 	dataSlab *ArrayDataSlab
 	index    int
@@ -1667,13 +1663,8 @@
 	}
 
 	return &ArrayIterator{
-<<<<<<< HEAD
-		array: a,
-		id:    slab.ID(),
-=======
 		storage: a.storage,
 		id:      slab.ID(),
->>>>>>> 4cf9aaaa
 	}, nil
 }
 
