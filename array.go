/*
 * Copyright 2021 Dapper Labs, Inc.  All rights reserved.
 */

package atree

import (
	"bytes"
	"encoding/binary"
	"fmt"
	"math"
	"strings"

	"github.com/fxamacker/cbor/v2"
)

const (
	storageIDSize = 16

	// version and flag size: version (1 byte) + flag (1 byte)
	versionAndFlagSize = 2

	// slab header size: storage id (16 bytes) + count (4 bytes) + size (4 bytes)
	arraySlabHeaderSize = storageIDSize + 4 + 4

	// meta data slab prefix size: version (1 byte) + flag (1 byte) + child header count (2 bytes)
	arrayMetaDataSlabPrefixSize = versionAndFlagSize + 2

	// version (1 byte) + flag (1 byte) + prev id (16 bytes) + next id (16 bytes) + CBOR array size (3 bytes)
	// (3 bytes of array size support up to 65535 array elements)
	arrayDataSlabPrefixSize = versionAndFlagSize + storageIDSize + storageIDSize + 3

	// 32 is faster than 24 and 40.
	linearScanThreshold = 32
)

type ArraySlabHeader struct {
	id    StorageID // id is used to retrieve slab from storage
	size  uint32    // size is used to split and merge; leaf: size of all element; internal: size of all headers
	count uint32    // count is used to lookup element; leaf: number of elements; internal: number of elements in all its headers
}

type ArrayExtraData struct {
	_        struct{} `cbor:",toarray"`
	TypeInfo string   // array type
}

// ArrayDataSlab is leaf node, implementing ArraySlab.
type ArrayDataSlab struct {
	prev     StorageID
	next     StorageID
	header   ArraySlabHeader
	elements []Storable

	// extraData is data that is prepended to encoded slab data.
	// It isn't included in slab size calculation for splitting and merging.
	extraData *ArrayExtraData
}

func (a *ArrayDataSlab) DeepRemove(_ SlabStorage) error {
	// Slab will be removed by parent
	return nil
}

func (a *ArrayDataSlab) StoredValue(storage SlabStorage) (Value, error) {
	return &Array{
		Storage: storage,
		root:    a,
	}, nil
}

var _ ArraySlab = &ArrayDataSlab{}

// ArrayMetaDataSlab is internal node, implementing ArraySlab.
type ArrayMetaDataSlab struct {
	header          ArraySlabHeader
	childrenHeaders []ArraySlabHeader
	// Cumulative counts in the children.
	// For example, if the counts in childrenHeaders are [10, 15, 12],
	// childrenCountSum is [10, 25, 37]
	childrenCountSum []uint32

	// extraData is data that is prepended to encoded slab data.
	// It isn't included in slab size calculation for splitting and merging.
	extraData *ArrayExtraData
}

var _ ArraySlab = &ArrayMetaDataSlab{}

func (a *ArrayMetaDataSlab) StoredValue(storage SlabStorage) (Value, error) {
	return &Array{
		Storage: storage,
		root:    a,
	}, nil
}

func (a *ArrayMetaDataSlab) DeepRemove(_ SlabStorage) error {
	// Slab will be removed by parent
	return nil
}

type ArraySlab interface {
	Slab
	fmt.Stringer

	Get(storage SlabStorage, index uint64) (Storable, error)
	Set(storage SlabStorage, index uint64, v Storable) error
	Insert(storage SlabStorage, index uint64, v Storable) error
	Remove(storage SlabStorage, index uint64) (Storable, error)

	IsData() bool

	IsFull() bool
	IsUnderflow() (uint32, bool)
	CanLendToLeft(size uint32) bool
	CanLendToRight(size uint32) bool

	SetID(StorageID)

	Header() ArraySlabHeader

	ExtraData() *ArrayExtraData
	RemoveExtraData() *ArrayExtraData
	SetExtraData(*ArrayExtraData)
}

// Array is tree
type Array struct {
	Storage SlabStorage
	root    ArraySlab
}

var _ Value = &Array{}

func (a *Array) Address() Address {
	return a.root.ID().Address
}

func (a *Array) Value(_ SlabStorage) (Value, error) {
	return a, nil
}

func (a *Array) Storable(_ SlabStorage, _ Address) (Storable, error) {
	return StorageIDStorable(a.StorageID()), nil
}

func newArrayExtraDataFromData(data []byte, decMode cbor.DecMode) (*ArrayExtraData, []byte, error) {
	// Check data length
	if len(data) < versionAndFlagSize {
		return nil, data, NewDecodingErrorf("data is too short for array extra data").Fatal()
	}

	// Check flag
	flag := data[1]
<<<<<<< HEAD
	if flag&flagExtraData == 0 {
		return nil, data, NewDecodingErrorf(
			"data has invalid flag 0x%x, want 0x%x",
			flag,
			flagExtraData,
		).Fatal()
=======
	if !isRoot(flag) {
		return nil, data, NewDecodingErrorf("data has invalid flag 0x%x, want root flag", flag)

>>>>>>> 530f4b19
	}

	// Decode extra data

	var extraData ArrayExtraData

	r := bytes.NewReader(data[versionAndFlagSize:])
	dec := decMode.NewDecoder(r)
	err := dec.Decode(&extraData)
	if err != nil {
		return nil, data, err
	}

	// Reslice for remaining data
	n := dec.NumBytesRead()
	data = data[versionAndFlagSize+n:]

	return &extraData, data, nil
}

// Encode encodes extra data to the given encoder.
//
// Header (2 bytes):
//
//     +-----------------------------+--------------------------+
//     | extra data version (1 byte) | extra data flag (1 byte) |
//     +-----------------------------+--------------------------+
//
// Content (for now):
//
//   CBOR encoded array of extra data: cborArray{type info}
//
// Extra data flag is flagExtraData + the slab flag.
//
func (a *ArrayExtraData) Encode(enc *Encoder, flag byte) error {
	// Encode version
	enc.Scratch[0] = 0

	// Encode flag
	enc.Scratch[1] = flag

	// Write scratch content to encoder
	_, err := enc.Write(enc.Scratch[:versionAndFlagSize])
	if err != nil {
		return err
	}

	// TODO: use encoding options
	// Encode extra data
	cborEnc := cbor.NewEncoder(enc.Writer)
	return cborEnc.Encode(a)
}

func newArrayDataSlabFromData(
	id StorageID,
	data []byte,
	decMode cbor.DecMode,
	decodeStorable StorableDecoder,
) (
	*ArrayDataSlab,
	error,
) {
	// Check minimum data length
	if len(data) < versionAndFlagSize {
		return nil, NewDecodingErrorf("data is too short for array data slab").Fatal()
	}

	var extraData *ArrayExtraData

	// Check flag for extra data
	if isRoot(data[1]) {
		// Decode extra data
		var err error
		extraData, data, err = newArrayExtraDataFromData(data, decMode)
		if err != nil {
			return nil, err
		}
	}

	// Check data length (after decoding extra data if present)
	if len(data) < arrayDataSlabPrefixSize {
		return nil, NewDecodingErrorf("data is too short for array data slab").Fatal()
	}

	// Check flag
	flag := data[1]

	if getSlabArrayType(flag) != slabArrayData {
		return nil, NewDecodingErrorf(
			"data has invalid flag 0x%x, want 0x%x",
			flag,
<<<<<<< HEAD
			flagArray&flagDataSlab,
		).Fatal()
=======
			maskArrayData,
		)
>>>>>>> 530f4b19
	}

	// Decode prev storage ID
	const prevStorageIDOffset = versionAndFlagSize
	prev, err := NewStorageIDFromRawBytes(data[prevStorageIDOffset:])
	if err != nil {
		return nil, err
	}

	// Decode next storage ID
	const nextStorageIDOffset = prevStorageIDOffset + storageIDSize
	next, err := NewStorageIDFromRawBytes(data[nextStorageIDOffset:])
	if err != nil {
		return nil, err
	}

	// Decode content (CBOR array)
	const contentOffset = nextStorageIDOffset + storageIDSize
	cborDec := decMode.NewByteStreamDecoder(data[contentOffset:])

	elemCount, err := cborDec.DecodeArrayHead()
	if err != nil {
		return nil, err
	}

	elements := make([]Storable, elemCount)
	for i := 0; i < int(elemCount); i++ {
		storable, err := decodeStorable(cborDec, StorageIDUndefined)
		if err != nil {
			return nil, err
		}
		elements[i] = storable
	}

	header := ArraySlabHeader{
		id:    id,
		size:  uint32(len(data)),
		count: uint32(elemCount),
	}

	return &ArrayDataSlab{
		prev:      prev,
		next:      next,
		header:    header,
		elements:  elements,
		extraData: extraData,
	}, nil
}

// Encode encodes this array data slab to the given encoder.
//
// Header (18 bytes):
//
//   +-------------------------------+--------------------------------+--------------------------------+
//   | slab version + flag (2 bytes) | prev sib storage ID (16 bytes) | next sib storage ID (16 bytes) |
//   +-------------------------------+--------------------------------+--------------------------------+
//
// Content (for now):
//
//   CBOR encoded array of elements
//
// If this is root slab, extra data section is prepended to slab's encoded content.
// See ArrayExtraData.Encode() for extra data section format.
//
func (a *ArrayDataSlab) Encode(enc *Encoder) error {

	flag := maskArrayData

	if a.hasPointer() {
		flag = setHasPointers(flag)
	}

	// Encode extra data if present
	if a.extraData != nil {
		flag = setRoot(flag)

		err := a.extraData.Encode(enc, flag)
		if err != nil {
			return err
		}
	}

	// Encode version
	enc.Scratch[0] = 0

	// Encode flag
	enc.Scratch[1] = flag

	// Encode prev storage ID to scratch
	const prevStorageIDOffset = versionAndFlagSize
	_, err := a.prev.ToRawBytes(enc.Scratch[prevStorageIDOffset:])
	if err != nil {
		return err
	}

	// Encode next storage ID to scratch
	const nextStorageIDOffset = prevStorageIDOffset + storageIDSize
	_, err = a.next.ToRawBytes(enc.Scratch[nextStorageIDOffset:])
	if err != nil {
		return err
	}

	// Encode CBOR array size manually for fix-sized encoding
	const contentOffset = nextStorageIDOffset + storageIDSize

	enc.Scratch[contentOffset] = 0x80 | 25

	const countOffset = contentOffset + 1
	const countSize = 2
	binary.BigEndian.PutUint16(
		enc.Scratch[countOffset:],
		uint16(len(a.elements)),
	)

	// Write scratch content to encoder
	const totalSize = countOffset + countSize
	_, err = enc.Write(enc.Scratch[:totalSize])
	if err != nil {
		return err
	}

	// Encode data slab content (array of elements)
	for _, e := range a.elements {
		err = e.Encode(enc)
		if err != nil {
			return err
		}
	}

	return enc.CBOR.Flush()
}

func (a *ArrayDataSlab) hasPointer() bool {
	for _, e := range a.elements {
		if _, ok := e.(StorageIDStorable); ok {
			return true
		}
	}
	return false
}

func (a *ArrayDataSlab) Get(_ SlabStorage, index uint64) (Storable, error) {
	if index >= uint64(len(a.elements)) {
		return nil, NewIndexOutOfBoundsError(index, 0, uint64(len(a.elements)))
	}
	return a.elements[index], nil
}

func (a *ArrayDataSlab) Set(storage SlabStorage, index uint64, v Storable) error {
	if index >= uint64(len(a.elements)) {
		return NewIndexOutOfBoundsError(index, 0, uint64(len(a.elements)))
	}
	oldSize := a.elements[index].ByteSize()
	a.elements[index] = v
	a.header.size = a.header.size - oldSize + v.ByteSize()

	return storage.Store(a.header.id, a)
}

func (a *ArrayDataSlab) Insert(storage SlabStorage, index uint64, v Storable) error {
	if index > uint64(len(a.elements)) {
		return NewIndexOutOfBoundsError(index, 0, uint64(len(a.elements)))
	}
	if index == uint64(len(a.elements)) {
		a.elements = append(a.elements, v)
	} else {
		a.elements = append(a.elements, nil)
		copy(a.elements[index+1:], a.elements[index:])
		a.elements[index] = v
	}

	a.header.count++
	a.header.size += v.ByteSize()

	return storage.Store(a.header.id, a)
}

func (a *ArrayDataSlab) Remove(storage SlabStorage, index uint64) (Storable, error) {
	if index >= uint64(len(a.elements)) {
		return nil, NewIndexOutOfBoundsError(index, 0, uint64(len(a.elements)))
	}

	v := a.elements[index]

	lastIndex := len(a.elements) - 1

	if index != uint64(lastIndex) {
		copy(a.elements[index:], a.elements[index+1:])
	}

	// NOTE: prevent memory leak
	a.elements[lastIndex] = nil

	a.elements = a.elements[:lastIndex]

	a.header.count--
	a.header.size -= v.ByteSize()

	err := storage.Store(a.header.id, a)
	if err != nil {
		return nil, err
	}

	return v, nil
}

func (a *ArrayDataSlab) Split(storage SlabStorage) (Slab, Slab, error) {
	if len(a.elements) < 2 {
		// Can't split slab with less than two elements
		return nil, nil, NewSlabSplitErrorf("can't split slab with less than 2 elements").Fatal()
	}

	// This computes the ceil of split to give the first slab with more elements.
	dataSize := a.header.size - arrayDataSlabPrefixSize
	midPoint := (dataSize + 1) >> 1

	leftSize := uint32(0)
	leftCount := 0
	for i, e := range a.elements {
		elemSize := e.ByteSize()
		if leftSize+elemSize >= midPoint {
			// i is mid point element.  Place i on the small side.
			if leftSize <= dataSize-leftSize-elemSize {
				leftSize += elemSize
				leftCount = i + 1
			} else {
				leftCount = i
			}
			break
		}
		// left slab size < midPoint
		leftSize += elemSize
	}

	// Construct right slab
	sId, err := storage.GenerateStorageID(a.header.id.Address)
	if err != nil {
		return nil, nil, err
	}
	rightSlabCount := len(a.elements) - leftCount
	rightSlab := &ArrayDataSlab{
		header: ArraySlabHeader{
			id:    sId,
			size:  arrayDataSlabPrefixSize + dataSize - leftSize,
			count: uint32(rightSlabCount),
		},
		prev: a.header.id,
		next: a.next,
	}

	rightSlab.elements = make([]Storable, rightSlabCount)
	copy(rightSlab.elements, a.elements[leftCount:])

	// Modify left (original) slab
	// NOTE: prevent memory leak
	for i := leftCount; i < len(a.elements); i++ {
		a.elements[i] = nil
	}
	a.elements = a.elements[:leftCount]
	a.header.size = arrayDataSlabPrefixSize + leftSize
	a.header.count = uint32(leftCount)
	a.next = rightSlab.header.id

	return a, rightSlab, nil
}

func (a *ArrayDataSlab) Merge(slab Slab) error {
	rightSlab := slab.(*ArrayDataSlab)
	a.elements = append(a.elements, rightSlab.elements...)
	a.header.size = a.header.size + rightSlab.header.size - arrayDataSlabPrefixSize
	a.header.count += rightSlab.header.count
	a.next = rightSlab.next
	return nil
}

// LendToRight rebalances slabs by moving elements from left slab to right slab
func (a *ArrayDataSlab) LendToRight(slab Slab) error {

	rightSlab := slab.(*ArrayDataSlab)

	count := a.header.count + rightSlab.header.count
	size := a.header.size + rightSlab.header.size

	leftCount := a.header.count
	leftSize := a.header.size

	midPoint := (size + 1) >> 1

	// Left slab size is as close to midPoint as possible while right slab size >= minThreshold
	for i := len(a.elements) - 1; i >= 0; i-- {
		elemSize := a.elements[i].ByteSize()
		if leftSize-elemSize < midPoint && size-leftSize >= uint32(minThreshold) {
			break
		}
		leftSize -= elemSize
		leftCount--
	}

	// Update the right slab
	//
	// It is easier and less error-prone to realloc elements for the right slab.

	elements := make([]Storable, count-leftCount)
	n := copy(elements, a.elements[leftCount:])
	copy(elements[n:], rightSlab.elements)

	rightSlab.elements = elements
	rightSlab.header.size = size - leftSize
	rightSlab.header.count = count - leftCount

	// Update left slab
	// NOTE: prevent memory leak
	for i := leftCount; i < uint32(len(a.elements)); i++ {
		a.elements[i] = nil
	}
	a.elements = a.elements[:leftCount]
	a.header.size = leftSize
	a.header.count = leftCount

	return nil
}

// BorrowFromRight rebalances slabs by moving elements from right slab to left slab.
func (a *ArrayDataSlab) BorrowFromRight(slab Slab) error {
	rightSlab := slab.(*ArrayDataSlab)

	count := a.header.count + rightSlab.header.count
	size := a.header.size + rightSlab.header.size

	leftCount := a.header.count
	leftSize := a.header.size

	midPoint := (size + 1) >> 1

	for _, e := range rightSlab.elements {
		elemSize := e.ByteSize()
		if leftSize+elemSize > midPoint {
			if size-leftSize-elemSize >= uint32(minThreshold) {
				// Include this element in left slab
				leftSize += elemSize
				leftCount++
			}
			break
		}
		leftSize += elemSize
		leftCount++
	}

	rightStartIndex := leftCount - a.header.count

	// Update left slab
	a.elements = append(a.elements, rightSlab.elements[:rightStartIndex]...)
	a.header.size = leftSize
	a.header.count = leftCount

	// Update right slab
	// TODO: copy elements to front instead?
	// NOTE: prevent memory leak
	for i := uint32(0); i < rightStartIndex; i++ {
		rightSlab.elements[i] = nil
	}
	rightSlab.elements = rightSlab.elements[rightStartIndex:]
	rightSlab.header.size = size - leftSize
	rightSlab.header.count = count - leftCount

	return nil
}

func (a *ArrayDataSlab) IsFull() bool {
	return a.header.size > uint32(maxThreshold)
}

// IsUnderflow returns the number of bytes needed for the data slab
// to reach the min threshold.
// Returns true if the min threshold has not been reached yet.
//
func (a *ArrayDataSlab) IsUnderflow() (uint32, bool) {
	if uint32(minThreshold) > a.header.size {
		return uint32(minThreshold) - a.header.size, true
	}
	return 0, false
}

// CanLendToLeft returns true if elements on the left of the slab could be removed
// so that the slab still stores more than the min threshold.
//
func (a *ArrayDataSlab) CanLendToLeft(size uint32) bool {
	if len(a.elements) == 0 {
		// TODO return EmptyDataSlabError
		panic(fmt.Sprintf("empty data slab %d", a.header.id))
	}
	if len(a.elements) < 2 {
		return false
	}
	if a.header.size-size < uint32(minThreshold) {
		return false
	}
	lendSize := uint32(0)
	for i := 0; i < len(a.elements); i++ {
		lendSize += a.elements[i].ByteSize()
		if a.header.size-lendSize < uint32(minThreshold) {
			return false
		}
		if lendSize >= size {
			return true
		}
	}
	return false
}

// CanLendToRight returns true if elements on the right of the slab could be removed
// so that the slab still stores more than the min threshold.
//
func (a *ArrayDataSlab) CanLendToRight(size uint32) bool {
	if len(a.elements) == 0 {
		// TODO return EmptyDataSlabError
		panic(fmt.Sprintf("empty data slab %d", a.header.id))
	}
	if len(a.elements) < 2 {
		return false
	}
	if a.header.size-size < uint32(minThreshold) {
		return false
	}
	lendSize := uint32(0)
	for i := len(a.elements) - 1; i >= 0; i-- {
		lendSize += a.elements[i].ByteSize()
		if a.header.size-lendSize < uint32(minThreshold) {
			return false
		}
		if lendSize >= size {
			return true
		}
	}
	return false
}

func (a *ArrayDataSlab) SetID(id StorageID) {
	a.header.id = id
}

func (a *ArrayDataSlab) Header() ArraySlabHeader {
	return a.header
}

func (a *ArrayDataSlab) IsData() bool {
	return true
}

func (a *ArrayDataSlab) ID() StorageID {
	return a.header.id
}

func (a *ArrayDataSlab) ByteSize() uint32 {
	return a.header.size
}

func (a *ArrayDataSlab) ExtraData() *ArrayExtraData {
	return a.extraData
}

func (a *ArrayDataSlab) RemoveExtraData() *ArrayExtraData {
	extraData := a.extraData
	a.extraData = nil
	return extraData
}

func (a *ArrayDataSlab) SetExtraData(extraData *ArrayExtraData) {
	a.extraData = extraData
}

func (a *ArrayDataSlab) String() string {
	var elements []Storable
	if len(a.elements) <= 6 {
		elements = a.elements
	} else {
		elements = append(elements, a.elements[:3]...)
		elements = append(elements, a.elements[len(a.elements)-3:]...)
	}

	var elemsStr []string
	for _, e := range elements {
		elemsStr = append(elemsStr, fmt.Sprint(e))
	}

	if len(a.elements) > 6 {
		elemsStr = append(elemsStr, "")
		copy(elemsStr[4:], elemsStr[3:])
		elemsStr[3] = "..."
	}
	return fmt.Sprintf("[%s]", strings.Join(elemsStr, " "))
}

func newArrayMetaDataSlabFromData(id StorageID, data []byte, decMode cbor.DecMode) (*ArrayMetaDataSlab, error) {
	// Check minimum data length
	if len(data) < versionAndFlagSize {
		return nil, NewDecodingErrorf("data is too short for array metadata slab").Fatal()
	}

	var extraData *ArrayExtraData

	// Check flag for extra data
	if isRoot(data[1]) {
		// Decode extra data
		var err error
		extraData, data, err = newArrayExtraDataFromData(data, decMode)
		if err != nil {
			return nil, err
		}
	}

	// Check data length (after decoding extra data if present)
	if len(data) < arrayMetaDataSlabPrefixSize {
		return nil, NewDecodingErrorf("data is too short for array metadata slab").Fatal()
	}

	// Check flag
	flag := data[1]
	if getSlabArrayType(flag) != slabArrayMeta {
		return nil, NewDecodingErrorf(
			"data has invalid flag 0x%x, want 0x%x",
			flag,
<<<<<<< HEAD
			flagArray&flagMetaDataSlab).Fatal()
=======
			maskArrayMeta,
		)
>>>>>>> 530f4b19
	}

	// Decode number of child headers
	const childHeaderCountOffset = versionAndFlagSize
	childHeaderCount := binary.BigEndian.Uint16(data[childHeaderCountOffset:])

	expectedDataLength := arrayMetaDataSlabPrefixSize + arraySlabHeaderSize*int(childHeaderCount)
	if len(data) != expectedDataLength {
		return nil, NewDecodingErrorf(
			"data has unexpected length %d, want %d",
			len(data),
			expectedDataLength,
		).Fatal()
	}

	// Decode child headers
	childrenHeaders := make([]ArraySlabHeader, childHeaderCount)
	childrenCountSum := make([]uint32, childHeaderCount)
	totalCount := uint32(0)
	offset := childHeaderCountOffset + 2

	for i := 0; i < int(childHeaderCount); i++ {
		storageID, err := NewStorageIDFromRawBytes(data[offset:])
		if err != nil {
			return nil, err
		}

		countOffset := offset + storageIDSize
		count := binary.BigEndian.Uint32(data[countOffset:])

		sizeOffset := countOffset + 4
		size := binary.BigEndian.Uint32(data[sizeOffset:])

		totalCount += count

		childrenHeaders[i] = ArraySlabHeader{
			id:    StorageID(storageID),
			count: count,
			size:  size,
		}
		childrenCountSum[i] = totalCount

		offset += arraySlabHeaderSize
	}

	header := ArraySlabHeader{
		id:    id,
		size:  uint32(len(data)),
		count: totalCount,
	}

	return &ArrayMetaDataSlab{
		header:           header,
		childrenHeaders:  childrenHeaders,
		childrenCountSum: childrenCountSum,
		extraData:        extraData,
	}, nil
}

// Encode encodes this array meta-data slab to the given encoder.
//
// Header (4 bytes):
//
//     +-----------------------+--------------------+------------------------------+
//     | slab version (1 byte) | slab flag (1 byte) | child header count (2 bytes) |
//     +-----------------------+--------------------+------------------------------+
//
// Content (n * 16 bytes):
//
// 	[[count, size, storage id], ...]
//
// If this is root slab, extra data section is prepended to slab's encoded content.
// See ArrayExtraData.Encode() for extra data section format.
//
func (a *ArrayMetaDataSlab) Encode(enc *Encoder) error {

	flag := maskArrayMeta

	// Encode extra data if present
	if a.extraData != nil {
		flag = setRoot(flag)

		err := a.extraData.Encode(enc, flag)
		if err != nil {
			return err
		}
	}

	// Encode version
	enc.Scratch[0] = 0

	// Encode flag
	enc.Scratch[1] = flag

	// Encode child header count to scratch
	const childHeaderCountOffset = versionAndFlagSize
	binary.BigEndian.PutUint16(
		enc.Scratch[childHeaderCountOffset:],
		uint16(len(a.childrenHeaders)),
	)

	// Write scratch content to encoder
	const totalSize = childHeaderCountOffset + 2
	_, err := enc.Write(enc.Scratch[:totalSize])
	if err != nil {
		return err
	}

	// Encode children headers
	for _, h := range a.childrenHeaders {
		_, err := h.id.ToRawBytes(enc.Scratch[:])
		if err != nil {
			return err
		}

		const countOffset = storageIDSize
		binary.BigEndian.PutUint32(enc.Scratch[countOffset:], h.count)

		const sizeOffset = countOffset + 4
		binary.BigEndian.PutUint32(enc.Scratch[sizeOffset:], h.size)

		const totalSize = sizeOffset + 4
		_, err = enc.Write(enc.Scratch[:totalSize])
		if err != nil {
			return err
		}
	}

	return nil
}

// TODO: improve naming
func (a *ArrayMetaDataSlab) childSlabIndexInfo(
	index uint64,
) (
	childHeaderIndex int,
	adjustedIndex uint64,
	childID StorageID,
	err error,
) {
	if index >= uint64(a.header.count) {
		return 0, 0, StorageID{}, NewIndexOutOfBoundsError(index, 0, uint64(a.header.count))
	}

	// Either perform a linear scan (for small number of children),
	// or a binary search

	count := len(a.childrenCountSum)

	if count < linearScanThreshold {
		for i, countSum := range a.childrenCountSum {
			if index < uint64(countSum) {
				childHeaderIndex = i
				break
			}
		}
	} else {
		low, high := 0, count
		for low < high {
			// The following line is borrowed from Go runtime .
			mid := int(uint(low+high) >> 1) // avoid overflow when computing mid
			midCountSum := uint64(a.childrenCountSum[mid])

			if midCountSum < index {
				low = mid + 1
			} else if midCountSum > index {
				high = mid
			} else {
				low = mid + 1
				break

			}
		}
		childHeaderIndex = low
	}

	childHeader := a.childrenHeaders[childHeaderIndex]
	adjustedIndex = index + uint64(childHeader.count) - uint64(a.childrenCountSum[childHeaderIndex])
	childID = childHeader.id

	return childHeaderIndex, adjustedIndex, childID, nil
}

func (a *ArrayMetaDataSlab) Get(storage SlabStorage, index uint64) (Storable, error) {

	_, adjustedIndex, childID, err := a.childSlabIndexInfo(index)
	if err != nil {
		return nil, err
	}

	child, err := getArraySlab(storage, childID)
	if err != nil {
		return nil, err
	}

	return child.Get(storage, adjustedIndex)
}

func (a *ArrayMetaDataSlab) Set(storage SlabStorage, index uint64, v Storable) error {

	childHeaderIndex, adjustedIndex, childID, err := a.childSlabIndexInfo(index)
	if err != nil {
		return err
	}

	child, err := getArraySlab(storage, childID)
	if err != nil {
		return err
	}

	err = child.Set(storage, adjustedIndex, v)
	if err != nil {
		return err
	}

	a.childrenHeaders[childHeaderIndex] = child.Header()

	// Update may increase or decrease the size,
	// check if full and for underflow

	if child.IsFull() {
		return a.SplitChildSlab(storage, child, childHeaderIndex)
	}

	if underflowSize, underflow := child.IsUnderflow(); underflow {
		return a.MergeOrRebalanceChildSlab(storage, child, childHeaderIndex, underflowSize)
	}

	return storage.Store(a.header.id, a)
}

// Insert inserts v into the correct child slab.
// index must be >=0 and <= a.header.count.
// If index == a.header.count, Insert appends v to the end of underlying slab.
func (a *ArrayMetaDataSlab) Insert(storage SlabStorage, index uint64, v Storable) error {
	if index > uint64(a.header.count) {
		return NewIndexOutOfBoundsError(index, 0, uint64(a.header.count))
	}

	if len(a.childrenHeaders) == 0 {
		return NewSlabErrorf("Inserting to empty MetaDataSlab").Fatal()
	}

	var childID StorageID
	var childHeaderIndex int
	var adjustedIndex uint64
	if index == uint64(a.header.count) {
		childHeaderIndex = len(a.childrenHeaders) - 1
		h := a.childrenHeaders[childHeaderIndex]
		childID = h.id
		adjustedIndex = uint64(h.count)
	} else {
		var err error
		childHeaderIndex, adjustedIndex, childID, err = a.childSlabIndexInfo(index)
		if err != nil {
			return err
		}
	}

	child, err := getArraySlab(storage, childID)
	if err != nil {
		return err
	}

	err = child.Insert(storage, adjustedIndex, v)
	if err != nil {
		return err
	}

	a.header.count++

	// Increment childrenCountSum from childHeaderIndex
	for i := childHeaderIndex; i < len(a.childrenCountSum); i++ {
		a.childrenCountSum[i]++
	}

	a.childrenHeaders[childHeaderIndex] = child.Header()

	// Insertion increases the size,
	// check if full

	if child.IsFull() {
		return a.SplitChildSlab(storage, child, childHeaderIndex)
	}

	// Insertion always increases the size,
	// so there is no need to check underflow

	return storage.Store(a.header.id, a)
}

func (a *ArrayMetaDataSlab) Remove(storage SlabStorage, index uint64) (Storable, error) {

	if index >= uint64(a.header.count) {
		return nil, NewIndexOutOfBoundsError(index, 0, uint64(a.header.count))
	}

	childHeaderIndex, adjustedIndex, childID, err := a.childSlabIndexInfo(index)
	if err != nil {
		return nil, err
	}

	child, err := getArraySlab(storage, childID)
	if err != nil {
		return nil, err
	}

	v, err := child.Remove(storage, adjustedIndex)
	if err != nil {
		return nil, err
	}

	a.header.count--

	// Decrement childrenCountSum from childHeaderIndex
	for i := childHeaderIndex; i < len(a.childrenCountSum); i++ {
		a.childrenCountSum[i]--
	}

	a.childrenHeaders[childHeaderIndex] = child.Header()

	// Removal decreases the size,
	// check for underflow

	if underflowSize, isUnderflow := child.IsUnderflow(); isUnderflow {
		err = a.MergeOrRebalanceChildSlab(storage, child, childHeaderIndex, underflowSize)
		if err != nil {
			return nil, err
		}
	}

	// Removal always decreases the size,
	// so there is no need to check isFull

	err = storage.Store(a.header.id, a)
	if err != nil {
		return nil, err
	}

	return v, nil
}

func (a *ArrayMetaDataSlab) SplitChildSlab(storage SlabStorage, child ArraySlab, childHeaderIndex int) error {
	leftSlab, rightSlab, err := child.Split(storage)
	if err != nil {
		return err
	}

	left := leftSlab.(ArraySlab)
	right := rightSlab.(ArraySlab)

	// Add new child slab (right) to childrenHeaders
	a.childrenHeaders = append(a.childrenHeaders, ArraySlabHeader{})
	if childHeaderIndex < len(a.childrenHeaders)-2 {
		copy(a.childrenHeaders[childHeaderIndex+2:], a.childrenHeaders[childHeaderIndex+1:])
	}
	a.childrenHeaders[childHeaderIndex] = left.Header()
	a.childrenHeaders[childHeaderIndex+1] = right.Header()

	// Adjust childrenCountSum
	a.childrenCountSum = append(a.childrenCountSum, uint32(0))
	copy(a.childrenCountSum[childHeaderIndex+1:], a.childrenCountSum[childHeaderIndex:])
	a.childrenCountSum[childHeaderIndex] -= right.Header().count

	// Increase header size
	a.header.size += arraySlabHeaderSize

	// Store modified slabs
	err = storage.Store(left.ID(), left)
	if err != nil {
		return err
	}
	err = storage.Store(right.ID(), right)
	if err != nil {
		return err
	}
	return storage.Store(a.header.id, a)
}

// MergeOrRebalanceChildSlab merges or rebalances child slab.
// If merged, then parent slab's data is adjusted.
//
// +-----------------------+-----------------------+----------------------+-----------------------+
// |                       | no left sibling (sib) | left sib can't lend  | left sib can lend     |
// +=======================+=======================+======================+=======================+
// | no right sib          | panic                 | merge with left      | rebalance with left   |
// +-----------------------+-----------------------+----------------------+-----------------------+
// | right sib can't lend  | merge with right      | merge with smaller   | rebalance with left   |
// +-----------------------+-----------------------+----------------------+-----------------------+
// | right sib can lend    | rebalance with right  | rebalance with right | rebalance with bigger |
// +-----------------------+-----------------------+----------------------+-----------------------+
//
func (a *ArrayMetaDataSlab) MergeOrRebalanceChildSlab(
	storage SlabStorage,
	child ArraySlab,
	childHeaderIndex int,
	underflowSize uint32,
) error {

	// Retrieve left and right siblings of the same parent.
	var leftSib, rightSib ArraySlab
	if childHeaderIndex > 0 {
		leftSibID := a.childrenHeaders[childHeaderIndex-1].id

		var err error
		leftSib, err = getArraySlab(storage, leftSibID)
		if err != nil {
			return err
		}
	}
	if childHeaderIndex < len(a.childrenHeaders)-1 {
		rightSibID := a.childrenHeaders[childHeaderIndex+1].id

		var err error
		rightSib, err = getArraySlab(storage, rightSibID)
		if err != nil {
			return err
		}
	}

	leftCanLend := leftSib != nil && leftSib.CanLendToRight(underflowSize)
	rightCanLend := rightSib != nil && rightSib.CanLendToLeft(underflowSize)

	// Child can rebalance elements with at least one sibling.
	if leftCanLend || rightCanLend {

		// Rebalance with right sib
		if !leftCanLend {
			baseCountSum := a.childrenCountSum[childHeaderIndex] - child.Header().count

			err := child.BorrowFromRight(rightSib)
			if err != nil {
				return err
			}

			a.childrenHeaders[childHeaderIndex] = child.Header()
			a.childrenHeaders[childHeaderIndex+1] = rightSib.Header()

			// Adjust childrenCountSum
			a.childrenCountSum[childHeaderIndex] = baseCountSum + child.Header().count

			// Store modified slabs
			err = storage.Store(child.ID(), child)
			if err != nil {
				return err
			}
			err = storage.Store(rightSib.ID(), rightSib)
			if err != nil {
				return err
			}
			return storage.Store(a.header.id, a)
		}

		// Rebalance with left sib
		if !rightCanLend {
			baseCountSum := a.childrenCountSum[childHeaderIndex-1] - leftSib.Header().count

			err := leftSib.LendToRight(child)
			if err != nil {
				return err
			}

			a.childrenHeaders[childHeaderIndex-1] = leftSib.Header()
			a.childrenHeaders[childHeaderIndex] = child.Header()

			// Adjust childrenCountSum
			a.childrenCountSum[childHeaderIndex-1] = baseCountSum + leftSib.Header().count

			// Store modified slabs
			err = storage.Store(leftSib.ID(), leftSib)
			if err != nil {
				return err
			}
			err = storage.Store(child.ID(), child)
			if err != nil {
				return err
			}
			return storage.Store(a.header.id, a)
		}

		// Rebalance with bigger sib
		if leftSib.ByteSize() > rightSib.ByteSize() {
			baseCountSum := a.childrenCountSum[childHeaderIndex-1] - leftSib.Header().count

			err := leftSib.LendToRight(child)
			if err != nil {
				return err
			}

			a.childrenHeaders[childHeaderIndex-1] = leftSib.Header()
			a.childrenHeaders[childHeaderIndex] = child.Header()

			// Adjust childrenCountSum
			a.childrenCountSum[childHeaderIndex-1] = baseCountSum + leftSib.Header().count

			// Store modified slabs
			err = storage.Store(leftSib.ID(), leftSib)
			if err != nil {
				return err
			}
			err = storage.Store(child.ID(), child)
			if err != nil {
				return err
			}
			return storage.Store(a.header.id, a)
		} else {
			// leftSib.ByteSize() <= rightSib.ByteSize

			baseCountSum := a.childrenCountSum[childHeaderIndex] - child.Header().count

			err := child.BorrowFromRight(rightSib)
			if err != nil {
				return err
			}

			a.childrenHeaders[childHeaderIndex] = child.Header()
			a.childrenHeaders[childHeaderIndex+1] = rightSib.Header()

			// Adjust childrenCountSum
			a.childrenCountSum[childHeaderIndex] = baseCountSum + child.Header().count

			// Store modified slabs
			err = storage.Store(child.ID(), child)
			if err != nil {
				return err
			}
			err = storage.Store(rightSib.ID(), rightSib)
			if err != nil {
				return err
			}
			err = storage.Store(a.header.id, a)
			if err != nil {
				return err
			}
			return nil
		}
	}

	// Child can't rebalance with any sibling.  It must merge with one sibling.

	if leftSib == nil {

		// Merge with right
		err := child.Merge(rightSib)
		if err != nil {
			return err
		}

		a.childrenHeaders[childHeaderIndex] = child.Header()

		// Update MetaDataSlab's childrenHeaders
		copy(a.childrenHeaders[childHeaderIndex+1:], a.childrenHeaders[childHeaderIndex+2:])
		a.childrenHeaders = a.childrenHeaders[:len(a.childrenHeaders)-1]

		// Adjust childrenCountSum
		copy(a.childrenCountSum[childHeaderIndex:], a.childrenCountSum[childHeaderIndex+1:])
		a.childrenCountSum = a.childrenCountSum[:len(a.childrenCountSum)-1]

		a.header.size -= arraySlabHeaderSize

		// Store modified slabs in storage
		err = storage.Store(child.ID(), child)
		if err != nil {
			return err
		}
		err = storage.Store(a.header.id, a)
		if err != nil {
			return err
		}

		// Remove right sib from storage
		return storage.Remove(rightSib.ID())
	}

	if rightSib == nil {

		// Merge with left
		err := leftSib.Merge(child)
		if err != nil {
			return err
		}

		a.childrenHeaders[childHeaderIndex-1] = leftSib.Header()

		// Update MetaDataSlab's childrenHeaders
		copy(a.childrenHeaders[childHeaderIndex:], a.childrenHeaders[childHeaderIndex+1:])
		a.childrenHeaders = a.childrenHeaders[:len(a.childrenHeaders)-1]

		// Adjust childrenCountSum
		copy(a.childrenCountSum[childHeaderIndex-1:], a.childrenCountSum[childHeaderIndex:])
		a.childrenCountSum = a.childrenCountSum[:len(a.childrenCountSum)-1]

		a.header.size -= arraySlabHeaderSize

		// Store modified slabs in storage
		err = storage.Store(leftSib.ID(), leftSib)
		if err != nil {
			return err
		}
		err = storage.Store(a.header.id, a)
		if err != nil {
			return err
		}

		// Remove child from storage
		return storage.Remove(child.ID())
	}

	// Merge with smaller sib
	if leftSib.ByteSize() < rightSib.ByteSize() {
		err := leftSib.Merge(child)
		if err != nil {
			return err
		}

		a.childrenHeaders[childHeaderIndex-1] = leftSib.Header()

		// Update MetaDataSlab's childrenHeaders
		copy(a.childrenHeaders[childHeaderIndex:], a.childrenHeaders[childHeaderIndex+1:])
		a.childrenHeaders = a.childrenHeaders[:len(a.childrenHeaders)-1]

		// Adjust childrenCountSum
		copy(a.childrenCountSum[childHeaderIndex-1:], a.childrenCountSum[childHeaderIndex:])
		a.childrenCountSum = a.childrenCountSum[:len(a.childrenCountSum)-1]

		a.header.size -= arraySlabHeaderSize

		// Store modified slabs in storage
		err = storage.Store(leftSib.ID(), leftSib)
		if err != nil {
			return err
		}
		err = storage.Store(a.header.id, a)
		if err != nil {
			return err
		}

		// Remove child from storage
		return storage.Remove(child.ID())

	} else {
		// leftSib.ByteSize > rightSib.ByteSize

		err := child.Merge(rightSib)
		if err != nil {
			return err
		}

		a.childrenHeaders[childHeaderIndex] = child.Header()

		// Update MetaDataSlab's childrenHeaders
		copy(a.childrenHeaders[childHeaderIndex+1:], a.childrenHeaders[childHeaderIndex+2:])
		a.childrenHeaders = a.childrenHeaders[:len(a.childrenHeaders)-1]

		// Adjust childrenCountSum
		copy(a.childrenCountSum[childHeaderIndex:], a.childrenCountSum[childHeaderIndex+1:])
		a.childrenCountSum = a.childrenCountSum[:len(a.childrenCountSum)-1]

		a.header.size -= arraySlabHeaderSize

		// Store modified slabs in storage
		err = storage.Store(child.ID(), child)
		if err != nil {
			return err
		}
		err = storage.Store(a.header.id, a)
		if err != nil {
			return err
		}

		// Remove rightSib from storage
		return storage.Remove(rightSib.ID())
	}
}

func (a *ArrayMetaDataSlab) Merge(slab Slab) error {

	// The assumption len > 0 holds in all cases except for the root slab

	baseCountSum := a.childrenCountSum[len(a.childrenCountSum)-1]
	leftSlabChildrenCount := len(a.childrenHeaders)

	rightSlab := slab.(*ArrayMetaDataSlab)
	a.childrenHeaders = append(a.childrenHeaders, rightSlab.childrenHeaders...)
	a.header.size += rightSlab.header.size - arrayMetaDataSlabPrefixSize
	a.header.count += rightSlab.header.count

	// Adjust childrenCountSum
	for i := leftSlabChildrenCount; i < len(a.childrenHeaders); i++ {
		baseCountSum += a.childrenHeaders[i].count
		a.childrenCountSum = append(a.childrenCountSum, baseCountSum)
	}

	return nil
}

func (a *ArrayMetaDataSlab) Split(storage SlabStorage) (Slab, Slab, error) {

	if len(a.childrenHeaders) < 2 {
		// Can't split meta slab with less than 2 headers
		return nil, nil, NewSlabErrorf("can't split meta slab with less than 2 headers").Fatal()
	}

	leftChildrenCount := int(math.Ceil(float64(len(a.childrenHeaders)) / 2))
	leftSize := leftChildrenCount * arraySlabHeaderSize

	leftCount := uint32(0)
	for i := 0; i < leftChildrenCount; i++ {
		leftCount += a.childrenHeaders[i].count
	}

	// Construct right slab
	sId, err := storage.GenerateStorageID(a.header.id.Address)
	if err != nil {
		return nil, nil, err
	}

	rightSlab := &ArrayMetaDataSlab{
		header: ArraySlabHeader{
			id:    sId,
			size:  a.header.size - uint32(leftSize),
			count: a.header.count - leftCount,
		},
	}

	rightSlab.childrenHeaders = make([]ArraySlabHeader, len(a.childrenHeaders)-leftChildrenCount)
	copy(rightSlab.childrenHeaders, a.childrenHeaders[leftChildrenCount:])

	rightSlab.childrenCountSum = make([]uint32, len(rightSlab.childrenHeaders))
	countSum := uint32(0)
	for i := 0; i < len(rightSlab.childrenCountSum); i++ {
		countSum += rightSlab.childrenHeaders[i].count
		rightSlab.childrenCountSum[i] = countSum
	}

	// Modify left (original)slab
	a.childrenHeaders = a.childrenHeaders[:leftChildrenCount]
	a.childrenCountSum = a.childrenCountSum[:leftChildrenCount]
	a.header.count = leftCount
	a.header.size = arrayMetaDataSlabPrefixSize + uint32(leftSize)

	return a, rightSlab, nil
}

func (a *ArrayMetaDataSlab) LendToRight(slab Slab) error {
	rightSlab := slab.(*ArrayMetaDataSlab)

	childrenHeadersLen := len(a.childrenHeaders) + len(rightSlab.childrenHeaders)
	leftChildrenHeadersLen := childrenHeadersLen / 2
	rightChildrenHeadersLen := childrenHeadersLen - leftChildrenHeadersLen

	// Update right slab childrenHeaders by prepending borrowed children headers
	rightChildrenHeaders := make([]ArraySlabHeader, rightChildrenHeadersLen)
	n := copy(rightChildrenHeaders, a.childrenHeaders[leftChildrenHeadersLen:])
	copy(rightChildrenHeaders[n:], rightSlab.childrenHeaders)
	rightSlab.childrenHeaders = rightChildrenHeaders

	// Rebuild right slab childrenCountSum
	rightSlab.childrenCountSum = make([]uint32, len(rightSlab.childrenHeaders))
	countSum := uint32(0)
	for i := 0; i < len(rightSlab.childrenCountSum); i++ {
		countSum += rightSlab.childrenHeaders[i].count
		rightSlab.childrenCountSum[i] = countSum
	}

	// Update right slab header
	rightSlab.header.count = 0
	for i := 0; i < len(rightSlab.childrenHeaders); i++ {
		rightSlab.header.count += rightSlab.childrenHeaders[i].count
	}
	rightSlab.header.size = arrayMetaDataSlabPrefixSize + uint32(len(rightSlab.childrenHeaders))*arraySlabHeaderSize

	// Update left slab (original)
	a.childrenHeaders = a.childrenHeaders[:leftChildrenHeadersLen]
	a.childrenCountSum = a.childrenCountSum[:leftChildrenHeadersLen]

	a.header.count = 0
	for i := 0; i < len(a.childrenHeaders); i++ {
		a.header.count += a.childrenHeaders[i].count
	}
	a.header.size = arrayMetaDataSlabPrefixSize + uint32(leftChildrenHeadersLen)*arraySlabHeaderSize

	return nil
}

func (a *ArrayMetaDataSlab) BorrowFromRight(slab Slab) error {
	originalLeftSlabCountSum := a.header.count
	originalLeftSlabHeaderLen := len(a.childrenHeaders)

	rightSlab := slab.(*ArrayMetaDataSlab)

	childrenHeadersLen := len(a.childrenHeaders) + len(rightSlab.childrenHeaders)
	leftSlabHeaderLen := childrenHeadersLen / 2
	rightSlabHeaderLen := childrenHeadersLen - leftSlabHeaderLen

	// Update left slab (original)
	a.childrenHeaders = append(a.childrenHeaders, rightSlab.childrenHeaders[:leftSlabHeaderLen-len(a.childrenHeaders)]...)

	countSum := originalLeftSlabCountSum
	for i := originalLeftSlabHeaderLen; i < len(a.childrenHeaders); i++ {
		countSum += a.childrenHeaders[i].count
		a.childrenCountSum = append(a.childrenCountSum, countSum)
	}
	a.header.count = countSum
	a.header.size = arrayMetaDataSlabPrefixSize + uint32(leftSlabHeaderLen)*arraySlabHeaderSize

	// Update right slab
	rightSlab.childrenHeaders = rightSlab.childrenHeaders[len(rightSlab.childrenHeaders)-rightSlabHeaderLen:]
	rightSlab.childrenCountSum = rightSlab.childrenCountSum[:len(rightSlab.childrenHeaders)]

	countSum = uint32(0)
	for i := 0; i < len(rightSlab.childrenHeaders); i++ {
		countSum += rightSlab.childrenHeaders[i].count
		rightSlab.childrenCountSum[i] = countSum
	}
	rightSlab.header.count = countSum
	rightSlab.header.size = arrayMetaDataSlabPrefixSize + uint32(rightSlabHeaderLen)*arraySlabHeaderSize

	return nil
}

func (a ArrayMetaDataSlab) IsFull() bool {
	return a.header.size > uint32(maxThreshold)
}

func (a ArrayMetaDataSlab) IsUnderflow() (uint32, bool) {
	if uint32(minThreshold) > a.header.size {
		return uint32(minThreshold) - a.header.size, true
	}
	return 0, false
}

func (a *ArrayMetaDataSlab) CanLendToLeft(size uint32) bool {
	n := uint32(math.Ceil(float64(size) / arraySlabHeaderSize))
	return a.header.size-arraySlabHeaderSize*n > uint32(minThreshold)
}

func (a *ArrayMetaDataSlab) CanLendToRight(size uint32) bool {
	n := uint32(math.Ceil(float64(size) / arraySlabHeaderSize))
	return a.header.size-arraySlabHeaderSize*n > uint32(minThreshold)
}

func (a ArrayMetaDataSlab) IsData() bool {
	return false
}

func (a *ArrayMetaDataSlab) SetID(id StorageID) {
	a.header.id = id
}

func (a *ArrayMetaDataSlab) Header() ArraySlabHeader {
	return a.header
}

func (a *ArrayMetaDataSlab) ByteSize() uint32 {
	return a.header.size
}

func (a *ArrayMetaDataSlab) ID() StorageID {
	return a.header.id
}

func (a *ArrayMetaDataSlab) ExtraData() *ArrayExtraData {
	return a.extraData
}

func (a *ArrayMetaDataSlab) RemoveExtraData() *ArrayExtraData {
	extraData := a.extraData
	a.extraData = nil
	return extraData
}

func (a *ArrayMetaDataSlab) SetExtraData(extraData *ArrayExtraData) {
	a.extraData = extraData
}

func (a *ArrayMetaDataSlab) String() string {
	var elemsStr []string
	for _, h := range a.childrenHeaders {
		elemsStr = append(elemsStr, fmt.Sprintf("%+v", h))
	}
	return strings.Join(elemsStr, " ")
}

func NewArray(storage SlabStorage, address Address, typeInfo string) (*Array, error) {

	extraData := &ArrayExtraData{TypeInfo: typeInfo}

	sId, err := storage.GenerateStorageID(address)
	if err != nil {
		return nil, err
	}

	root := &ArrayDataSlab{
		header: ArraySlabHeader{
			id:   sId,
			size: arrayDataSlabPrefixSize,
		},
		extraData: extraData,
	}

	err = storage.Store(root.header.id, root)
	if err != nil {
		return nil, err
	}

	return &Array{
		Storage: storage,
		root:    root,
	}, nil
}

func NewArrayWithRootID(storage SlabStorage, rootID StorageID) (*Array, error) {
	root, err := getArraySlab(storage, rootID)
	if err != nil {
		return nil, err
	}
	return &Array{
		Storage: storage,
		root:    root,
	}, nil
}

func (a *Array) Get(i uint64) (Value, error) {
	storable, err := a.root.Get(a.Storage, i)
	if err != nil {
		return nil, err
	}

	return storable.StoredValue(a.Storage)
}

func (a *Array) Set(index uint64, value Value) error {
	storable, err := value.Storable(a.Storage, a.Address())
	if err != nil {
		return err
	}
	return a.root.Set(a.Storage, index, storable)
}

func (a *Array) Append(value Value) error {
	return a.Insert(a.Count(), value)
}

func (a *Array) Insert(index uint64, value Value) error {
	storable, err := value.Storable(a.Storage, a.Address())
	if err != nil {
		return err
	}

	err = a.root.Insert(a.Storage, index, storable)
	if err != nil {
		return err
	}

	if a.root.IsFull() {

		// Get old root's extra data and reset it to nil in old root
		extraData := a.root.RemoveExtraData()

		// Save root node id
		rootID := a.root.ID()

		// Assign a new storage id to old root before splitting it.
		sId, err := a.Storage.GenerateStorageID(a.Address())
		if err != nil {
			return err
		}
		oldRoot := a.root
		oldRoot.SetID(sId)

		// Split old root
		leftSlab, rightSlab, err := oldRoot.Split(a.Storage)
		if err != nil {
			return err
		}

		left := leftSlab.(ArraySlab)
		right := rightSlab.(ArraySlab)

		// Create new ArrayMetaDataSlab with the old root's storage ID
		newRoot := &ArrayMetaDataSlab{
			header: ArraySlabHeader{
				id:    rootID,
				count: left.Header().count + right.Header().count,
				size:  arrayMetaDataSlabPrefixSize + arraySlabHeaderSize*2,
			},
			childrenHeaders:  []ArraySlabHeader{left.Header(), right.Header()},
			childrenCountSum: []uint32{left.Header().count, left.Header().count + right.Header().count},
			extraData:        extraData,
		}

		a.root = newRoot

		err = a.Storage.Store(left.ID(), left)
		if err != nil {
			return err
		}
		err = a.Storage.Store(right.ID(), right)
		if err != nil {
			return err
		}
		err = a.Storage.Store(a.root.ID(), a.root)
		if err != nil {
			return err
		}
	}

	return nil
}

func (a *Array) Remove(index uint64) (Value, error) {
	storable, err := a.root.Remove(a.Storage, index)
	if err != nil {
		return nil, err
	}

	if !a.root.IsData() {
		// Set root to its child slab if root has one child slab.
		root := a.root.(*ArrayMetaDataSlab)
		if len(root.childrenHeaders) == 1 {

			extraData := root.RemoveExtraData()

			rootID := root.header.id

			childID := root.childrenHeaders[0].id

			child, err := getArraySlab(a.Storage, childID)
			if err != nil {
				return nil, err
			}

			a.root = child

			a.root.SetID(rootID)

			a.root.SetExtraData(extraData)

			err = a.Storage.Store(rootID, a.root)
			if err != nil {
				return nil, err
			}
			err = a.Storage.Remove(childID)
			if err != nil {
				return nil, err
			}
		}
	}

	return storable.StoredValue(a.Storage)
}

type ArrayIterator struct {
	storage  SlabStorage
	id       StorageID
	dataSlab *ArrayDataSlab
	index    int
}

func (i *ArrayIterator) Next() (Value, error) {
	if i.dataSlab == nil {
		if i.id == StorageIDUndefined {
			return nil, nil
		}

		slab, found, err := i.storage.Retrieve(i.id)
		if err != nil {
			return nil, err
		}
		if !found {
			return nil, NewSlabNotFoundErrorf(i.id, "array slab not found during array iterator's next operation").Fatal()
		}

		i.dataSlab = slab.(*ArrayDataSlab)
		i.index = 0
	}

	var element Value
	var err error
	if i.index < len(i.dataSlab.elements) {
		element, err = i.dataSlab.elements[i.index].StoredValue(i.storage)
		if err != nil {
			return nil, err
		}

		i.index++
	}

	if i.index >= len(i.dataSlab.elements) {
		i.id = i.dataSlab.next
		i.dataSlab = nil
	}

	return element, nil
}

func (a *Array) Iterator() (*ArrayIterator, error) {
	slab, err := firstArrayDataSlab(a.Storage, a.root)
	if err != nil {
		return nil, err
	}

	return &ArrayIterator{
		storage: a.Storage,
		id:      slab.ID(),
	}, nil
}

type ArrayIterationFunc func(element Value) (resume bool, err error)

func (a *Array) Iterate(fn ArrayIterationFunc) error {

	iterator, err := a.Iterator()
	if err != nil {
		return err
	}

	for {
		value, err := iterator.Next()
		if err != nil {
			return err
		}
		if value == nil {
			return nil
		}
		resume, err := fn(value)
		if err != nil {
			return err
		}
		if !resume {
			return nil
		}
	}
}

func (a *Array) DeepCopy(storage SlabStorage, address Address) (Value, error) {
	result, err := NewArray(storage, address, a.Type())
	if err != nil {
		return nil, err
	}

	var index uint64
	err = a.Iterate(func(element Value) (resume bool, err error) {

		elementCopy, err := element.DeepCopy(storage, address)
		if err != nil {
			return false, err
		}

		err = result.Insert(index, elementCopy)
		if err != nil {
			return false, err
		}

		index++

		return true, nil
	})
	if err != nil {
		return nil, err
	}

	return result, nil
}

func (a *Array) DeepRemove(storage SlabStorage) error {
	count := a.Count()

	// TODO: use backward iterator
	for prevIndex := count; prevIndex > 0; prevIndex-- {
		index := prevIndex - 1

		storable, err := a.root.Get(storage, index)
		if err != nil {
			return err
		}

		value, err := a.Remove(index)
		if err != nil {
			return err
		}

		err = value.DeepRemove(storage)
		if err != nil {
			return err
		}

		err = storable.DeepRemove(storage)
		if err != nil {
			return err
		}
	}

	// Root slab will be removed by parent

	return nil
}

func (a *Array) Count() uint64 {
	return uint64(a.root.Header().count)
}

func (a *Array) StorageID() StorageID {
	return a.root.ID()
}

func (a *Array) Type() string {
	if extraData := a.root.ExtraData(); extraData != nil {
		return extraData.TypeInfo
	}
	return ""
}

func (a *Array) String() string {
	if a.root.IsData() {
		return a.root.String()
	}
	meta := a.root.(*ArrayMetaDataSlab)
	return a.string(meta)
}

func (a *Array) string(meta *ArrayMetaDataSlab) string {
	var elemsStr []string

	for _, h := range meta.childrenHeaders {
		child, err := getArraySlab(a.Storage, h.id)
		if err != nil {
			return err.Error()
		}
		if child.IsData() {
			data := child.(*ArrayDataSlab)
			elemsStr = append(elemsStr, data.String())
		} else {
			meta := child.(*ArrayMetaDataSlab)
			elemsStr = append(elemsStr, a.string(meta))
		}
	}
	return strings.Join(elemsStr, " ")
}

func getArraySlab(storage SlabStorage, id StorageID) (ArraySlab, error) {
	slab, _, err := storage.Retrieve(id)

	if arraySlab, ok := slab.(ArraySlab); ok {
		return arraySlab, nil
	}

	// Maybe this shouldn't be fatal ????
	return nil, NewSlabNotFoundError(id, err).Fatal()
}

func firstArrayDataSlab(storage SlabStorage, slab ArraySlab) (ArraySlab, error) {
	if slab.IsData() {
		return slab, nil
	}
	meta := slab.(*ArrayMetaDataSlab)
	firstChildID := meta.childrenHeaders[0].id
	firstChild, err := getArraySlab(storage, firstChildID)
	if err != nil {
		return nil, err
	}
	return firstArrayDataSlab(storage, firstChild)
}<|MERGE_RESOLUTION|>--- conflicted
+++ resolved
@@ -152,18 +152,9 @@
 
 	// Check flag
 	flag := data[1]
-<<<<<<< HEAD
-	if flag&flagExtraData == 0 {
-		return nil, data, NewDecodingErrorf(
-			"data has invalid flag 0x%x, want 0x%x",
-			flag,
-			flagExtraData,
-		).Fatal()
-=======
 	if !isRoot(flag) {
-		return nil, data, NewDecodingErrorf("data has invalid flag 0x%x, want root flag", flag)
-
->>>>>>> 530f4b19
+		return nil, data, NewDecodingErrorf("data has invalid flag 0x%x, want root flag", flag).Fatal()
+
 	}
 
 	// Decode extra data
@@ -255,13 +246,8 @@
 		return nil, NewDecodingErrorf(
 			"data has invalid flag 0x%x, want 0x%x",
 			flag,
-<<<<<<< HEAD
-			flagArray&flagDataSlab,
+			maskArrayData,
 		).Fatal()
-=======
-			maskArrayData,
-		)
->>>>>>> 530f4b19
 	}
 
 	// Decode prev storage ID
@@ -784,12 +770,8 @@
 		return nil, NewDecodingErrorf(
 			"data has invalid flag 0x%x, want 0x%x",
 			flag,
-<<<<<<< HEAD
-			flagArray&flagMetaDataSlab).Fatal()
-=======
 			maskArrayMeta,
-		)
->>>>>>> 530f4b19
+		).Fatal()
 	}
 
 	// Decode number of child headers
