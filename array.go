--- conflicted
+++ resolved
@@ -18,14 +18,10 @@
 const (
 	storageIDSize = 16
 
-<<<<<<< HEAD
 	// version and flag size: version (1 byte) + flag (1 byte)
 	versionAndFlagSize = 2
 
-	// slab header size: storage id (8 bytes) + count (4 bytes) + size (4 bytes)
-=======
 	// slab header size: storage id (16 bytes) + count (4 bytes) + size (4 bytes)
->>>>>>> b0821333
 	arraySlabHeaderSize = storageIDSize + 4 + 4
 
 	// meta data slab prefix size: version (1 byte) + flag (1 byte) + child header count (2 bytes)
@@ -148,7 +144,6 @@
 	return fmt.Sprintf("failed to retrieve ArraySlab %d: %v", e.id, e.err)
 }
 
-<<<<<<< HEAD
 func newArrayExtraDataFromData(data []byte) (*ArrayExtraData, []byte, error) {
 	// Check data length
 	if len(data) < versionAndFlagSize {
@@ -206,14 +201,6 @@
 	_, err := enc.Write(enc.Scratch[:versionAndFlagSize])
 	if err != nil {
 		return err
-=======
-func newArrayDataSlab(storage SlabStorage, address Address) *ArrayDataSlab {
-	return &ArrayDataSlab{
-		header: ArraySlabHeader{
-			id:   storage.GenerateStorageID(address),
-			size: arrayDataSlabPrefixSize,
-		},
->>>>>>> b0821333
 	}
 
 	// TODO: use encoding options
@@ -222,27 +209,6 @@
 	return cborEnc.Encode(a)
 }
 
-<<<<<<< HEAD
-func newArrayDataSlabFromData(id StorageID, data []byte, decodeStorable StorableDecoder) (*ArrayDataSlab, error) {
-	// Check minimum data length
-	if len(data) < versionAndFlagSize {
-		return nil, errors.New("data is too short for array data slab")
-	}
-
-	var extraData *ArrayExtraData
-
-	// Check flag for extra data
-	if data[1]&flagExtraData != 0 {
-		// Decode extra data
-		var err error
-		extraData, data, err = newArrayExtraDataFromData(data)
-		if err != nil {
-			return nil, err
-		}
-	}
-
-	// Check data length (after decoding extra data if present)
-=======
 func newArrayDataSlabFromData(
 	id StorageID,
 	data []byte,
@@ -251,8 +217,24 @@
 	*ArrayDataSlab,
 	error,
 ) {
-	// Check data length
->>>>>>> b0821333
+	// Check minimum data length
+	if len(data) < versionAndFlagSize {
+		return nil, errors.New("data is too short for array data slab")
+	}
+
+	var extraData *ArrayExtraData
+
+	// Check flag for extra data
+	if data[1]&flagExtraData != 0 {
+		// Decode extra data
+		var err error
+		extraData, data, err = newArrayExtraDataFromData(data)
+		if err != nil {
+			return nil, err
+		}
+	}
+
+	// Check data length (after decoding extra data if present)
 	if len(data) < arrayDataSlabPrefixSize {
 		return nil, errors.New("data is too short for array data slab")
 	}
@@ -734,8 +716,7 @@
 	return fmt.Sprintf("[%s]", strings.Join(elemsStr, " "))
 }
 
-<<<<<<< HEAD
-func newArrayMetaDataSlabFromData(id StorageID, data []byte, decodeStorable StorableDecoder) (*ArrayMetaDataSlab, error) {
+func newArrayMetaDataSlabFromData(id StorageID, data []byte) (*ArrayMetaDataSlab, error) {
 	// Check minimum data length
 	if len(data) < versionAndFlagSize {
 		return nil, errors.New("data is too short for array metadata slab")
@@ -754,9 +735,6 @@
 	}
 
 	// Check data length (after decoding extra data if present)
-=======
-func newArrayMetaDataSlabFromData(id StorageID, data []byte) (*ArrayMetaDataSlab, error) {
->>>>>>> b0821333
 	if len(data) < arrayMetaDataSlabPrefixSize {
 		return nil, errors.New("data is too short for array metadata slab")
 	}
@@ -1650,22 +1628,17 @@
 	return strings.Join(elemsStr, " ")
 }
 
-<<<<<<< HEAD
-func NewArray(storage SlabStorage, typeInfo string) (*Array, error) {
+func NewArray(storage SlabStorage, address Address, typeInfo string) (*Array, error) {
 
 	extraData := &ArrayExtraData{TypeInfo: typeInfo}
 
 	root := &ArrayDataSlab{
 		header: ArraySlabHeader{
-			id:   storage.GenerateStorageID(),
+			id:   storage.GenerateStorageID(address),
 			size: arrayDataSlabPrefixSize,
 		},
 		extraData: extraData,
 	}
-=======
-func NewArray(storage SlabStorage, address Address) (*Array, error) {
-	root := newArrayDataSlab(storage, address)
->>>>>>> b0821333
 
 	err := storage.Store(root.header.id, root)
 	if err != nil {
@@ -1715,19 +1688,15 @@
 
 	if a.root.IsFull() {
 
-<<<<<<< HEAD
 		// Get old root's extra data and reset it to nil in old root
 		extraData := a.root.RemoveExtraData()
 
-		copiedRoot := a.root.ShallowCloneWithNewID(a.storage)
-=======
 		// Save root node id
 		rootID := a.root.ID()
 
 		// Assign a new storage id to old root before splitting it.
 		oldRoot := a.root
 		oldRoot.SetID(a.storage.GenerateStorageID(a.address))
->>>>>>> b0821333
 
 		// Split old root
 		leftSlab, rightSlab, err := oldRoot.Split(a.storage)
@@ -1747,18 +1716,10 @@
 			},
 			childrenHeaders:  []ArraySlabHeader{left.Header(), right.Header()},
 			childrenCountSum: []uint32{left.Header().count, left.Header().count + right.Header().count},
-		}
-
-<<<<<<< HEAD
-		root := a.root.(*ArrayMetaDataSlab)
-		root.childrenHeaders = []ArraySlabHeader{left.Header(), right.Header()}
-		root.childrenCountSum = []uint32{left.Header().count, left.Header().count + right.Header().count}
-		root.header.count = left.Header().count + right.Header().count
-		root.header.size = arrayMetaDataSlabPrefixSize + arraySlabHeaderSize*uint32(len(root.childrenHeaders))
-		root.extraData = extraData
-=======
+			extraData:        extraData,
+		}
+
 		a.root = newRoot
->>>>>>> b0821333
 
 		err = a.storage.Store(left.ID(), left)
 		if err != nil {
@@ -1899,13 +1860,8 @@
 	}
 }
 
-<<<<<<< HEAD
-func (a *Array) DeepCopy(storage SlabStorage) (Value, error) {
-	result, err := NewArray(storage, a.Type())
-=======
 func (a *Array) DeepCopy(storage SlabStorage, address Address) (Value, error) {
-	result, err := NewArray(storage, address)
->>>>>>> b0821333
+	result, err := NewArray(storage, address, a.Type())
 	if err != nil {
 		return nil, err
 	}
