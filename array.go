/*
 * Copyright 2021 Dapper Labs, Inc.  All rights reserved.
 */

package atree

import (
	"bytes"
	"encoding/binary"
	"errors"
	"fmt"
	"math"
	"strings"

	"github.com/fxamacker/cbor/v2"
)

const (
	storageIDSize = 16

	// version and flag size: version (1 byte) + flag (1 byte)
	versionAndFlagSize = 2

	// slab header size: storage id (16 bytes) + count (4 bytes) + size (4 bytes)
	arraySlabHeaderSize = storageIDSize + 4 + 4

	// meta data slab prefix size: version (1 byte) + flag (1 byte) + child header count (2 bytes)
	arrayMetaDataSlabPrefixSize = versionAndFlagSize + 2

	// version (1 byte) + flag (1 byte) + prev id (16 bytes) + next id (16 bytes) + CBOR array size (3 bytes)
	// (3 bytes of array size support up to 65535 array elements)
	arrayDataSlabPrefixSize = versionAndFlagSize + storageIDSize + storageIDSize + 3

	// 32 is faster than 24 and 40.
	linearScanThreshold = 32
)

type ArraySlabHeader struct {
	id    StorageID // id is used to retrieve slab from storage
	size  uint32    // size is used to split and merge; leaf: size of all element; internal: size of all headers
	count uint32    // count is used to lookup element; leaf: number of elements; internal: number of elements in all its headers
}

type ArrayExtraData struct {
	_        struct{} `cbor:",toarray"`
	TypeInfo string   // array type
}

// ArrayDataSlab is leaf node, implementing ArraySlab.
type ArrayDataSlab struct {
	prev     StorageID
	next     StorageID
	header   ArraySlabHeader
	elements []Storable

	// extraData is data that is prepended to encoded slab data.
	// It isn't included in slab size calculation for splitting and merging.
	extraData *ArrayExtraData
}

func (a *ArrayDataSlab) StoredValue(storage SlabStorage) (Value, error) {
	return &Array{storage: storage, root: a, address: a.header.id.address}, nil
}

var _ ArraySlab = &ArrayDataSlab{}

// ArrayMetaDataSlab is internal node, implementing ArraySlab.
type ArrayMetaDataSlab struct {
	header          ArraySlabHeader
	childrenHeaders []ArraySlabHeader
	// Cumulative counts in the children.
	// For example, if the counts in childrenHeaders are [10, 15, 12],
	// childrenCountSum is [10, 25, 37]
	childrenCountSum []uint32

	// extraData is data that is prepended to encoded slab data.
	// It isn't included in slab size calculation for splitting and merging.
	extraData *ArrayExtraData
}

var _ ArraySlab = &ArrayMetaDataSlab{}

func (a *ArrayMetaDataSlab) StoredValue(storage SlabStorage) (Value, error) {
	return &Array{storage: storage, root: a, address: a.header.id.address}, nil
}

type ArraySlab interface {
	Slab
	fmt.Stringer

	Get(storage SlabStorage, index uint64) (Storable, error)
	Set(storage SlabStorage, index uint64, v Storable) error
	Insert(storage SlabStorage, index uint64, v Storable) error
	Remove(storage SlabStorage, index uint64) (Storable, error)

	IsData() bool

	IsFull() bool
	IsUnderflow() (uint32, bool)
	CanLendToLeft(size uint32) bool
	CanLendToRight(size uint32) bool

	SetID(StorageID)

	Header() ArraySlabHeader

	ExtraData() *ArrayExtraData
	RemoveExtraData() *ArrayExtraData
	SetExtraData(*ArrayExtraData)
}

// Array is tree
type Array struct {
	storage SlabStorage
	address Address
	root    ArraySlab
}

var _ Value = &Array{}

func (a *Array) Value(_ SlabStorage) (Value, error) {
	return a, nil
}

func (a *Array) Storable(SlabStorage) Storable {
	return StorageIDStorable(a.StorageID())
}

type IndexOutOfRangeError struct {
	// TODO: add more info
}

func (e IndexOutOfRangeError) Error() string {
	// TODO: add more info
	return "index out of range"
}

type ArraySlabNotFoundError struct {
	id  StorageID
	err error
}

func (e ArraySlabNotFoundError) Error() string {
	return fmt.Sprintf("failed to retrieve ArraySlab %d: %v", e.id, e.err)
}

func newArrayExtraDataFromData(data []byte) (*ArrayExtraData, []byte, error) {
	// Check data length
	if len(data) < versionAndFlagSize {
		return nil, data, errors.New("data is too short for array extra data")
	}

	// Check flag
	flag := data[1]
	if flag&flagExtraData == 0 {
		return nil, data, fmt.Errorf(
			"data has invalid flag 0x%x, want 0x%x",
			flag,
			flagExtraData,
		)
	}

	// Decode extra data

	var extraData ArrayExtraData

	r := bytes.NewReader(data[versionAndFlagSize:])
	dec := cbor.NewDecoder(r)
	err := dec.Decode(&extraData)
	if err != nil {
		return nil, data, err
	}

	// Reslice for remaining data
	n := dec.NumBytesRead()
	data = data[versionAndFlagSize+n:]

	return &extraData, data, nil
}

<<<<<<< HEAD
func newArrayDataSlabFromData(
	id StorageID,
	data []byte,
	decMode cbor.DecMode,
=======
// Encode encodes extra data to the given encoder.
//
// Header (2 bytes):
//
//     +-----------------------------+--------------------------+
//     | extra data version (1 byte) | extra data flag (1 byte) |
//     +-----------------------------+--------------------------+
//
// Content (for now):
//
//   CBOR encoded array of extra data: cborArray{type info}
//
// Extra data flag is flagExtraData + the slab flag.
//
func (a *ArrayExtraData) Encode(enc *Encoder, flag byte) error {
	// Encode version
	enc.Scratch[0] = 0

	// Encode flag
	enc.Scratch[1] = flag | flagExtraData

	// Write scratch content to encoder
	_, err := enc.Write(enc.Scratch[:versionAndFlagSize])
	if err != nil {
		return err
	}

	// TODO: use encoding options
	// Encode extra data
	cborEnc := cbor.NewEncoder(enc.Writer)
	return cborEnc.Encode(a)
}

func newArrayDataSlabFromData(
	id StorageID,
	data []byte,
>>>>>>> 0b6038f4
	decodeStorable StorableDecoder,
) (
	*ArrayDataSlab,
	error,
) {
<<<<<<< HEAD
	// Check data length
=======
	// Check minimum data length
	if len(data) < versionAndFlagSize {
		return nil, errors.New("data is too short for array data slab")
	}

	var extraData *ArrayExtraData

	// Check flag for extra data
	if data[1]&flagExtraData != 0 {
		// Decode extra data
		var err error
		extraData, data, err = newArrayExtraDataFromData(data)
		if err != nil {
			return nil, err
		}
	}

	// Check data length (after decoding extra data if present)
>>>>>>> 0b6038f4
	if len(data) < arrayDataSlabPrefixSize {
		return nil, errors.New("data is too short for array data slab")
	}

	// Check flag
	flag := data[1]
	if flag&flagArray == 0 || flag&flagDataSlab == 0 {
		return nil, fmt.Errorf(
			"data has invalid flag 0x%x, want 0x%x",
			flag,
			flagArray&flagDataSlab,
		)
	}

	// Decode prev storage ID
	const prevStorageIDOffset = versionAndFlagSize
	prev, err := NewStorageIDFromRawBytes(data[prevStorageIDOffset:])
	if err != nil {
		return nil, err
	}

	// Decode next storage ID
	const nextStorageIDOffset = prevStorageIDOffset + storageIDSize
	next, err := NewStorageIDFromRawBytes(data[nextStorageIDOffset:])
	if err != nil {
		return nil, err
	}

	// Decode content (CBOR array)
	const contentOffset = nextStorageIDOffset + storageIDSize
	cborDec := decMode.NewByteStreamDecoder(data[contentOffset:])

	elemCount, err := cborDec.DecodeArrayHead()
	if err != nil {
		return nil, err
	}

	elements := make([]Storable, elemCount)
	for i := 0; i < int(elemCount); i++ {
		storable, err := decodeStorable(cborDec, StorageIDUndefined)
		if err != nil {
			return nil, err
		}
		elements[i] = storable
	}

	header := ArraySlabHeader{
		id:    id,
		size:  uint32(len(data)),
		count: uint32(elemCount),
	}

	return &ArrayDataSlab{
		prev:      StorageID(prev),
		next:      StorageID(next),
		header:    header,
		elements:  elements,
		extraData: extraData,
	}, nil
}

// Encode encodes this array data slab to the given encoder.
//
// Header (18 bytes):
//
//   +-------------------------------+--------------------------------+--------------------------------+
//   | slab version + flag (2 bytes) | prev sib storage ID (16 bytes) | next sib storage ID (16 bytes) |
//   +-------------------------------+--------------------------------+--------------------------------+
//
// Content (for now):
//
//   CBOR encoded array of elements
//
// If this is root slab, extra data section is prepended to slab's encoded content.
// See ArrayExtraData.Encode() for extra data section format.
//
func (a *ArrayDataSlab) Encode(enc *Encoder) error {

	flag := flagDataSlab | flagArray

	// Encode extra data if present
	if a.extraData != nil {
		err := a.extraData.Encode(enc, flag)
		if err != nil {
			return err
		}
	}

	// Encode version
	enc.Scratch[0] = 0

	// Encode flag
	enc.Scratch[1] = flag

	// Encode prev storage ID to scratch
	const prevStorageIDOffset = versionAndFlagSize
	_, err := a.prev.ToRawBytes(enc.Scratch[prevStorageIDOffset:])
	if err != nil {
		return err
	}

	// Encode next storage ID to scratch
	const nextStorageIDOffset = prevStorageIDOffset + storageIDSize
	_, err = a.next.ToRawBytes(enc.Scratch[nextStorageIDOffset:])
	if err != nil {
		return err
	}

	// Encode CBOR array size manually for fix-sized encoding
	const contentOffset = nextStorageIDOffset + storageIDSize

	enc.Scratch[contentOffset] = 0x80 | 25

	const countOffset = contentOffset + 1
	const countSize = 2
	binary.BigEndian.PutUint16(
		enc.Scratch[countOffset:],
		uint16(len(a.elements)),
	)

	// Write scratch content to encoder
	const totalSize = countOffset + countSize
	_, err = enc.Write(enc.Scratch[:totalSize])
	if err != nil {
		return err
	}

	// Encode data slab content (array of elements)
	for _, e := range a.elements {
		err = e.Encode(enc)
		if err != nil {
			return err
		}
	}

	return enc.CBOR.Flush()
}

func (a *ArrayDataSlab) Get(_ SlabStorage, index uint64) (Storable, error) {
	if index >= uint64(len(a.elements)) {
		return nil, IndexOutOfRangeError{}
	}
	return a.elements[index], nil
}

func (a *ArrayDataSlab) Set(storage SlabStorage, index uint64, v Storable) error {
	if index >= uint64(len(a.elements)) {
		return IndexOutOfRangeError{}
	}
	oldSize := a.elements[index].ByteSize()
	a.elements[index] = v
	a.header.size = a.header.size - oldSize + v.ByteSize()

	return storage.Store(a.header.id, a)
}

func (a *ArrayDataSlab) Insert(storage SlabStorage, index uint64, v Storable) error {
	if index > uint64(len(a.elements)) {
		return IndexOutOfRangeError{}
	}
	if index == uint64(len(a.elements)) {
		a.elements = append(a.elements, v)
	} else {
		a.elements = append(a.elements, nil)
		copy(a.elements[index+1:], a.elements[index:])
		a.elements[index] = v
	}

	a.header.count++
	a.header.size += v.ByteSize()

	return storage.Store(a.header.id, a)
}

func (a *ArrayDataSlab) Remove(storage SlabStorage, index uint64) (Storable, error) {
	if index >= uint64(len(a.elements)) {
		return nil, IndexOutOfRangeError{}
	}

	v := a.elements[index]

	lastIndex := len(a.elements) - 1

	if index != uint64(lastIndex) {
		copy(a.elements[index:], a.elements[index+1:])
	}

	// NOTE: prevent memory leak
	a.elements[lastIndex] = nil

	a.elements = a.elements[:lastIndex]

	a.header.count--
	a.header.size -= v.ByteSize()

	err := storage.Store(a.header.id, a)
	if err != nil {
		return nil, err
	}

	return v, nil
}

func (a *ArrayDataSlab) Split(storage SlabStorage) (Slab, Slab, error) {
	if len(a.elements) < 2 {
		// Can't split slab with less than two elements
		return nil, nil, fmt.Errorf("can't split slab with less than 2 elements")
	}

	// This computes the ceil of split to give the first slab with more elements.
	dataSize := a.header.size - arrayDataSlabPrefixSize
	midPoint := (dataSize + 1) >> 1

	leftSize := uint32(0)
	leftCount := 0
	for i, e := range a.elements {
		elemSize := e.ByteSize()
		if leftSize+elemSize >= midPoint {
			// i is mid point element.  Place i on the small side.
			if leftSize <= dataSize-leftSize-elemSize {
				leftSize += elemSize
				leftCount = i + 1
			} else {
				leftCount = i
			}
			break
		}
		// left slab size < midPoint
		leftSize += elemSize
	}

	// Construct right slab
	rightSlabCount := len(a.elements) - leftCount
	rightSlab := &ArrayDataSlab{
		header: ArraySlabHeader{
			id:    storage.GenerateStorageID(a.header.id.address),
			size:  arrayDataSlabPrefixSize + dataSize - leftSize,
			count: uint32(rightSlabCount),
		},
		prev: a.header.id,
		next: a.next,
	}

	rightSlab.elements = make([]Storable, rightSlabCount)
	copy(rightSlab.elements, a.elements[leftCount:])

	// Modify left (original) slab
	// NOTE: prevent memory leak
	for i := leftCount; i < len(a.elements); i++ {
		a.elements[i] = nil
	}
	a.elements = a.elements[:leftCount]
	a.header.size = arrayDataSlabPrefixSize + leftSize
	a.header.count = uint32(leftCount)
	a.next = rightSlab.header.id

	return a, rightSlab, nil
}

func (a *ArrayDataSlab) Merge(slab Slab) error {
	rightSlab := slab.(*ArrayDataSlab)
	a.elements = append(a.elements, rightSlab.elements...)
	a.header.size = a.header.size + rightSlab.header.size - arrayDataSlabPrefixSize
	a.header.count += rightSlab.header.count
	a.next = rightSlab.next
	return nil
}

// LendToRight rebalances slabs by moving elements from left slab to right slab
func (a *ArrayDataSlab) LendToRight(slab Slab) error {

	rightSlab := slab.(*ArrayDataSlab)

	count := a.header.count + rightSlab.header.count
	size := a.header.size + rightSlab.header.size

	leftCount := a.header.count
	leftSize := a.header.size

	midPoint := (size + 1) >> 1

	// Left slab size is as close to midPoint as possible while right slab size >= minThreshold
	for i := len(a.elements) - 1; i >= 0; i-- {
		elemSize := a.elements[i].ByteSize()
		if leftSize-elemSize < midPoint && size-leftSize >= uint32(minThreshold) {
			break
		}
		leftSize -= elemSize
		leftCount--
	}

	// Update the right slab
	//
	// It is easier and less error-prone to realloc elements for the right slab.

	elements := make([]Storable, count-leftCount)
	n := copy(elements, a.elements[leftCount:])
	copy(elements[n:], rightSlab.elements)

	rightSlab.elements = elements
	rightSlab.header.size = size - leftSize
	rightSlab.header.count = count - leftCount

	// Update left slab
	// NOTE: prevent memory leak
	for i := leftCount; i < uint32(len(a.elements)); i++ {
		a.elements[i] = nil
	}
	a.elements = a.elements[:leftCount]
	a.header.size = leftSize
	a.header.count = leftCount

	return nil
}

// BorrowFromRight rebalances slabs by moving elements from right slab to left slab.
func (a *ArrayDataSlab) BorrowFromRight(slab Slab) error {
	rightSlab := slab.(*ArrayDataSlab)

	count := a.header.count + rightSlab.header.count
	size := a.header.size + rightSlab.header.size

	leftCount := a.header.count
	leftSize := a.header.size

	midPoint := (size + 1) >> 1

	for _, e := range rightSlab.elements {
		elemSize := e.ByteSize()
		if leftSize+elemSize > midPoint {
			if size-leftSize-elemSize >= uint32(minThreshold) {
				// Include this element in left slab
				leftSize += elemSize
				leftCount++
			}
			break
		}
		leftSize += elemSize
		leftCount++
	}

	rightStartIndex := leftCount - a.header.count

	// Update left slab
	a.elements = append(a.elements, rightSlab.elements[:rightStartIndex]...)
	a.header.size = leftSize
	a.header.count = leftCount

	// Update right slab
	// TODO: copy elements to front instead?
	// NOTE: prevent memory leak
	for i := uint32(0); i < rightStartIndex; i++ {
		rightSlab.elements[i] = nil
	}
	rightSlab.elements = rightSlab.elements[rightStartIndex:]
	rightSlab.header.size = size - leftSize
	rightSlab.header.count = count - leftCount

	return nil
}

func (a *ArrayDataSlab) IsFull() bool {
	return a.header.size > uint32(maxThreshold)
}

// IsUnderflow returns the number of bytes needed for the data slab
// to reach the min threshold.
// Returns true if the min threshold has not been reached yet.
//
func (a *ArrayDataSlab) IsUnderflow() (uint32, bool) {
	if uint32(minThreshold) > a.header.size {
		return uint32(minThreshold) - a.header.size, true
	}
	return 0, false
}

// CanLendToLeft returns true if elements on the left of the slab could be removed
// so that the slab still stores more than the min threshold.
//
func (a *ArrayDataSlab) CanLendToLeft(size uint32) bool {
	if len(a.elements) == 0 {
		panic(fmt.Sprintf("empty data slab %d", a.header.id))
	}
	if len(a.elements) < 2 {
		return false
	}
	if a.header.size-size < uint32(minThreshold) {
		return false
	}
	lendSize := uint32(0)
	for i := 0; i < len(a.elements); i++ {
		lendSize += a.elements[i].ByteSize()
		if a.header.size-lendSize < uint32(minThreshold) {
			return false
		}
		if lendSize >= size {
			return true
		}
	}
	return false
}

// CanLendToRight returns true if elements on the right of the slab could be removed
// so that the slab still stores more than the min threshold.
//
func (a *ArrayDataSlab) CanLendToRight(size uint32) bool {
	if len(a.elements) == 0 {
		panic(fmt.Sprintf("empty data slab %d", a.header.id))
	}
	if len(a.elements) < 2 {
		return false
	}
	if a.header.size-size < uint32(minThreshold) {
		return false
	}
	lendSize := uint32(0)
	for i := len(a.elements) - 1; i >= 0; i-- {
		lendSize += a.elements[i].ByteSize()
		if a.header.size-lendSize < uint32(minThreshold) {
			return false
		}
		if lendSize >= size {
			return true
		}
	}
	return false
}

func (a *ArrayDataSlab) SetID(id StorageID) {
	a.header.id = id
}

func (a *ArrayDataSlab) Header() ArraySlabHeader {
	return a.header
}

func (a *ArrayDataSlab) IsData() bool {
	return true
}

func (a *ArrayDataSlab) ID() StorageID {
	return a.header.id
}

func (a *ArrayDataSlab) ByteSize() uint32 {
	return a.header.size
}

func (a *ArrayDataSlab) ExtraData() *ArrayExtraData {
	return a.extraData
}

func (a *ArrayDataSlab) RemoveExtraData() *ArrayExtraData {
	extraData := a.extraData
	a.extraData = nil
	return extraData
}

func (a *ArrayDataSlab) SetExtraData(extraData *ArrayExtraData) {
	a.extraData = extraData
}

func (a *ArrayDataSlab) String() string {
	var elements []Storable
	if len(a.elements) <= 6 {
		elements = a.elements
	} else {
		elements = append(elements, a.elements[:3]...)
		elements = append(elements, a.elements[len(a.elements)-3:]...)
	}

	var elemsStr []string
	for _, e := range elements {
		elemsStr = append(elemsStr, fmt.Sprint(e))
	}

	if len(a.elements) > 6 {
		elemsStr = append(elemsStr, "")
		copy(elemsStr[4:], elemsStr[3:])
		elemsStr[3] = "..."
	}
	return fmt.Sprintf("[%s]", strings.Join(elemsStr, " "))
}

func newArrayMetaDataSlabFromData(id StorageID, data []byte) (*ArrayMetaDataSlab, error) {
	// Check minimum data length
	if len(data) < versionAndFlagSize {
		return nil, errors.New("data is too short for array metadata slab")
	}

	var extraData *ArrayExtraData

	// Check flag for extra data
	if data[1]&flagExtraData != 0 {
		// Decode extra data
		var err error
		extraData, data, err = newArrayExtraDataFromData(data)
		if err != nil {
			return nil, err
		}
	}

	// Check data length (after decoding extra data if present)
	if len(data) < arrayMetaDataSlabPrefixSize {
		return nil, errors.New("data is too short for array metadata slab")
	}

	// Check flag
	flag := data[1]
	if flag&flagArray == 0 || flag&flagMetaDataSlab == 0 {
		return nil, fmt.Errorf(
			"data has invalid flag 0x%x, want 0x%x",
			flag,
			flagArray&flagMetaDataSlab,
		)
	}

	// Decode number of child headers
	const childHeaderCountOffset = versionAndFlagSize
	childHeaderCount := binary.BigEndian.Uint16(data[childHeaderCountOffset:])

	expectedDataLength := arrayMetaDataSlabPrefixSize + arraySlabHeaderSize*int(childHeaderCount)
	if len(data) != expectedDataLength {
		return nil, fmt.Errorf(
			"data has unexpected length %d, want %d",
			len(data),
			expectedDataLength,
		)
	}

	// Decode child headers
	childrenHeaders := make([]ArraySlabHeader, childHeaderCount)
	childrenCountSum := make([]uint32, childHeaderCount)
	totalCount := uint32(0)
	offset := childHeaderCountOffset + 2

	for i := 0; i < int(childHeaderCount); i++ {
		storageID, err := NewStorageIDFromRawBytes(data[offset:])
		if err != nil {
			return nil, err
		}

		countOffset := offset + storageIDSize
		count := binary.BigEndian.Uint32(data[countOffset:])

		sizeOffset := countOffset + 4
		size := binary.BigEndian.Uint32(data[sizeOffset:])

		totalCount += count

		childrenHeaders[i] = ArraySlabHeader{
			id:    StorageID(storageID),
			count: count,
			size:  size,
		}
		childrenCountSum[i] = totalCount

		offset += arraySlabHeaderSize
	}

	header := ArraySlabHeader{
		id:    id,
		size:  uint32(len(data)),
		count: totalCount,
	}

	return &ArrayMetaDataSlab{
		header:           header,
		childrenHeaders:  childrenHeaders,
		childrenCountSum: childrenCountSum,
		extraData:        extraData,
	}, nil
}

// Encode encodes this array meta-data slab to the given encoder.
//
// Header (4 bytes):
//
//     +-----------------------+--------------------+------------------------------+
//     | slab version (1 byte) | slab flag (1 byte) | child header count (2 bytes) |
//     +-----------------------+--------------------+------------------------------+
//
// Content (n * 16 bytes):
//
// 	[[count, size, storage id], ...]
//
// If this is root slab, extra data section is prepended to slab's encoded content.
// See ArrayExtraData.Encode() for extra data section format.
//
func (a *ArrayMetaDataSlab) Encode(enc *Encoder) error {

	flag := flagArray | flagMetaDataSlab

	// Encode extra data if present
	if a.extraData != nil {
		err := a.extraData.Encode(enc, flag)
		if err != nil {
			return err
		}
	}

	// Encode version
	enc.Scratch[0] = 0

	// Encode flag
	enc.Scratch[1] = flag

	// Encode child header count to scratch
	const childHeaderCountOffset = versionAndFlagSize
	binary.BigEndian.PutUint16(
		enc.Scratch[childHeaderCountOffset:],
		uint16(len(a.childrenHeaders)),
	)

	// Write scratch content to encoder
	const totalSize = childHeaderCountOffset + 2
	_, err := enc.Write(enc.Scratch[:totalSize])
	if err != nil {
		return err
	}

	// Encode children headers
	for _, h := range a.childrenHeaders {
		_, err := h.id.ToRawBytes(enc.Scratch[:])
		if err != nil {
			return err
		}

		const countOffset = storageIDSize
		binary.BigEndian.PutUint32(enc.Scratch[countOffset:], h.count)

		const sizeOffset = countOffset + 4
		binary.BigEndian.PutUint32(enc.Scratch[sizeOffset:], h.size)

		const totalSize = sizeOffset + 4
		_, err = enc.Write(enc.Scratch[:totalSize])
		if err != nil {
			return err
		}
	}

	return nil
}

// TODO: improve naming
func (a *ArrayMetaDataSlab) childSlabIndexInfo(
	index uint64,
) (
	childHeaderIndex int,
	adjustedIndex uint64,
	childID StorageID,
	err error,
) {
	if index >= uint64(a.header.count) {
		return 0, 0, StorageID{}, IndexOutOfRangeError{}
	}

	// Either perform a linear scan (for small number of children),
	// or a binary search

	count := len(a.childrenCountSum)

	if count < linearScanThreshold {
		for i, countSum := range a.childrenCountSum {
			if index < uint64(countSum) {
				childHeaderIndex = i
				break
			}
		}
	} else {
		low, high := 0, count
		for low < high {
			// The following line is borrowed from Go runtime .
			mid := int(uint(low+high) >> 1) // avoid overflow when computing mid
			midCountSum := uint64(a.childrenCountSum[mid])

			if midCountSum < index {
				low = mid + 1
			} else if midCountSum > index {
				high = mid
			} else {
				low = mid + 1
				break

			}
		}
		childHeaderIndex = low
	}

	childHeader := a.childrenHeaders[childHeaderIndex]
	adjustedIndex = index + uint64(childHeader.count) - uint64(a.childrenCountSum[childHeaderIndex])
	childID = childHeader.id

	return childHeaderIndex, adjustedIndex, childID, nil
}

func (a *ArrayMetaDataSlab) Get(storage SlabStorage, index uint64) (Storable, error) {

	_, adjustedIndex, childID, err := a.childSlabIndexInfo(index)
	if err != nil {
		return nil, err
	}

	child, err := getArraySlab(storage, childID)
	if err != nil {
		return nil, err
	}

	return child.Get(storage, adjustedIndex)
}

func (a *ArrayMetaDataSlab) Set(storage SlabStorage, index uint64, v Storable) error {

	childHeaderIndex, adjustedIndex, childID, err := a.childSlabIndexInfo(index)
	if err != nil {
		return err
	}

	child, err := getArraySlab(storage, childID)
	if err != nil {
		return err
	}

	err = child.Set(storage, adjustedIndex, v)
	if err != nil {
		return err
	}

	a.childrenHeaders[childHeaderIndex] = child.Header()

	// Update may increase or decrease the size,
	// check if full and for underflow

	if child.IsFull() {
		return a.SplitChildSlab(storage, child, childHeaderIndex)
	}

	if underflowSize, underflow := child.IsUnderflow(); underflow {
		return a.MergeOrRebalanceChildSlab(storage, child, childHeaderIndex, underflowSize)
	}

	return storage.Store(a.header.id, a)
}

// Insert inserts v into the correct child slab.
// index must be >=0 and <= a.header.count.
// If index == a.header.count, Insert appends v to the end of underlying slab.
func (a *ArrayMetaDataSlab) Insert(storage SlabStorage, index uint64, v Storable) error {
	if index > uint64(a.header.count) {
		return IndexOutOfRangeError{}
	}

	if len(a.childrenHeaders) == 0 {
		panic("Inserting to empty MetaDataSlab")
	}

	var childID StorageID
	var childHeaderIndex int
	var adjustedIndex uint64
	if index == uint64(a.header.count) {
		childHeaderIndex = len(a.childrenHeaders) - 1
		h := a.childrenHeaders[childHeaderIndex]
		childID = h.id
		adjustedIndex = uint64(h.count)
	} else {
		var err error
		childHeaderIndex, adjustedIndex, childID, err = a.childSlabIndexInfo(index)
		if err != nil {
			return err
		}
	}

	child, err := getArraySlab(storage, childID)
	if err != nil {
		return err
	}

	err = child.Insert(storage, adjustedIndex, v)
	if err != nil {
		return err
	}

	a.header.count++

	// Increment childrenCountSum from childHeaderIndex
	for i := childHeaderIndex; i < len(a.childrenCountSum); i++ {
		a.childrenCountSum[i]++
	}

	a.childrenHeaders[childHeaderIndex] = child.Header()

	// Insertion increases the size,
	// check if full

	if child.IsFull() {
		return a.SplitChildSlab(storage, child, childHeaderIndex)
	}

	// Insertion always increases the size,
	// so there is no need to check underflow

	return storage.Store(a.header.id, a)
}

func (a *ArrayMetaDataSlab) Remove(storage SlabStorage, index uint64) (Storable, error) {

	if index >= uint64(a.header.count) {
		return nil, IndexOutOfRangeError{}
	}

	childHeaderIndex, adjustedIndex, childID, err := a.childSlabIndexInfo(index)
	if err != nil {
		return nil, err
	}

	child, err := getArraySlab(storage, childID)
	if err != nil {
		return nil, err
	}

	v, err := child.Remove(storage, adjustedIndex)
	if err != nil {
		return nil, err
	}

	a.header.count--

	// Decrement childrenCountSum from childHeaderIndex
	for i := childHeaderIndex; i < len(a.childrenCountSum); i++ {
		a.childrenCountSum[i]--
	}

	a.childrenHeaders[childHeaderIndex] = child.Header()

	// Removal decreases the size,
	// check for underflow

	if underflowSize, isUnderflow := child.IsUnderflow(); isUnderflow {
		err = a.MergeOrRebalanceChildSlab(storage, child, childHeaderIndex, underflowSize)
		if err != nil {
			return nil, err
		}
	}

	// Removal always decreases the size,
	// so there is no need to check isFull

	err = storage.Store(a.header.id, a)
	if err != nil {
		return nil, err
	}

	return v, nil
}

func (a *ArrayMetaDataSlab) SplitChildSlab(storage SlabStorage, child ArraySlab, childHeaderIndex int) error {
	leftSlab, rightSlab, err := child.Split(storage)
	if err != nil {
		return err
	}

	left := leftSlab.(ArraySlab)
	right := rightSlab.(ArraySlab)

	// Add new child slab (right) to childrenHeaders
	a.childrenHeaders = append(a.childrenHeaders, ArraySlabHeader{})
	if childHeaderIndex < len(a.childrenHeaders)-2 {
		copy(a.childrenHeaders[childHeaderIndex+2:], a.childrenHeaders[childHeaderIndex+1:])
	}
	a.childrenHeaders[childHeaderIndex] = left.Header()
	a.childrenHeaders[childHeaderIndex+1] = right.Header()

	// Adjust childrenCountSum
	a.childrenCountSum = append(a.childrenCountSum, uint32(0))
	copy(a.childrenCountSum[childHeaderIndex+1:], a.childrenCountSum[childHeaderIndex:])
	a.childrenCountSum[childHeaderIndex] -= right.Header().count

	// Increase header size
	a.header.size += arraySlabHeaderSize

	// Store modified slabs
	err = storage.Store(left.ID(), left)
	if err != nil {
		return err
	}
	err = storage.Store(right.ID(), right)
	if err != nil {
		return err
	}
	return storage.Store(a.header.id, a)
}

// MergeOrRebalanceChildSlab merges or rebalances child slab.
// If merged, then parent slab's data is adjusted.
//
// +-----------------------+-----------------------+----------------------+-----------------------+
// |                       | no left sibling (sib) | left sib can't lend  | left sib can lend     |
// +=======================+=======================+======================+=======================+
// | no right sib          | panic                 | merge with left      | rebalance with left   |
// +-----------------------+-----------------------+----------------------+-----------------------+
// | right sib can't lend  | merge with right      | merge with smaller   | rebalance with left   |
// +-----------------------+-----------------------+----------------------+-----------------------+
// | right sib can lend    | rebalance with right  | rebalance with right | rebalance with bigger |
// +-----------------------+-----------------------+----------------------+-----------------------+
//
func (a *ArrayMetaDataSlab) MergeOrRebalanceChildSlab(
	storage SlabStorage,
	child ArraySlab,
	childHeaderIndex int,
	underflowSize uint32,
) error {

	// Retrieve left and right siblings of the same parent.
	var leftSib, rightSib ArraySlab
	if childHeaderIndex > 0 {
		leftSibID := a.childrenHeaders[childHeaderIndex-1].id

		var err error
		leftSib, err = getArraySlab(storage, leftSibID)
		if err != nil {
			return err
		}
	}
	if childHeaderIndex < len(a.childrenHeaders)-1 {
		rightSibID := a.childrenHeaders[childHeaderIndex+1].id

		var err error
		rightSib, err = getArraySlab(storage, rightSibID)
		if err != nil {
			return err
		}
	}

	leftCanLend := leftSib != nil && leftSib.CanLendToRight(underflowSize)
	rightCanLend := rightSib != nil && rightSib.CanLendToLeft(underflowSize)

	// Child can rebalance elements with at least one sibling.
	if leftCanLend || rightCanLend {

		// Rebalance with right sib
		if !leftCanLend {
			baseCountSum := a.childrenCountSum[childHeaderIndex] - child.Header().count

			err := child.BorrowFromRight(rightSib)
			if err != nil {
				return err
			}

			a.childrenHeaders[childHeaderIndex] = child.Header()
			a.childrenHeaders[childHeaderIndex+1] = rightSib.Header()

			// Adjust childrenCountSum
			a.childrenCountSum[childHeaderIndex] = baseCountSum + child.Header().count

			// Store modified slabs
			err = storage.Store(child.ID(), child)
			if err != nil {
				return err
			}
			err = storage.Store(rightSib.ID(), rightSib)
			if err != nil {
				return err
			}
			return storage.Store(a.header.id, a)
		}

		// Rebalance with left sib
		if !rightCanLend {
			baseCountSum := a.childrenCountSum[childHeaderIndex-1] - leftSib.Header().count

			err := leftSib.LendToRight(child)
			if err != nil {
				return err
			}

			a.childrenHeaders[childHeaderIndex-1] = leftSib.Header()
			a.childrenHeaders[childHeaderIndex] = child.Header()

			// Adjust childrenCountSum
			a.childrenCountSum[childHeaderIndex-1] = baseCountSum + leftSib.Header().count

			// Store modified slabs
			err = storage.Store(leftSib.ID(), leftSib)
			if err != nil {
				return err
			}
			err = storage.Store(child.ID(), child)
			if err != nil {
				return err
			}
			return storage.Store(a.header.id, a)
		}

		// Rebalance with bigger sib
		if leftSib.ByteSize() > rightSib.ByteSize() {
			baseCountSum := a.childrenCountSum[childHeaderIndex-1] - leftSib.Header().count

			err := leftSib.LendToRight(child)
			if err != nil {
				return err
			}

			a.childrenHeaders[childHeaderIndex-1] = leftSib.Header()
			a.childrenHeaders[childHeaderIndex] = child.Header()

			// Adjust childrenCountSum
			a.childrenCountSum[childHeaderIndex-1] = baseCountSum + leftSib.Header().count

			// Store modified slabs
			err = storage.Store(leftSib.ID(), leftSib)
			if err != nil {
				return err
			}
			err = storage.Store(child.ID(), child)
			if err != nil {
				return err
			}
			return storage.Store(a.header.id, a)
		} else {
			// leftSib.ByteSize() <= rightSib.ByteSize

			baseCountSum := a.childrenCountSum[childHeaderIndex] - child.Header().count

			err := child.BorrowFromRight(rightSib)
			if err != nil {
				return err
			}

			a.childrenHeaders[childHeaderIndex] = child.Header()
			a.childrenHeaders[childHeaderIndex+1] = rightSib.Header()

			// Adjust childrenCountSum
			a.childrenCountSum[childHeaderIndex] = baseCountSum + child.Header().count

			// Store modified slabs
			err = storage.Store(child.ID(), child)
			if err != nil {
				return err
			}
			err = storage.Store(rightSib.ID(), rightSib)
			if err != nil {
				return err
			}
			err = storage.Store(a.header.id, a)
			if err != nil {
				return err
			}
			return nil
		}
	}

	// Child can't rebalance with any sibling.  It must merge with one sibling.

	if leftSib == nil {

		// Merge with right
		err := child.Merge(rightSib)
		if err != nil {
			return err
		}

		a.childrenHeaders[childHeaderIndex] = child.Header()

		// Update MetaDataSlab's childrenHeaders
		copy(a.childrenHeaders[childHeaderIndex+1:], a.childrenHeaders[childHeaderIndex+2:])
		a.childrenHeaders = a.childrenHeaders[:len(a.childrenHeaders)-1]

		// Adjust childrenCountSum
		copy(a.childrenCountSum[childHeaderIndex:], a.childrenCountSum[childHeaderIndex+1:])
		a.childrenCountSum = a.childrenCountSum[:len(a.childrenCountSum)-1]

		a.header.size -= arraySlabHeaderSize

		// Store modified slabs in storage
		err = storage.Store(child.ID(), child)
		if err != nil {
			return err
		}
		err = storage.Store(a.header.id, a)
		if err != nil {
			return err
		}

		// Remove right sib from storage
		storage.Remove(rightSib.ID())

		return nil
	}

	if rightSib == nil {

		// Merge with left
		err := leftSib.Merge(child)
		if err != nil {
			return err
		}

		a.childrenHeaders[childHeaderIndex-1] = leftSib.Header()

		// Update MetaDataSlab's childrenHeaders
		copy(a.childrenHeaders[childHeaderIndex:], a.childrenHeaders[childHeaderIndex+1:])
		a.childrenHeaders = a.childrenHeaders[:len(a.childrenHeaders)-1]

		// Adjust childrenCountSum
		copy(a.childrenCountSum[childHeaderIndex-1:], a.childrenCountSum[childHeaderIndex:])
		a.childrenCountSum = a.childrenCountSum[:len(a.childrenCountSum)-1]

		a.header.size -= arraySlabHeaderSize

		// Store modified slabs in storage
		err = storage.Store(leftSib.ID(), leftSib)
		if err != nil {
			return err
		}
		err = storage.Store(a.header.id, a)
		if err != nil {
			return err
		}

		// Remove child from storage
		storage.Remove(child.ID())

		return nil
	}

	// Merge with smaller sib
	if leftSib.ByteSize() < rightSib.ByteSize() {
		err := leftSib.Merge(child)
		if err != nil {
			return err
		}

		a.childrenHeaders[childHeaderIndex-1] = leftSib.Header()

		// Update MetaDataSlab's childrenHeaders
		copy(a.childrenHeaders[childHeaderIndex:], a.childrenHeaders[childHeaderIndex+1:])
		a.childrenHeaders = a.childrenHeaders[:len(a.childrenHeaders)-1]

		// Adjust childrenCountSum
		copy(a.childrenCountSum[childHeaderIndex-1:], a.childrenCountSum[childHeaderIndex:])
		a.childrenCountSum = a.childrenCountSum[:len(a.childrenCountSum)-1]

		a.header.size -= arraySlabHeaderSize

		// Store modified slabs in storage
		err = storage.Store(leftSib.ID(), leftSib)
		if err != nil {
			return err
		}
		err = storage.Store(a.header.id, a)
		if err != nil {
			return err
		}

		// Remove child from storage
		storage.Remove(child.ID())

		return nil
	} else {
		// leftSib.ByteSize > rightSib.ByteSize

		err := child.Merge(rightSib)
		if err != nil {
			return err
		}

		a.childrenHeaders[childHeaderIndex] = child.Header()

		// Update MetaDataSlab's childrenHeaders
		copy(a.childrenHeaders[childHeaderIndex+1:], a.childrenHeaders[childHeaderIndex+2:])
		a.childrenHeaders = a.childrenHeaders[:len(a.childrenHeaders)-1]

		// Adjust childrenCountSum
		copy(a.childrenCountSum[childHeaderIndex:], a.childrenCountSum[childHeaderIndex+1:])
		a.childrenCountSum = a.childrenCountSum[:len(a.childrenCountSum)-1]

		a.header.size -= arraySlabHeaderSize

		// Store modified slabs in storage
		err = storage.Store(child.ID(), child)
		if err != nil {
			return err
		}
		err = storage.Store(a.header.id, a)
		if err != nil {
			return err
		}

		// Remove rightSib from storage
		storage.Remove(rightSib.ID())

		return nil
	}
}

func (a *ArrayMetaDataSlab) Merge(slab Slab) error {

	// The assumption len > 0 holds in all cases except for the root slab

	baseCountSum := a.childrenCountSum[len(a.childrenCountSum)-1]
	leftSlabChildrenCount := len(a.childrenHeaders)

	rightSlab := slab.(*ArrayMetaDataSlab)
	a.childrenHeaders = append(a.childrenHeaders, rightSlab.childrenHeaders...)
	a.header.size += rightSlab.header.size - arrayMetaDataSlabPrefixSize
	a.header.count += rightSlab.header.count

	// Adjust childrenCountSum
	for i := leftSlabChildrenCount; i < len(a.childrenHeaders); i++ {
		baseCountSum += a.childrenHeaders[i].count
		a.childrenCountSum = append(a.childrenCountSum, baseCountSum)
	}

	return nil
}

func (a *ArrayMetaDataSlab) Split(storage SlabStorage) (Slab, Slab, error) {

	if len(a.childrenHeaders) < 2 {
		// Can't split meta slab with less than 2 headers
		panic("can't split meta slab with less than 2 headers")
	}

	leftChildrenCount := int(math.Ceil(float64(len(a.childrenHeaders)) / 2))
	leftSize := leftChildrenCount * arraySlabHeaderSize

	leftCount := uint32(0)
	for i := 0; i < leftChildrenCount; i++ {
		leftCount += a.childrenHeaders[i].count
	}

	// Construct right slab
	rightSlab := &ArrayMetaDataSlab{
		header: ArraySlabHeader{
			id:    storage.GenerateStorageID(a.header.id.address),
			size:  a.header.size - uint32(leftSize),
			count: a.header.count - leftCount,
		},
	}

	rightSlab.childrenHeaders = make([]ArraySlabHeader, len(a.childrenHeaders)-leftChildrenCount)
	copy(rightSlab.childrenHeaders, a.childrenHeaders[leftChildrenCount:])

	rightSlab.childrenCountSum = make([]uint32, len(rightSlab.childrenHeaders))
	countSum := uint32(0)
	for i := 0; i < len(rightSlab.childrenCountSum); i++ {
		countSum += rightSlab.childrenHeaders[i].count
		rightSlab.childrenCountSum[i] = countSum
	}

	// Modify left (original)slab
	a.childrenHeaders = a.childrenHeaders[:leftChildrenCount]
	a.childrenCountSum = a.childrenCountSum[:leftChildrenCount]
	a.header.count = leftCount
	a.header.size = arrayMetaDataSlabPrefixSize + uint32(leftSize)

	return a, rightSlab, nil
}

func (a *ArrayMetaDataSlab) LendToRight(slab Slab) error {
	rightSlab := slab.(*ArrayMetaDataSlab)

	childrenHeadersLen := len(a.childrenHeaders) + len(rightSlab.childrenHeaders)
	leftChildrenHeadersLen := childrenHeadersLen / 2
	rightChildrenHeadersLen := childrenHeadersLen - leftChildrenHeadersLen

	// Update right slab childrenHeaders by prepending borrowed children headers
	rightChildrenHeaders := make([]ArraySlabHeader, rightChildrenHeadersLen)
	n := copy(rightChildrenHeaders, a.childrenHeaders[leftChildrenHeadersLen:])
	copy(rightChildrenHeaders[n:], rightSlab.childrenHeaders)
	rightSlab.childrenHeaders = rightChildrenHeaders

	// Rebuild right slab childrenCountSum
	rightSlab.childrenCountSum = make([]uint32, len(rightSlab.childrenHeaders))
	countSum := uint32(0)
	for i := 0; i < len(rightSlab.childrenCountSum); i++ {
		countSum += rightSlab.childrenHeaders[i].count
		rightSlab.childrenCountSum[i] = countSum
	}

	// Update right slab header
	rightSlab.header.count = 0
	for i := 0; i < len(rightSlab.childrenHeaders); i++ {
		rightSlab.header.count += rightSlab.childrenHeaders[i].count
	}
	rightSlab.header.size = arrayMetaDataSlabPrefixSize + uint32(len(rightSlab.childrenHeaders))*arraySlabHeaderSize

	// Update left slab (original)
	a.childrenHeaders = a.childrenHeaders[:leftChildrenHeadersLen]
	a.childrenCountSum = a.childrenCountSum[:leftChildrenHeadersLen]

	a.header.count = 0
	for i := 0; i < len(a.childrenHeaders); i++ {
		a.header.count += a.childrenHeaders[i].count
	}
	a.header.size = arrayMetaDataSlabPrefixSize + uint32(leftChildrenHeadersLen)*arraySlabHeaderSize

	return nil
}

func (a *ArrayMetaDataSlab) BorrowFromRight(slab Slab) error {
	originalLeftSlabCountSum := a.header.count
	originalLeftSlabHeaderLen := len(a.childrenHeaders)

	rightSlab := slab.(*ArrayMetaDataSlab)

	childrenHeadersLen := len(a.childrenHeaders) + len(rightSlab.childrenHeaders)
	leftSlabHeaderLen := childrenHeadersLen / 2
	rightSlabHeaderLen := childrenHeadersLen - leftSlabHeaderLen

	// Update left slab (original)
	a.childrenHeaders = append(a.childrenHeaders, rightSlab.childrenHeaders[:leftSlabHeaderLen-len(a.childrenHeaders)]...)

	countSum := originalLeftSlabCountSum
	for i := originalLeftSlabHeaderLen; i < len(a.childrenHeaders); i++ {
		countSum += a.childrenHeaders[i].count
		a.childrenCountSum = append(a.childrenCountSum, countSum)
	}
	a.header.count = countSum
	a.header.size = arrayMetaDataSlabPrefixSize + uint32(leftSlabHeaderLen)*arraySlabHeaderSize

	// Update right slab
	rightSlab.childrenHeaders = rightSlab.childrenHeaders[len(rightSlab.childrenHeaders)-rightSlabHeaderLen:]
	rightSlab.childrenCountSum = rightSlab.childrenCountSum[:len(rightSlab.childrenHeaders)]

	countSum = uint32(0)
	for i := 0; i < len(rightSlab.childrenHeaders); i++ {
		countSum += rightSlab.childrenHeaders[i].count
		rightSlab.childrenCountSum[i] = countSum
	}
	rightSlab.header.count = countSum
	rightSlab.header.size = arrayMetaDataSlabPrefixSize + uint32(rightSlabHeaderLen)*arraySlabHeaderSize

	return nil
}

func (a ArrayMetaDataSlab) IsFull() bool {
	return a.header.size > uint32(maxThreshold)
}

func (a ArrayMetaDataSlab) IsUnderflow() (uint32, bool) {
	if uint32(minThreshold) > a.header.size {
		return uint32(minThreshold) - a.header.size, true
	}
	return 0, false
}

func (a *ArrayMetaDataSlab) CanLendToLeft(size uint32) bool {
	n := uint32(math.Ceil(float64(size) / arraySlabHeaderSize))
	return a.header.size-arraySlabHeaderSize*n > uint32(minThreshold)
}

func (a *ArrayMetaDataSlab) CanLendToRight(size uint32) bool {
	n := uint32(math.Ceil(float64(size) / arraySlabHeaderSize))
	return a.header.size-arraySlabHeaderSize*n > uint32(minThreshold)
}

func (a ArrayMetaDataSlab) IsData() bool {
	return false
}

func (a *ArrayMetaDataSlab) SetID(id StorageID) {
	a.header.id = id
}

func (a *ArrayMetaDataSlab) Header() ArraySlabHeader {
	return a.header
}

func (a *ArrayMetaDataSlab) ByteSize() uint32 {
	return a.header.size
}

func (a *ArrayMetaDataSlab) ID() StorageID {
	return a.header.id
}

func (a *ArrayMetaDataSlab) ExtraData() *ArrayExtraData {
	return a.extraData
}

func (a *ArrayMetaDataSlab) RemoveExtraData() *ArrayExtraData {
	extraData := a.extraData
	a.extraData = nil
	return extraData
}

func (a *ArrayMetaDataSlab) SetExtraData(extraData *ArrayExtraData) {
	a.extraData = extraData
}

func (a *ArrayMetaDataSlab) String() string {
	var elemsStr []string
	for _, h := range a.childrenHeaders {
		elemsStr = append(elemsStr, fmt.Sprintf("%+v", h))
	}
	return strings.Join(elemsStr, " ")
}

func NewArray(storage SlabStorage, address Address, typeInfo string) (*Array, error) {

	extraData := &ArrayExtraData{TypeInfo: typeInfo}

	root := &ArrayDataSlab{
		header: ArraySlabHeader{
			id:   storage.GenerateStorageID(address),
			size: arrayDataSlabPrefixSize,
		},
		extraData: extraData,
	}

	err := storage.Store(root.header.id, root)
	if err != nil {
		return nil, err
	}

	return &Array{
		storage: storage,
		address: address,
		root:    root,
	}, nil
}

func NewArrayWithRootID(storage SlabStorage, rootID StorageID) (*Array, error) {
	root, err := getArraySlab(storage, rootID)
	if err != nil {
		return nil, err
	}
	return &Array{storage: storage, root: root}, nil
}

func (a *Array) Get(i uint64) (Value, error) {
	storable, err := a.root.Get(a.storage, i)
	if err != nil {
		return nil, err
	}

	return storable.StoredValue(a.storage)
}

func (a *Array) Set(index uint64, value Value) error {
	storable := value.Storable(a.storage)
	return a.root.Set(a.storage, index, storable)
}

func (a *Array) Append(value Value) error {
	return a.Insert(a.Count(), value)
}

func (a *Array) Insert(index uint64, value Value) error {
	storable := value.Storable(a.storage)

	err := a.root.Insert(a.storage, index, storable)
	if err != nil {
		return err
	}

	if a.root.IsFull() {

		// Get old root's extra data and reset it to nil in old root
		extraData := a.root.RemoveExtraData()

		// Save root node id
		rootID := a.root.ID()

		// Assign a new storage id to old root before splitting it.
		oldRoot := a.root
		oldRoot.SetID(a.storage.GenerateStorageID(a.address))

		// Split old root
		leftSlab, rightSlab, err := oldRoot.Split(a.storage)
		if err != nil {
			return err
		}

		left := leftSlab.(ArraySlab)
		right := rightSlab.(ArraySlab)

		// Create new ArrayMetaDataSlab with the old root's storage ID
		newRoot := &ArrayMetaDataSlab{
			header: ArraySlabHeader{
				id:    rootID,
				count: left.Header().count + right.Header().count,
				size:  arrayMetaDataSlabPrefixSize + arraySlabHeaderSize*2,
			},
			childrenHeaders:  []ArraySlabHeader{left.Header(), right.Header()},
			childrenCountSum: []uint32{left.Header().count, left.Header().count + right.Header().count},
			extraData:        extraData,
		}

		a.root = newRoot

		err = a.storage.Store(left.ID(), left)
		if err != nil {
			return err
		}
		err = a.storage.Store(right.ID(), right)
		if err != nil {
			return err
		}
		err = a.storage.Store(a.root.ID(), a.root)
		if err != nil {
			return err
		}
	}

	return nil
}

func (a *Array) Remove(index uint64) (Value, error) {
	storable, err := a.root.Remove(a.storage, index)
	if err != nil {
		return nil, err
	}

	if !a.root.IsData() {
		// Set root to its child slab if root has one child slab.
		root := a.root.(*ArrayMetaDataSlab)
		if len(root.childrenHeaders) == 1 {

			extraData := root.RemoveExtraData()

			rootID := root.header.id

			childID := root.childrenHeaders[0].id

			child, err := getArraySlab(a.storage, childID)
			if err != nil {
				return nil, err
			}

			a.root = child

			a.root.SetID(rootID)

			a.root.SetExtraData(extraData)

			err = a.storage.Store(rootID, a.root)
			if err != nil {
				return nil, err
			}
			a.storage.Remove(childID)
		}
	}

	return storable.StoredValue(a.storage)
}

type ArrayIterator struct {
	storage  SlabStorage
	id       StorageID
	dataSlab *ArrayDataSlab
	index    int
}

func (i *ArrayIterator) Next() (Value, error) {
	if i.dataSlab == nil {
		if i.id == StorageIDUndefined {
			return nil, nil
		}

		slab, found, err := i.storage.Retrieve(i.id)
		if err != nil {
			return nil, err
		}
		if !found {
			return nil, fmt.Errorf("slab %d not found", i.id)
		}

		i.dataSlab = slab.(*ArrayDataSlab)
		i.index = 0
	}

	var element Value
	var err error
	if i.index < len(i.dataSlab.elements) {
		element, err = i.dataSlab.elements[i.index].StoredValue(i.storage)
		if err != nil {
			return nil, err
		}

		i.index++
	}

	if i.index >= len(i.dataSlab.elements) {
		i.id = i.dataSlab.next
		i.dataSlab = nil
	}

	return element, nil
}

func (a *Array) Iterator() (*ArrayIterator, error) {
	slab, err := firstArrayDataSlab(a.storage, a.root)
	if err != nil {
		return nil, err
	}

	return &ArrayIterator{
		storage: a.storage,
		id:      slab.ID(),
	}, nil
}

type ArrayIterationFunc func(element Value) (resume bool, err error)

func (a *Array) Iterate(fn ArrayIterationFunc) error {

	iterator, err := a.Iterator()
	if err != nil {
		return err
	}

	for {
		value, err := iterator.Next()
		if err != nil {
			return err
		}
		if value == nil {
			return nil
		}
		resume, err := fn(value)
		if err != nil {
			return err
		}
		if !resume {
			return nil
		}
	}
}

func (a *Array) DeepCopy(storage SlabStorage, address Address) (Value, error) {
	result, err := NewArray(storage, address, a.Type())
	if err != nil {
		return nil, err
	}

	var index uint64
	err = a.Iterate(func(element Value) (resume bool, err error) {

		elementCopy, err := element.DeepCopy(storage, address)
		if err != nil {
			return false, err
		}

		err = result.Insert(index, elementCopy)
		if err != nil {
			return false, err
		}

		index++

		return true, nil
	})
	if err != nil {
		return nil, err
	}

	return result, nil
}

func (a *Array) Count() uint64 {
	return uint64(a.root.Header().count)
}

func (a *Array) StorageID() StorageID {
	return a.root.ID()
}

func (a *Array) Type() string {
	if extraData := a.root.ExtraData(); extraData != nil {
		return extraData.TypeInfo
	}
	return ""
}

func (a *Array) String() string {
	if a.root.IsData() {
		return a.root.String()
	}
	meta := a.root.(*ArrayMetaDataSlab)
	return a.string(meta)
}

func (a *Array) string(meta *ArrayMetaDataSlab) string {
	var elemsStr []string

	for _, h := range meta.childrenHeaders {
		child, err := getArraySlab(a.storage, h.id)
		if err != nil {
			return err.Error()
		}
		if child.IsData() {
			data := child.(*ArrayDataSlab)
			elemsStr = append(elemsStr, data.String())
		} else {
			meta := child.(*ArrayMetaDataSlab)
			elemsStr = append(elemsStr, a.string(meta))
		}
	}
	return strings.Join(elemsStr, " ")
}

func getArraySlab(storage SlabStorage, id StorageID) (ArraySlab, error) {
	slab, _, err := storage.Retrieve(id)

	if arraySlab, ok := slab.(ArraySlab); ok {
		return arraySlab, nil
	}

	return nil, ArraySlabNotFoundError{id, err}
}

func firstArrayDataSlab(storage SlabStorage, slab ArraySlab) (ArraySlab, error) {
	if slab.IsData() {
		return slab, nil
	}
	meta := slab.(*ArrayMetaDataSlab)
	firstChildID := meta.childrenHeaders[0].id
	firstChild, err := getArraySlab(storage, firstChildID)
	if err != nil {
		return nil, err
	}
	return firstArrayDataSlab(storage, firstChild)
}<|MERGE_RESOLUTION|>--- conflicted
+++ resolved
@@ -144,7 +144,7 @@
 	return fmt.Sprintf("failed to retrieve ArraySlab %d: %v", e.id, e.err)
 }
 
-func newArrayExtraDataFromData(data []byte) (*ArrayExtraData, []byte, error) {
+func newArrayExtraDataFromData(data []byte, decMode cbor.DecMode) (*ArrayExtraData, []byte, error) {
 	// Check data length
 	if len(data) < versionAndFlagSize {
 		return nil, data, errors.New("data is too short for array extra data")
@@ -165,7 +165,7 @@
 	var extraData ArrayExtraData
 
 	r := bytes.NewReader(data[versionAndFlagSize:])
-	dec := cbor.NewDecoder(r)
+	dec := decMode.NewDecoder(r)
 	err := dec.Decode(&extraData)
 	if err != nil {
 		return nil, data, err
@@ -178,57 +178,48 @@
 	return &extraData, data, nil
 }
 
-<<<<<<< HEAD
+// Encode encodes extra data to the given encoder.
+//
+// Header (2 bytes):
+//
+//     +-----------------------------+--------------------------+
+//     | extra data version (1 byte) | extra data flag (1 byte) |
+//     +-----------------------------+--------------------------+
+//
+// Content (for now):
+//
+//   CBOR encoded array of extra data: cborArray{type info}
+//
+// Extra data flag is flagExtraData + the slab flag.
+//
+func (a *ArrayExtraData) Encode(enc *Encoder, flag byte) error {
+	// Encode version
+	enc.Scratch[0] = 0
+
+	// Encode flag
+	enc.Scratch[1] = flag | flagExtraData
+
+	// Write scratch content to encoder
+	_, err := enc.Write(enc.Scratch[:versionAndFlagSize])
+	if err != nil {
+		return err
+	}
+
+	// TODO: use encoding options
+	// Encode extra data
+	cborEnc := cbor.NewEncoder(enc.Writer)
+	return cborEnc.Encode(a)
+}
+
 func newArrayDataSlabFromData(
 	id StorageID,
 	data []byte,
 	decMode cbor.DecMode,
-=======
-// Encode encodes extra data to the given encoder.
-//
-// Header (2 bytes):
-//
-//     +-----------------------------+--------------------------+
-//     | extra data version (1 byte) | extra data flag (1 byte) |
-//     +-----------------------------+--------------------------+
-//
-// Content (for now):
-//
-//   CBOR encoded array of extra data: cborArray{type info}
-//
-// Extra data flag is flagExtraData + the slab flag.
-//
-func (a *ArrayExtraData) Encode(enc *Encoder, flag byte) error {
-	// Encode version
-	enc.Scratch[0] = 0
-
-	// Encode flag
-	enc.Scratch[1] = flag | flagExtraData
-
-	// Write scratch content to encoder
-	_, err := enc.Write(enc.Scratch[:versionAndFlagSize])
-	if err != nil {
-		return err
-	}
-
-	// TODO: use encoding options
-	// Encode extra data
-	cborEnc := cbor.NewEncoder(enc.Writer)
-	return cborEnc.Encode(a)
-}
-
-func newArrayDataSlabFromData(
-	id StorageID,
-	data []byte,
->>>>>>> 0b6038f4
 	decodeStorable StorableDecoder,
 ) (
 	*ArrayDataSlab,
 	error,
 ) {
-<<<<<<< HEAD
-	// Check data length
-=======
 	// Check minimum data length
 	if len(data) < versionAndFlagSize {
 		return nil, errors.New("data is too short for array data slab")
@@ -240,14 +231,13 @@
 	if data[1]&flagExtraData != 0 {
 		// Decode extra data
 		var err error
-		extraData, data, err = newArrayExtraDataFromData(data)
+		extraData, data, err = newArrayExtraDataFromData(data, decMode)
 		if err != nil {
 			return nil, err
 		}
 	}
 
 	// Check data length (after decoding extra data if present)
->>>>>>> 0b6038f4
 	if len(data) < arrayDataSlabPrefixSize {
 		return nil, errors.New("data is too short for array data slab")
 	}
@@ -301,8 +291,8 @@
 	}
 
 	return &ArrayDataSlab{
-		prev:      StorageID(prev),
-		next:      StorageID(next),
+		prev:      prev,
+		next:      next,
 		header:    header,
 		elements:  elements,
 		extraData: extraData,
@@ -732,7 +722,7 @@
 	return fmt.Sprintf("[%s]", strings.Join(elemsStr, " "))
 }
 
-func newArrayMetaDataSlabFromData(id StorageID, data []byte) (*ArrayMetaDataSlab, error) {
+func newArrayMetaDataSlabFromData(id StorageID, data []byte, decMode cbor.DecMode) (*ArrayMetaDataSlab, error) {
 	// Check minimum data length
 	if len(data) < versionAndFlagSize {
 		return nil, errors.New("data is too short for array metadata slab")
@@ -744,7 +734,7 @@
 	if data[1]&flagExtraData != 0 {
 		// Decode extra data
 		var err error
-		extraData, data, err = newArrayExtraDataFromData(data)
+		extraData, data, err = newArrayExtraDataFromData(data, decMode)
 		if err != nil {
 			return nil, err
 		}
