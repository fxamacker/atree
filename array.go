--- conflicted
+++ resolved
@@ -482,11 +482,6 @@
 		leftSize += elemSize
 	}
 
-	sid, err := storage.GenerateStorageID(a.header.id.Address)
-	if err != nil {
-		return nil, nil, NewStorageError(err)
-	}
-
 	// Construct right slab
 	sId, err := storage.GenerateStorageID(a.header.id.Address)
 	if err != nil {
@@ -495,11 +490,7 @@
 	rightSlabCount := len(a.elements) - leftCount
 	rightSlab := &ArrayDataSlab{
 		header: ArraySlabHeader{
-<<<<<<< HEAD
-			id:    sid,
-=======
 			id:    sId,
->>>>>>> 45f5ba8e
 			size:  arrayDataSlabPrefixSize + dataSize - leftSize,
 			count: uint32(rightSlabCount),
 		},
@@ -1492,11 +1483,6 @@
 		leftCount += a.childrenHeaders[i].count
 	}
 
-	sid, err := storage.GenerateStorageID(a.header.id.Address)
-	if err != nil {
-		return nil, nil, NewStorageError(err)
-	}
-
 	// Construct right slab
 	sId, err := storage.GenerateStorageID(a.header.id.Address)
 	if err != nil {
@@ -1505,11 +1491,7 @@
 
 	rightSlab := &ArrayMetaDataSlab{
 		header: ArraySlabHeader{
-<<<<<<< HEAD
-			id:    sid,
-=======
 			id:    sId,
->>>>>>> 45f5ba8e
 			size:  a.header.size - uint32(leftSize),
 			count: a.header.count - leftCount,
 		},
@@ -1678,22 +1660,14 @@
 
 	extraData := &ArrayExtraData{TypeInfo: typeInfo}
 
-<<<<<<< HEAD
-	sid, err := storage.GenerateStorageID(address)
-=======
 	sId, err := storage.GenerateStorageID(address)
->>>>>>> 45f5ba8e
 	if err != nil {
 		return nil, NewStorageError(err)
 	}
 
 	root := &ArrayDataSlab{
 		header: ArraySlabHeader{
-<<<<<<< HEAD
-			id:   sid,
-=======
 			id:   sId,
->>>>>>> 45f5ba8e
 			size: arrayDataSlabPrefixSize,
 		},
 		extraData: extraData,
@@ -1761,22 +1735,13 @@
 		// Save root node id
 		rootID := a.root.ID()
 
-		sid, err := a.Storage.GenerateStorageID(a.Address())
-		if err != nil {
-			return NewStorageError(err)
-		}
-
 		// Assign a new storage id to old root before splitting it.
 		sId, err := a.Storage.GenerateStorageID(a.Address())
 		if err != nil {
 			return NewStorageError(err)
 		}
 		oldRoot := a.root
-<<<<<<< HEAD
-		oldRoot.SetID(sid)
-=======
 		oldRoot.SetID(sId)
->>>>>>> 45f5ba8e
 
 		// Split old root
 		leftSlab, rightSlab, err := oldRoot.Split(a.Storage)
